--- conflicted
+++ resolved
@@ -1376,29 +1376,12 @@
         direct_email_user = get_user_by_email_safe(term)
         if direct_email_user and check_user_can_see_user(request.user, direct_email_user):
             users.append(direct_email_user)
-<<<<<<< HEAD
-
-        # | Q(username__icontains=term))
-        # Filter all groups the user is a member of, and all public groups for
-        # the term.
-        # Use CosinnusGroup.objects.get_cached() to search in all groups
-        # instead
-        groups = list(
-            set(get_cosinnus_group_model().objects.get_for_user(request.user)).union(
-                get_cosinnus_group_model().objects.public()
-            )
-        )
-        # hard limit user count that we search for so we don't die on very short fuzzy searches
-        groups = groups[: self.HARD_GROUP_LIMIT]
-
-=======
-        
+
         # Filter all groups the user is a member of. No longer allows messaging public groups
         #   that the user is not a member of.
         # The Forum can never be messaged unless the user is an admin.
         # Use CosinnusGroup.objects.get_cached() to search in all groups instead
         groups = list(get_cosinnus_group_model().objects.get_for_user(request.user))
->>>>>>> fb30ef9c
         forum_slug = getattr(settings, 'NEWW_FORUM_GROUP_SLUG', None)
         groups = [
             group
