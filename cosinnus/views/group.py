--- conflicted
+++ resolved
@@ -1270,12 +1270,7 @@
     for email in success:
         virtual_user = AnonymousUser()
         virtual_user.email = email
-<<<<<<< HEAD
-        virtual_users.append(virtual_user)
-        signals.user_group_recruited.send(sender=user, obj=group_copy, user=user, audience=virtual_users)
-=======
         signals.user_group_recruited.send(sender=user, obj=group_copy, user=user, audience=[virtual_user])
->>>>>>> 98a6f587
     
     # create invite objects
     with transaction.atomic():
