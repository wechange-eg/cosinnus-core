# -*- coding: utf-8 -*-
from __future__ import unicode_literals

import json

from django.contrib.auth import get_user_model
from django.utils.decorators import method_decorator
from django.views.decorators.clickjacking import xframe_options_exempt
from django.views.generic.base import TemplateView
from django.utils.translation import ugettext_lazy as _

from cosinnus.conf import settings
from cosinnus.views.map_api import get_searchresult_by_itemid
from cosinnus.utils.functions import is_number
from cosinnus.models.managed_tags import CosinnusManagedTag
from annoying.functions import get_object_or_None


USER_MODEL = get_user_model()


def _generate_type_settings(types=[]):
    options = {
        'availableFilters': {
            'people': 'people' in types,
            'projects': 'projects' in types,
            'events': 'events' in types,
            'groups': 'groups' in types,
        },
        'activeFilters': {
            'people': 'people' in types,
            'projects': 'projects' in types,
            'events': 'events' in types,
            'groups': 'groups' in types,
        },
    }
    if settings.COSINNUS_IDEAS_ENABLED:
        options['availableFilters']['ideas'] = 'ideas' in types
        options['activeFilters']['ideas'] = 'ideas' in types
    if settings.COSINNUS_ORGANIZATIONS_ENABLED:
        options['availableFilters']['organizations'] = 'organizations' in types
        options['activeFilters']['organizations'] = 'organizations' in types
    if settings.COSINNUS_CONFERENCES_ENABLED:
        options['availableFilters']['conferences'] = 'conferences' in types
        options['activeFilters']['conferences'] = 'conferences' in types
    if settings.COSINNUS_CLOUD_ENABLED:
        options['availableFilters']['cloudfiles'] = 'cloudfiles' in types
        options['activeFilters']['cloudfiles'] = 'cloudfiles' in types
    
    return options
        
    

class BaseMapView(TemplateView):
    
    template_name = 'cosinnus/map/map_page.html'
    
    def get_page_title(self):
        """ Stub for overriding the HTML page title.
            @return: String or None for default. """
        return None
    
    def collect_map_options(self):
        return {
            'basePageUrl': self.request.path,
        }

    def get_context_data(self, **kwargs):
        ctx = {
            'skip_page_footer': True,
            'map_options_json': json.dumps(self.collect_map_options()),
            'page_title': self.get_page_title(),
        }
        item = self.request.GET.get('item', None)
        if item:
            ctx.update({
                'item': get_searchresult_by_itemid(item)
            })
        return ctx


class MapView(BaseMapView):

    def collect_map_options(self, **kwargs):
        options = super(MapView, self).collect_map_options(**kwargs)
        # for areas without a region, on the default map view, if the user has a location set up in his profile,
        # zoom them into their location-region to start out at
        map_settings = options.get('settings', {})
        if not self.request.user.is_anonymous\
                and not any([arg_check in self.request.GET for arg_check in ['ne_lat', 'ne_lon', 'sw_lat', 'sw_lon']])\
                and not getattr(settings, 'COSINNUS_MAP_OPTIONS', {}).get('geojson_region', None) :
            mt = self.request.user.cosinnus_profile.media_tag
            if mt.location_lat and mt.location_lon:
                map_settings.update({
                    'map': {
                        'location': [mt.location_lat, mt.location_lon],
                        'zoom': 9,
                    }
                })
        # apply GET params that are settings parameters and are
        # set once and then discarded (unlike the map/search query parameters)
        map_settings.update({
            'searchResultLimit': self.request.GET.get('search_result_limit', settings.COSINNUS_MAP_DEFAULT_RESULTS_PER_PAGE),
        })
        if self.request.GET.get('filter_group', None):
            map_settings.update({
                'filterGroup': self.request.GET.get('filter_group'),
            })
        options.update({
            'settings': map_settings,
        })
        return options

map_view = MapView.as_view()


class TileView(BaseMapView):
    
    show_mine = False
    types = []
    
    def dispatch(self, request, *args, **kwargs):
        self.show_mine = kwargs.pop('show_mine', self.show_mine)
        self.types = kwargs.pop('types', self.types)
        return super(TileView, self).dispatch(request, *args, **kwargs)
    
    def collect_map_options(self, **kwargs):
        options = super(TileView, self).collect_map_options(**kwargs)
        
        _settings = _generate_type_settings(types=self.types)
        _settings.update({
            'showMine': self.show_mine,
        })
        if 'cloudfiles' in self.types:
            _settings.update({
                'hideTopics': True,
            })
        options.update({
            'settings': _settings,
            'display': {
                'showMap': False,
                'showTiles': True,
                'tilesFullscreen': True,
                'showControls': True,
                'fullscreen': True,
                'routeNavigation': True
           }
        })
        return options
    
    def get_page_title(self):
        """ Depends on what types and/or "mine" page we show. """
        if self.types == ['projects']:
            if self.show_mine: 
                return _('My Projects')
            else:
                return _('Projects')
        if self.types == ['groups']:
            if self.show_mine: 
                return _('My Groups')
            else:
                return _('Groups')
        if self.types == ['ideas']:
            if self.show_mine: 
                return _('My Ideas')
            else:
                return _('Ideas')
        if self.types == ['organizations']:
            if self.show_mine: 
                return _('My Organizations')
            else:
                return _('Organizations')
        if self.types == ['people']:
            return _('People')
        if self.types == ['cloudfiles']:
            return _('Cloud Files')
        
        return None
    
tile_view = TileView.as_view()


class MapEmbedView(TemplateView):
    """ An embeddable, resizable Map view without any other elements than the map.
        
        Example param usage: /map/embed/?search_result_limit=50&location_lat=48.574790&location_lon=-4.326955&zoom=5
    """
    
    template_name = 'cosinnus/universal/map/map_embed.html'
    
    @method_decorator(xframe_options_exempt)
    def dispatch(self, *args, **kwargs):
        return super(MapEmbedView, self).dispatch(*args, **kwargs)
    
    def get_context_data(self, **kwargs):
        context = super().get_context_data(**kwargs)
<<<<<<< HEAD
        limit = self.request.GET.get('search_result_limit', None)
        map_settings = {
            "searchResultLimit": limit and is_number(limit) and int(limit) or None
=======
        limit = self.request.GET.get('search_result_limit', settings.COSINNUS_MAP_DEFAULT_RESULTS_PER_PAGE)
        map_settings = {
            "searchResultLimit": limit and is_number(limit) and int(limit) or settings.COSINNUS_MAP_DEFAULT_RESULTS_PER_PAGE,
            "mobileSafeInteractions": True,
>>>>>>> 0efd9c9f
        }
        if self.request.GET.get('filter_group', None):
            map_settings.update({
                "filterGroup": self.request.GET.get('filter_group', None)
            })
        if self.request.GET.get('managed_tag', None):
            mtag = get_object_or_None(CosinnusManagedTag, slug=self.request.GET.get('managed_tag', None))
            if mtag:
                map_settings.update({
                    "filterManagedTag": mtag.id
                })
        
        zoom = self.request.GET.get('zoom', None)
        if self.request.GET.get('location_lat', None) and self.request.GET.get('location_lon', None):
            map_settings.update({
                "map": {
                    "location": [
                        self.request.GET.get('location_lat', None), 
                        self.request.GET.get('location_lon', None)
                    ],
                    "zoom": zoom and is_number(zoom) and int(zoom) or 9
                }
            })
        context.update({
            'map_settings': map_settings
        })
        return context

map_embed_view = MapEmbedView.as_view()
<|MERGE_RESOLUTION|>--- conflicted
+++ resolved
@@ -194,16 +194,10 @@
     
     def get_context_data(self, **kwargs):
         context = super().get_context_data(**kwargs)
-<<<<<<< HEAD
-        limit = self.request.GET.get('search_result_limit', None)
-        map_settings = {
-            "searchResultLimit": limit and is_number(limit) and int(limit) or None
-=======
         limit = self.request.GET.get('search_result_limit', settings.COSINNUS_MAP_DEFAULT_RESULTS_PER_PAGE)
         map_settings = {
             "searchResultLimit": limit and is_number(limit) and int(limit) or settings.COSINNUS_MAP_DEFAULT_RESULTS_PER_PAGE,
             "mobileSafeInteractions": True,
->>>>>>> 0efd9c9f
         }
         if self.request.GET.get('filter_group', None):
             map_settings.update({
