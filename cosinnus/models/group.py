--- conflicted
+++ resolved
@@ -1817,12 +1817,8 @@
             return settings.COSINNUS_MICROSITE_DEFAULT_PUBLIC_APPS
 
     def is_app_deactivated(self, app_name):
-<<<<<<< HEAD
         """Returns True if the cosinnus app with the given app_name has been deactivated for this group"""
-=======
-        """ Returns True if the cosinnus app with the given app_name has been deactivated for this group """
         # we specifically allow 'cosinnus_file' if it is soft deactivated, to allow attachment uploads
->>>>>>> f94d071b
         if self.deactivated_apps:
             return app_name in self.deactivated_apps.split(',')
         return False
