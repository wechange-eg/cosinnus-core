# -*- coding: utf-8 -*-
from __future__ import unicode_literals

import datetime
import locale
import logging
import os
import re
import shutil
from builtins import object
from collections import OrderedDict
from threading import Thread

import six
from annoying.functions import get_object_or_None
from django.apps import apps
from django.contrib import messages
from django.contrib.auth import get_user_model
from django.contrib.contenttypes.fields import GenericRelation
from django.contrib.contenttypes.models import ContentType
from django.contrib.sites.models import Site
from django.core.cache import cache
from django.core.exceptions import ValidationError
from django.core.serializers.json import DjangoJSONEncoder
from django.core.validators import MaxLengthValidator, MinLengthValidator, RegexValidator
from django.db import IntegrityError, models
from django.db.models import F, Max, Min, Q
from django.db.models.fields.json import KeyTextTransform
from django.db.models.functions import Cast
from django.db.models.signals import pre_delete
from django.dispatch import receiver
from django.template.loader import render_to_string
from django.templatetags.static import static
from django.urls import reverse
from django.utils import timezone
from django.utils.crypto import get_random_string
from django.utils.functional import cached_property
from django.utils.timezone import now
from django.utils.translation import gettext_lazy as _
from easy_thumbnails.exceptions import InvalidImageFormatError
from easy_thumbnails.files import get_thumbnailer
from osm_field.fields import LatitudeField, LongitudeField, OSMField

from cosinnus.conf import settings
<<<<<<< HEAD
=======
from cosinnus.models.membership import BaseMembership, MEMBERSHIP_ADMIN, \
    MEMBERSHIP_INVITED_PENDING, MEMBER_STATUS, MembersManagerMixin,\
    MEMBERSHIP_PENDING, MEMBERSHIP_MEMBER, MEMBERSHIP_MANAGER
from cosinnus.utils.functions import unique_aware_slugify, \
    clean_single_line_text, sort_key_strcoll_attr, chunked_set_many
from cosinnus.utils.files import get_group_avatar_filename,\
    get_portal_background_image_filename, get_group_wallpaper_filename,\
    get_cosinnus_media_file_folder, get_group_gallery_image_filename,\
    image_thumbnail, image_thumbnail_url, get_image_url_for_icon
from django.urls import reverse
from django.utils.functional import cached_property
from cosinnus.utils.urls import group_aware_reverse, get_domain_for_portal
from cosinnus.utils.compat import atomic
>>>>>>> fb30ef9c
from cosinnus.core import signals
from cosinnus.core.registries.attached_objects import attached_object_registry
from cosinnus.core.registries.group_models import group_model_registry
from cosinnus.models.managed_tags import CosinnusManagedTagAssignmentModelMixin
from cosinnus.models.membership import (
    MEMBER_STATUS,
    MEMBERSHIP_ADMIN,
    MEMBERSHIP_INVITED_PENDING,
    MEMBERSHIP_MANAGER,
    MEMBERSHIP_MEMBER,
    MEMBERSHIP_PENDING,
    BaseMembership,
    MembersManagerMixin,
)
from cosinnus.models.mixins.images import ThumbnailableImageMixin
from cosinnus.models.mixins.indexes import IndexingUtilsMixin
from cosinnus.models.mixins.translations import TranslateableFieldsModelMixin
from cosinnus.models.tagged import AttachableObjectModel, LastVisitedMixin, LikeableObjectMixin
from cosinnus.trans.group import get_group_trans_by_type
from cosinnus.utils.compat import atomic
from cosinnus.utils.dates import HumanizedEventTimeMixin, timestamp_from_datetime
from cosinnus.utils.files import (
    get_cosinnus_media_file_folder,
    get_group_avatar_filename,
    get_group_gallery_image_filename,
    get_group_wallpaper_filename,
    get_image_url_for_icon,
    get_portal_background_image_filename,
    image_thumbnail,
    image_thumbnail_url,
)
from cosinnus.utils.functions import clean_single_line_text, sort_key_strcoll_attr, unique_aware_slugify
from cosinnus.utils.group import get_cosinnus_group_model, get_default_user_group_slugs
from cosinnus.utils.urls import get_domain_for_portal, group_aware_reverse
from cosinnus.views.mixins.media import FlickrEmbedFieldMixin, VideoEmbedFieldMixin
from cosinnus_event.mixins import BBBRoomMixin  # noqa

logger = logging.getLogger('cosinnus')

# this reads the environment and inits the right locale
try:
    locale.setlocale(locale.LC_ALL, ('de_DE', 'utf8'))
except Exception:
    locale.setlocale(locale.LC_ALL, '')


SDG_NO_POVERTY = 1
SDG_ZERO_HUNGER = 2
SDG_GOOD_HEALTH = 3
SDG_QUALITY_EDUCATION = 4
SDG_GENDER_EQUALITY = 5
SDG_CLEAN_WATER = 6
SDG_AFFORDABLE_CLEAN_ENERGY = 7
SDG_DECENT_WORK = 8
SDG_INDUSTRY_INNOVATION = 9
SDG_REDUCING_INEQUALITY = 10
SDG_SUSTAINABLE_CITIES = 11
SDG_RESPONSIBLE_CONSUMPTION = 12
SDG_CLIMATE_ACTION = 13
SDG_LIFE_BELOW_WATER = 14
SDG_LIFE_ON_LAND = 15
SDG_PEACE_JUSTICE = 16
SDG_PARTNERSHIPS = 17

SDG_CHOICES = [
    (SDG_NO_POVERTY, _('No Poverty')),
    (SDG_ZERO_HUNGER, _('Zero Hunger')),
    (SDG_GOOD_HEALTH, _('Good Health and Well-being')),
    (SDG_QUALITY_EDUCATION, _('Quality Education')),
    (SDG_GENDER_EQUALITY, _('Gender Equality')),
    (SDG_CLEAN_WATER, _('Clean Water and Sanitation')),
    (SDG_AFFORDABLE_CLEAN_ENERGY, _('Affordable and Clean Energy')),
    (SDG_DECENT_WORK, _('Decent Work and Economic Growth')),
    (SDG_INDUSTRY_INNOVATION, _('Industry, Innovation, and Infrastructure')),
    (SDG_REDUCING_INEQUALITY, _('Reducing Inequality')),
    (SDG_SUSTAINABLE_CITIES, _('Sustainable Cities and Communities')),
    (SDG_RESPONSIBLE_CONSUMPTION, _('Responsible Consumption and Production')),
    (SDG_CLIMATE_ACTION, _('Climate Action')),
    (SDG_LIFE_BELOW_WATER, _('Life Below Water')),
    (SDG_LIFE_ON_LAND, _('Life On Land')),
    (SDG_PEACE_JUSTICE, _('Peace, Justice, and Strong Institutions')),
    (SDG_PARTNERSHIPS, _('Partnerships for the Goals')),
]


def group_name_validator(value):
    RegexValidator(re.compile('^[^/]+$'), _('Enter a valid name. Forward slash is not allowed.'), 'invalid')(value)


class CosinnusGroupQS(models.query.QuerySet):
    """QuerySet for all cosinnus group models"""

    def filter_membership_status(self, status):
        if isinstance(status, (list, tuple)):
            return self.filter(memberships__status__in=status)
        return self.filter(memberships__status=status)

    def update(self, **kwargs):
        ret = super(CosinnusGroupQS, self).update(**kwargs)
        self.model._clear_cache()
        return ret

    def filter_has_premium_blocks(self, has_premium_blocks=True):
        """Filters (or excludes) for groups that can potentially be premium because they have assigned
        `CosinnusConferencePremiumBlock`s."""
        if has_premium_blocks:
            return self.filter(conference_premium_blocks__gt=0).distinct()
        else:
            return self.exclude(conference_premium_blocks__gt=0).distinct()

    def filter_is_any_premium(self):
        """Filters for groups that either have premium blocks or are permanently premium"""
        return self.filter(Q(conference_premium_blocks__gt=0) | Q(is_premium_permanently__exact=True)).distinct()


class CosinnusGroupManager(models.Manager):
    """These caches are the directories of which groups are active and displayed in each portal.
    They are typed by the Groups' Manager (!) so that one can be sure to always receive the correct Model instantiation.
    This also means that when called on the base CosinnusGroupManager, one will receive cached CosinnusGroups and not
    either CosinnusProject or CosinnusSociety. This works as intended, as often functions wish to explicitly get a set
    of both of these (membership queries, BaseTaggableObject displays in Stream, etc)"""

    # list of all group slugs and the pk mapped to each slug
    _GROUPS_SLUG_CACHE_KEY = 'cosinnus/core/portal/%d/group/%s/slugs'  # portal_id, self.__class__.__name__  --> list ( slug (str), pk (int) )  # noqa
    # list of all group pks and the slug mapped to each pk
    _GROUPS_PK_CACHE_KEY = (
        'cosinnus/core/portal/%d/group/%s/pks'  # portal_id, self.__class__.__name__   --> list ( pk (int), slug (str) )
    )
    # actual slug to group object cache
    _GROUP_CACHE_KEY = (
        'cosinnus/core/portal/%d/group/%s/%s'  # portal_id, self.__class__.__name__, slug   --> group (obj)
    )
    # group slug to Model type cache, for when only a group slug is known but not the specific CosinnusGroup sub
    # model type
    _GROUP_SLUG_TYPE_CACHE_KEY = 'cosinnus/core/portal/%d/group_slug_type/%s'  # portal_id, group_slug  --> type (int)
    # cache for the children ids of a cosinnus group
    _GROUP_CHILDREN_PK_CACHE_KEY = (
        'cosinnus/core/portal/%d/group_children_pks/%d'  # portal_id, group-pk (int) --> list ( pk (int) )
    )
    # list of all group pks and the slug mapped to each pk
    _GROUP_LOCATIONS_CACHE_KEY = (
        'cosinnus/core/portal/%d/group_locations/%s/pks'  # portal_id,  group-pk (int)   --> list ( CosinnusLocation )
    )

    use_for_related_fields = True

    def get_queryset(self):
        return CosinnusGroupQS(self.model, using=self._db)

    get_query_set = get_queryset

    def filter_membership_status(self, status):
        return self.get_queryset().filter_membership_status(status)

    def get_slugs(self, portal_id=None):
        """
        Gets all group slugs from the cache or, if the can has not been filled,
        gets the slugs and pks from the database and fills the cache.

        :returns: A :class:`OrderedDict` with a `slug => pk` mapping of all
            groups
        """
        if portal_id is None:
            portal_id = CosinnusPortal.get_current().id

        slugs = cache.get(self._GROUPS_SLUG_CACHE_KEY % (portal_id, self.__class__.__name__))
        if slugs is None:
            # we can only find groups via this function that are in the same portal we run in
            slugs = OrderedDict(
                self.get_queryset().filter(portal_id=portal_id, is_active=True).values_list('slug', 'id').all()
            )
            pks = OrderedDict((v, k) for k, v in six.iteritems(slugs))
            cache.set(
                self._GROUPS_SLUG_CACHE_KEY % (portal_id, self.__class__.__name__),
                slugs,
                settings.COSINNUS_GROUP_CACHE_TIMEOUT,
            )
            cache.set(
                self._GROUPS_PK_CACHE_KEY % (portal_id, self.__class__.__name__),
                pks,
                settings.COSINNUS_GROUP_CACHE_TIMEOUT,
            )
        return slugs

    def get_pks(self, portal_id=None, force=True):
        """
        Gets all group pks from the cache or, if the can has not been filled,
        gets the pks and slugs from the database and fills the cache.

        @param force: if True, forces a rebuild of the pk and slug cache for this group type
        :returns: A :class:`OrderedDict` with a `pk => slug` mapping of all
            groups
        """
        if portal_id is None:
            portal_id = CosinnusPortal.get_current().id

        pks = cache.get(self._GROUPS_PK_CACHE_KEY % (portal_id, self.__class__.__name__))
        if force or pks is None:
            # we can only find groups via this function that are in the same portal we run in
            pks = OrderedDict(self.filter(portal__id=portal_id, is_active=True).values_list('id', 'slug').all())
            slugs = OrderedDict((v, k) for k, v in six.iteritems(pks))
            cache.set(
                self._GROUPS_PK_CACHE_KEY % (portal_id, self.__class__.__name__),
                pks,
                settings.COSINNUS_GROUP_CACHE_TIMEOUT,
            )
            cache.set(
                self._GROUPS_SLUG_CACHE_KEY % (portal_id, self.__class__.__name__),
                slugs,
                settings.COSINNUS_GROUP_CACHE_TIMEOUT,
            )
        return pks

    def get_cached(self, slugs=None, pks=None, select_related_media_tag=True, portal_id=None):
        """
        Gets all groups defined by either `slugs` or `pks`.

        `slugs` and `pks` may be a list or tuple of identifiers to use for
        request where the elements are of type string / unicode or int,
        respectively. You may provide a single string / unicode or int directly
        to query only one object.

        :returns: An instance or a list of instances of :class:`CosinnusGroup`.
        :raises: If a single object is defined a `CosinnusGroup.DoesNotExist`
            will be raised in case the requested object does not exist.
        """
        if portal_id is None:
            portal_id = CosinnusPortal.get_current().id

        # Check that at most one of slugs and pks is set
        assert not (slugs and pks)
        if (slugs is None) and (pks is None):
            slugs = list(self.get_slugs().keys())

        if slugs is not None:
            if isinstance(slugs, six.string_types):
                # We request a single group
                slug = slugs
                group = cache.get(self._GROUP_CACHE_KEY % (portal_id, self.__class__.__name__, slug))
                if group is None:
                    # we can only find groups via this function that are in the same portal we run in
                    group = self.get_queryset().filter(portal__id=portal_id, is_active=True).get(slug=slug)

                    # attempt to cache the portal along with the group
                    if portal_id == CosinnusPortal.get_current().id:
                        group.portal = CosinnusPortal.get_current()
                    else:
                        group.portal = group.portal

                    cache.set(
                        self._GROUP_CACHE_KEY % (portal_id, self.__class__.__name__, group.slug),
                        group,
                        settings.COSINNUS_GROUP_CACHE_TIMEOUT,
                    )
                return group
            else:
                # We request multiple groups by slugs
                keys = [self._GROUP_CACHE_KEY % (portal_id, self.__class__.__name__, s) for s in slugs]
                groups = cache.get_many(keys)
                missing = [key.split('/')[-1] for key in keys if key not in groups]
                if missing:
                    # we can only find groups via this function that are in the same portal we run in
                    query = self.get_queryset().filter(portal__id=portal_id, is_active=True, slug__in=missing)
                    if select_related_media_tag:
                        query = query.select_related('media_tag')

                    for group in query:
                        groups[self._GROUP_CACHE_KEY % (portal_id, self.__class__.__name__, group.slug)] = group
<<<<<<< HEAD
                    cache.set_many(groups, settings.COSINNUS_GROUP_CACHE_TIMEOUT)

=======
                    chunked_set_many(groups, timeout=settings.COSINNUS_GROUP_CACHE_TIMEOUT)
                
>>>>>>> fb30ef9c
                # sort by a good sorting function that acknowldges umlauts, etc, case insensitive
                group_list = list(groups.values())
                group_list = sorted(group_list, key=sort_key_strcoll_attr('name'))
                return group_list

        elif pks is not None:
            if isinstance(pks, int):
                # We request a single group
                cached_pks = self.get_pks(portal_id=portal_id)
                slug = cached_pks.get(pks, None)
                if slug:
                    return self.get_cached(slugs=slug, portal_id=portal_id)
                return None  # We rely on the slug and id maps being up to date
            else:
                # We request multiple groups
                cached_pks = self.get_pks(portal_id=portal_id)
                slugs = [_f for _f in (cached_pks.get(id, []) for id in pks) if _f]
                if slugs:
                    return self.get_cached(slugs=slugs, portal_id=portal_id)
                return []  # We rely on the slug and id maps being up to date
        return []

    def all_in_portal(self):
        """Returns all groups within the current portal only"""
        return self.get_queryset().filter(portal=CosinnusPortal.get_current(), is_active=True)

    def get(self, slug=None, portal_id=None, id=None, *args, **kwargs):
        # defer original objects.get() to manager
        if len(kwargs) > 0:
            if slug:
                kwargs['slug'] = slug
            if portal_id:
                kwargs['portal__id'] = portal_id
            if id:
                kwargs['id'] = id
            return super(CosinnusGroupManager, self).get(*args, **kwargs)
        # all specific queries are using the cache
        if portal_id is None:
            portal_id = CosinnusPortal.get_current().id
        if id is not None:
            return self.get_by_id(id, portal_id)
        return self.get_cached(slugs=slug, portal_id=portal_id)

    def get_by_id(self, id=None, portal_id=None):
        if portal_id is None:
            portal_id = CosinnusPortal.get_current().id
        return self.get_cached(pks=id, portal_id=portal_id)

    def get_for_user(self, user, includeInactive=False):
        """
        :returns: a list of :class:`CosinnusGroup` the given user is a member
            or admin of.
        """
        return self.get_cached(pks=self.get_for_user_pks(user, includeInactive=includeInactive))

    def get_for_user_invited(self, user, includeInactive=False):
        """
        :returns: a list of :class:`CosinnusGroup` the given user is invited to.
        """
        return self.get_cached(
            pks=self.get_for_user_pks(
                user, member_status_in=[MEMBERSHIP_INVITED_PENDING], includeInactive=includeInactive
            )
        )

    def get_for_user_pks(self, user, include_public=False, member_status_in=MEMBER_STATUS, includeInactive=False):
        """
        :returns: a list of primary keys to :class:`CosinnusGroup` the given
            user is a member or admin of, and not a pending member!.
        """
        qs = self.get_queryset()
        if not includeInactive:
            qs = qs.filter(is_active=True)
        if include_public:
            return (
                qs.filter(
                    Q(public__exact=True)
                    | Q(memberships__user_id=user.pk) & Q(memberships__status__in=member_status_in)
                )
                .values_list('id', flat=True)
                .distinct()
            )
        return (
            qs.filter(Q(memberships__user_id=user.pk) & Q(memberships__status__in=member_status_in))
            .values_list('id', flat=True)
            .distinct()
        )

    def get_for_user_group_admin_pks(
        self, user, include_public=False, member_status_in=MEMBER_STATUS, includeInactive=False
    ):
        """
        :returns: a list of primary keys to :class:`CosinnusGroup` the given
            user is an admin of, and not a pending member!.
        """
        return self.get_for_user_pks(
            user,
            include_public,
            member_status_in=[
                MEMBERSHIP_ADMIN,
            ],
            includeInactive=includeInactive,
        )

    def get_deactivated_for_user(self, user):
        """Returns for a user all groups and projects they are admin of that have been deactivated.
        For superusers, returns *all* deactivated groups and projects!
        Note: uncached!
        """
        from cosinnus.utils.permissions import check_user_superuser

        all_inactive_groups = self.get_queryset().filter(portal_id=CosinnusPortal.get_current().id, is_active=False)

        # admins can see *all* inactive groups. for the rest of the users, filter the list to groups they are admin of.
        if check_user_superuser(user):
            my_inactive_groups = all_inactive_groups
        else:
            my_inactive_groups = all_inactive_groups.filter(
                id__in=self.get_for_user_group_admin_pks(user, includeInactive=True)
            )
        return my_inactive_groups

    def with_deactivated_app(self, app_name):
        """
        :returns: An iterator over all groups that have a specific cosinnus app deactivated.
        """
        """ also: filter(headline__contains='Lennon')"""
        for group in self.get_cached():
            if group.is_app_deactivated(app_name):
                yield group

    def public(self):
        """
        :returns: An iterator over all public groups.
        """
        for group in self.get_cached():
            if group.public:
                yield group

    def to_be_reminded(self, field_name='week_before'):
        """
        Returns conferences with due reminders inside a short time-period that is
        1 week/day/hour before the start date of *the first ConferenceEvent in any ConferenceRoom*.
        Currently:
            - week: in the 24h between 7-6 days before the first event
            - day: in the 12h between 24h-12h before the first event
            - hour: in the 30min between 60min-30min before the first event
        """
        from cosinnus.models.group_extra import CosinnusConference  # noqa

        # Prepare query: Mark due conferences
        key = f'reminder_{field_name}'
        queryset = CosinnusConference.objects.annotate(
            dynamic_fields_json=Cast(F('dynamic_fields'), models.JSONField(default={}, encoder=DjangoJSONEncoder))
        )
        queryset = queryset.annotate(to_be_reminded=KeyTextTransform(key, 'dynamic_fields_json'))
        # Prepare query: Mark conferences already notified
        queryset = queryset.annotate(
            settings_json=Cast(F('settings'), models.JSONField(default={}, encoder=DjangoJSONEncoder))
        )
        queryset = queryset.annotate(already_reminded=KeyTextTransform(f'{key}_sent', 'settings_json'))
        # Prepare query: Start date
        queryset = queryset.prefetch_related('rooms__events')
        period_map = {
            # Send time frame: start & duration
            'week_before': [datetime.timedelta(days=7), datetime.timedelta(hours=24)],
            'day_before': [datetime.timedelta(days=1), datetime.timedelta(hours=12)],
            'hour_before': [datetime.timedelta(hours=1), datetime.timedelta(minutes=30)],
        }
        period = period_map.get(field_name)
        now = timezone.now()
        queryset = queryset.filter(is_active=True, from_date__isnull=False)
        queryset = queryset.filter(to_be_reminded='true', already_reminded__isnull=True)
        queryset = queryset.filter(
            from_date__gt=now, from_date__lte=now + period[0], from_date__gte=now + period[0] - period[1]
        )
        return queryset


class RelatedGroups(models.Model):
    """Need to have this through model for CosinnusGroup.related_groups so django doesn't mix up model names
    in apps that have swapped out the CosinnusGroup model"""

    class Meta(object):
        unique_together = (('from_group', 'to_group'),)

    from_group = models.ForeignKey(settings.COSINNUS_GROUP_OBJECT_MODEL, on_delete=models.CASCADE, related_name='+')
    to_group = models.ForeignKey(settings.COSINNUS_GROUP_OBJECT_MODEL, on_delete=models.CASCADE, related_name='+')


class CosinnusGroupMembership(BaseMembership):
    """
    Membership relation between a user and a group giving the user permission in that group
    depending on the group settings and the membership type.
    """

    group = models.ForeignKey(
        settings.COSINNUS_GROUP_OBJECT_MODEL, related_name='memberships', on_delete=models.CASCADE
    )
    user = models.ForeignKey(settings.AUTH_USER_MODEL, related_name='cosinnus_memberships', on_delete=models.CASCADE)

    CACHE_KEY_MODEL = 'CosinnusGroup'

    class Meta(BaseMembership.Meta):
        verbose_name = _('Team membership')
        verbose_name_plural = _('Team memberships')

    def __init__(self, *args, **kwargs):
        super(CosinnusGroupMembership, self).__init__(*args, **kwargs)
        self._status = self.status

    def save(self, force_joined_signal=False, *args, **kwargs):
        """Checks and fires `user_joined_group` signal if a user has hereby joined this group"""
        created = bool(self.pk is None)
        super(CosinnusGroupMembership, self).save(*args, **kwargs)
        signals.group_membership_has_changed.send(sender=self, instance=self, deleted=False)
        created_as_membership = bool(created and self.status in MEMBER_STATUS)
        changed_to_membership = bool(not created and self._status not in MEMBER_STATUS and self.status in MEMBER_STATUS)
        if created_as_membership or changed_to_membership or force_joined_signal:
            signals.user_joined_group.send(sender=self, user=self.user, group=self.group)

    def delete(self, *args, **kwargs):
        """Checks and fires `user_left_group` signal if a user has hereby left this group"""
        signals.group_membership_has_changed.send(sender=self, instance=self, deleted=True)
        super(CosinnusGroupMembership, self).delete(*args, **kwargs)
        signals.user_left_group.send(sender=self.group, user=self.user, group=self.group)


class CosinnusUnregisterdUserGroupInvite(BaseMembership):
    """A placeholder for a  group invite of person's who has been invited via email to join.
    Used to imprint a real `CosinnusGroupMembership` once that user registers.
    The ``status`` field is ignored because it would always be on pending anyways."""

    group = models.ForeignKey(
        settings.COSINNUS_GROUP_OBJECT_MODEL, related_name='unregistered_user_invites', on_delete=models.CASCADE
    )
    email = models.EmailField(_('email address'))
    invited_by = models.ForeignKey(
        settings.AUTH_USER_MODEL,
        null=True,
        blank=True,
        related_name='cosinnus_unregistered_user_invitations',
        on_delete=models.SET_NULL,
    )
    last_modified = models.DateTimeField(_('Last modified'), auto_now=True, editable=False)

    CACHE_KEY_MODEL = 'CosinnusUnregisterdUserGroupInvite'

    class Meta(object):
        app_label = 'cosinnus'
        verbose_name = _('Team Invite for Unregistered User')
        verbose_name_plural = _('Team Invites for Unregistered Users')
        unique_together = (('email', 'group'),)


class CosinnusPortalMembership(BaseMembership):
    group = models.ForeignKey(
        'cosinnus.CosinnusPortal', related_name='memberships', on_delete=models.CASCADE, verbose_name=_('Portal')
    )
    user = models.ForeignKey(
        settings.AUTH_USER_MODEL, related_name='cosinnus_portal_memberships', on_delete=models.CASCADE
    )

    CACHE_KEY_MODEL = 'CosinnusPortal'

    class Meta(BaseMembership.Meta):
        verbose_name = _('Portal membership')
        verbose_name_plural = _('Portal memberships')


@six.python_2_unicode_compatible
class CosinnusPortal(BBBRoomMixin, MembersManagerMixin, TranslateableFieldsModelMixin, models.Model):
    _CURRENT_PORTAL_CACHE_KEY = 'cosinnus/core/portal/current'
    _ALL_PORTAL_CACHE_KEY = 'cosinnus/core/portal/all'

    if settings.DEBUG:
        _CUSTOM_CSS_FILENAME = '_ignoreme_cosinnus_custom_portal_%s_styles.css'
    else:
        _CUSTOM_CSS_FILENAME = 'cosinnus_custom_portal_%s_styles.css'

    class Meta(object):
        app_label = 'cosinnus'
        verbose_name = _('Portal')
        verbose_name_plural = _('Portals')

    def __init__(self, *args, **kwargs):
        super(CosinnusPortal, self).__init__(*args, **kwargs)

    name = models.CharField(_('Name'), max_length=100, validators=[group_name_validator])
    slug = models.SlugField(_('Slug'), max_length=50, unique=True, blank=True)

    # DEPRECATED! Should not be used anymore!
    description = models.TextField(verbose_name=_('Description'), blank=True)
    support_email = models.EmailField(
        verbose_name=_('Support Email'),
        help_text=_('This email is shown to users as contact address on many pages'),
        blank=True,
    )

    # DEPRECATED! Should not be used anymore!
    website = models.URLField(_('Website'), max_length=100, blank=True, null=True)

    welcome_email_active = models.BooleanField(verbose_name=_('Welcome-Email sending enabled'), default=False)
    welcome_email_text = models.TextField(
        verbose_name=_('Welcome-Email Text'),
        blank=True,
        null=True,
        editable=True,
        help_text=_(
            'If set and enabled, this text will be sent to all new users after their registration is complete.'
        ),
    )

    # DEPRECATED! Should not be used anymore!
    public = models.BooleanField(_('Public'), default=False)
    users = models.ManyToManyField(
        settings.AUTH_USER_MODEL,
        blank=True,
        related_name='cosinnus_portals',
        through='cosinnus.CosinnusPortalMembership',
    )

    site = models.OneToOneField(Site, verbose_name=_('Associated Site'), on_delete=models.CASCADE)

    protocol = models.CharField(_('Http/Https Protocol (overrides settings)'), max_length=8, blank=True, null=True)

    users_need_activation = models.BooleanField(
        _('Users Need Activation'),
        help_text=_(
            'If activated, newly registered users need to be approved by a portal admin before being able to log in.'
        ),
        default=False,
    )
    email_needs_verification = models.BooleanField(
        _('Emails Need Verification'),
        help_text=_(
            'If activated, newly registered users and users who change their email address will need to confirm their '
            'email by clicking a link in a mail sent to them.'
        ),
        default=True,
    )

    # The different keys used for this are static variables in CosinnusPortal!
    saved_infos = models.JSONField(default=dict, encoder=DjangoJSONEncoder)

    tos_date = models.DateTimeField(
        _('ToS Version'),
        default=datetime.datetime(1999, 1, 1, 13, 37, 0),
        help_text=(
            'This is used to determine the date the newest ToS have been released, that users have acceppted. When a '
            'portal`s ToS update, set this to a newer date to have a popup come up for all users whose '
            '`settings.tos_accepted_date` is not after this date.'
        ),
    )

    # css fields for custom portal styles
    # DEPRECATED! Should not be used anymore!
    background_image = models.ImageField(
        _('Background Image'),
        help_text=_('Used for the background of the landing and CMS-pages'),
        upload_to=get_portal_background_image_filename,
        blank=True,
        null=True,
    )
    # DEPRECATED! Should not be used anymore!
    logo_image = models.ImageField(
        _('Logo Image'),
        help_text=_('Used as a small logo in the navigation bar and for external links to this portal'),
        upload_to=get_portal_background_image_filename,
        blank=True,
        null=True,
    )
    # DEPRECATED! Should not be used anymore!
    top_color = models.CharField(
        _('Main color'),
        help_text=_('Main background color (css hex value, with or without "#")'),
        max_length=10,
        validators=[MaxLengthValidator(7)],
        blank=True,
        null=True,
    )
    # DEPRECATED! Should not be used anymore!
    bottom_color = models.CharField(
        _('Gradient color'),
        help_text=_('Bottom color for the gradient (css hex value, with or without "#")'),
        max_length=10,
        validators=[MaxLengthValidator(7)],
        blank=True,
        null=True,
    )
    extra_css = models.TextField(
        _('Extra CSS'),
        help_text=_('Extra CSS for this portal, will be applied after all other styles.'),
        blank=True,
        null=True,
    )

    video_conference_server = models.URLField(
        _('Video Conference Server'),
        max_length=250,
        blank=True,
        null=True,
        help_text=_(
            'For old-style events meeting popups only! If entered, will enable Jitsi-like video conference '
            'functionality across the site. Needs to be a URL up to the point where any random room name can be '
            'appended.'
        ),
    )

    dynamic_field_choices = models.JSONField(
        default=dict,
        verbose_name=_('Dynamic choice field choices'),
        blank=True,
        encoder=DjangoJSONEncoder,
        help_text=(
            'A dict storage for all choice lists for the dynamic fields of type '
            '`DYNAMIC_FIELD_TYPE_ADMIN_DEFINED_CHOICES_TEXT`'
        ),
    )

    userprofile_default_description = models.TextField(
        verbose_name=_('Default userprofile description'), blank=True, null=True
    )

    conference_settings_assignments = GenericRelation('cosinnus.CosinnusConferenceSettings')

    # exact time when last digest was sent out for each of the period settings
    SAVED_INFO_LAST_DIGEST_SENT = 'last_digest_sent_for_period_%d'
    membership_class = CosinnusPortalMembership

    if settings.COSINNUS_TRANSLATED_FIELDS_ENABLED:
        translateable_fields = ['welcome_email_text']

    @classmethod
    def get_current(cls):
        """Cached, returns the current Portal (always the same since dependent on configured Site)"""
        portal = cache.get(CosinnusPortal._CURRENT_PORTAL_CACHE_KEY)
        if portal is None:
            portal = CosinnusPortal.objects.select_related('site').get(site=settings.SITE_ID)
            cache.set(CosinnusPortal._CURRENT_PORTAL_CACHE_KEY, portal, 60 * 60)
        return portal

    @classmethod
    def get_all(cls):
        """Cached, returns all Portals (short cache timeout to react to other sites' changes)"""
        portals = cache.get(CosinnusPortal._ALL_PORTAL_CACHE_KEY)
        if portals is None:
            portals = CosinnusPortal.objects.all().select_related('site')
            cache.set(CosinnusPortal._ALL_PORTAL_CACHE_KEY, portals, 60 * 5)
        return portals

    def save(self, *args, **kwargs):
        # clean color fields
        if self.top_color:
            self.top_color = self.top_color.replace('#', '')
        if self.bottom_color:
            self.bottom_color = self.bottom_color.replace('#', '')

        super(CosinnusPortal, self).save(*args, **kwargs)
        self.compile_custom_stylesheet()
        self.clear_cache()

    def clear_cache(self):
        cache.delete(self._CURRENT_PORTAL_CACHE_KEY)
        cache.delete(self._ALL_PORTAL_CACHE_KEY)

    def get_domain(self):
        """Gets the http/https protocol aware domain for this portal"""
        return get_domain_for_portal(self)

    def get_absolute_url(self):
        return self.get_domain()

    def get_admin_change_url(self):
        """Returns the django admin edit page for this object."""
        return reverse('admin:cosinnus_cosinnusportal_change', kwargs={'object_id': self.id})

    def get_logo_image_url(self):
        """Returns the portal logo static image URL"""
        return '%s%s' % (self.get_domain(), static('img/logo-icon.png'))

    def __str__(self):
        return self.name

    def _get_static_folder(self):
        return os.path.join(settings.BASE_PATH, 'static') if settings.DEBUG else settings.STATIC_ROOT

    def compile_custom_stylesheet(self):
        """Compiles the CSS file based on this portal's style fields and saves them
        in the media folder"""
        if settings.DEBUG:
            try:
                os.makedirs(os.path.join(settings.STATIC_ROOT, 'css'))
            except Exception:
                pass
        custom_css = render_to_string('cosinnus/css/portal_custom_styles.css', {'portal': self})
        css_path = os.path.join(self._get_static_folder(), 'css', self._CUSTOM_CSS_FILENAME % self.slug)
        css_file = open(css_path, 'w')
        css_file.write(custom_css)
        logger.warn(
            'Wrote Custom Portal CSS file to:', extra={'Portal': CosinnusPortal.get_current().id, 'css_path': css_path}
        )
        css_file.close()

    @cached_property
    def custom_stylesheet_url(self):
        if not os.path.isfile(os.path.join(self._get_static_folder(), 'css', self._CUSTOM_CSS_FILENAME % self.slug)):
            self.compile_custom_stylesheet()
        return 'css/' + self._CUSTOM_CSS_FILENAME % self.slug

    @property
    def video_conference_server_url(self):
        if self.video_conference_server:
            return '%s%s-videochat' % (self.video_conference_server, CosinnusPortal.get_current().name)
        return None


@six.python_2_unicode_compatible
class CosinnusBaseGroup(
    HumanizedEventTimeMixin,
    TranslateableFieldsModelMixin,
    LastVisitedMixin,
    LikeableObjectMixin,
    IndexingUtilsMixin,
    FlickrEmbedFieldMixin,
    CosinnusManagedTagAssignmentModelMixin,
    VideoEmbedFieldMixin,
    MembersManagerMixin,
    BBBRoomMixin,
    AttachableObjectModel,
):
    """Abstract base group model implementation. Provides common functionality for all groups."""

    TYPE_PROJECT = 0
    TYPE_SOCIETY = 1
    TYPE_CONFERENCE = 2

    #: Choices for :attr:`visibility`: ``(int, str)``
    TYPE_CHOICES = (
        (TYPE_PROJECT, _('Project')),
        (TYPE_SOCIETY, _('Group')),
        (TYPE_CONFERENCE, _('Conference')),
    )

    #: the "normal" group join method - users request to be members, admin approve/decline them
    MEMBERSHIP_MODE_REQUEST = 0
    #: the "conference" method - users create an application, admins sort through them and
    #: accept/decline them with an optional reason.
    #: Note: this replaces the old bool modelfield `use_conference_applications`
    MEMBERSHIP_MODE_APPLICATION = 1
    #: the "everyone can join" method - users can become a member instantly without any approval system
    MEMBERSHIP_MODE_AUTOJOIN = 2

    # this can and will be overridden by the specific group models!
    MEMBERSHIP_MODE_CHOICES = [
        (MEMBERSHIP_MODE_REQUEST, _('Regular membership requests')),
        (MEMBERSHIP_MODE_APPLICATION, _('Require participation applications for this conference')),
        (MEMBERSHIP_MODE_AUTOJOIN, _('Everyone may join')),
    ]

    GROUP_MODEL_TYPE = TYPE_PROJECT

    NO_VIDEO_CONFERENCE = 0
    BBB_MEETING = 1
    FAIRMEETING = 2

    #: Choices for :attr: `video_conference_type`: ``(int, str)``
    VIDEO_CONFERENCE_TYPE_CHOICES = (
        (BBB_MEETING, _('BBB-Meeting')),
        (FAIRMEETING, _('Fairmeeting')),
        (NO_VIDEO_CONFERENCE, _('No video conference')),
    )

    # a list of all database-fields that should be searched when looking up a group by its name
    NAME_LOOKUP_FIELDS = [
        'name',
    ]

    # don't worry, the default Portal with id 1 is created in a datamigration
    # there was no other way to generate completely runnable migrations
    # (with a get_default function, or any other way)
    portal = models.ForeignKey(
        CosinnusPortal,
        verbose_name=_('Portal'),
        related_name='groups',
        null=False,
        blank=False,
        default=1,
        on_delete=models.CASCADE,
    )  # port_id 1 is created in a datamigration!

    name = models.CharField(_('Name'), max_length=250)  # removed validators=[group_name_validator])
    slug = models.SlugField(
        _('Slug'),
        help_text=_(
            'Be extremely careful when changing this slug manually! There can be many side-effects '
            '(redirects breaking e.g.)!'
        ),
        max_length=50,
    )
    type = models.PositiveSmallIntegerField(
        _('Project Type'), blank=False, default=TYPE_PROJECT, choices=TYPE_CHOICES, editable=False
    )
    created = models.DateTimeField(verbose_name=_('Created'), editable=False, auto_now_add=True)
    last_modified = models.DateTimeField(verbose_name=_('Last modified'), editable=False, auto_now=True)

    subtitle = models.CharField(
        max_length=250, null=True, blank=True, verbose_name=_('Subtitle'), help_text=_('Subtitle used for conferences.')
    )
    description = models.TextField(
        verbose_name=_('Short Description'),
        help_text=_('Short Description. Internal, will not be shown publicly.'),
        blank=True,
    )
    description_long = models.TextField(
        verbose_name=_('Detailed Description'), help_text=_('Detailed, public description.'), blank=True
    )
    contact_info = models.TextField(
        verbose_name=_('Contact Information'),
        help_text=_('How you can be contacted - addresses, social media, etc.'),
        blank=True,
    )

    avatar = models.ImageField(_('Avatar'), null=True, blank=True, upload_to=get_group_avatar_filename, max_length=250)
    wallpaper = models.ImageField(
        _('Wallpaper image'),
        help_text=_('Shown as large banner image on the Microsite (1140 x 240 px)'),
        null=True,
        blank=True,
        upload_to=get_group_wallpaper_filename,
        max_length=250,
    )
    website = models.URLField(_('Website'), max_length=100, blank=True, null=True)
    public = models.BooleanField(_('Public'), default=False)
    # note: use the `is_publicly_visible()` attr instead of this field to determine the group's visibility!
    publicly_visible = models.BooleanField(
        _('Publicly visible'),
        default=settings.COSINNUS_GROUP_PUBLICLY_VISIBLE_DEFAULT_VALUE,
        help_text=_('Checks if a group/project should be visible publicly'),
    )
    users = models.ManyToManyField(
        settings.AUTH_USER_MODEL, blank=True, related_name='cosinnus_groups', through='cosinnus.CosinnusGroupMembership'
    )
    media_tag = models.OneToOneField(
        settings.COSINNUS_TAG_OBJECT_MODEL, blank=True, null=True, editable=False, on_delete=models.SET_NULL
    )

    membership_mode = models.PositiveSmallIntegerField(
        _('Application method'), default=MEMBERSHIP_MODE_REQUEST, choices=MEMBERSHIP_MODE_CHOICES
    )

    video_conference_type = models.PositiveIntegerField(
        _('Type of video conference available for a group / a project'),
        blank=False,
        null=False,
        choices=VIDEO_CONFERENCE_TYPE_CHOICES,
        default=NO_VIDEO_CONFERENCE,
    )

    enable_user_premium_choices_until = models.DateField(
        _('Enable premium user choices (BBB) until'),
        blank=True,
        null=True,
        editable=settings.COSINNUS_BBB_ENABLE_GROUP_AND_EVENT_BBB_ROOMS_ADMIN_RESTRICTED,
        help_text=_(
            'Enter the date until group admins may make premium choices here (only if group/project and event BBB '
            'rooms require a premium booking)'
        ),
    )

    # microsite-embeds:
    video = models.URLField(
        _('Microsite Video'), max_length=200, blank=True, null=True, validators=[MaxLengthValidator(200)]
    )
    # always contains the '@username' @ symbol!
    twitter_username = models.CharField(
        _('Microsite Twitter Timeline Username'),
        max_length=100,
        blank=True,
        null=True,
        validators=[MaxLengthValidator(100)],
    )
    twitter_widget_id = models.CharField(
        _('Microsite Twitter Timeline Custom Widget ID'), max_length=100, blank=True, null=True
    )
    # Flickr gallery field, requires a flickr URL to a gallery
    flickr_url = models.URLField(
        _('Flickr Gallery URL'), max_length=200, blank=True, null=True, validators=[MaxLengthValidator(200)]
    )

    # Call to Action Microsite Box
    call_to_action_active = models.BooleanField(
        _('Call to Action Microsite Box active'),
        help_text=_('If this is active, a Call to Action box will be shown on the microsite.'),
        default=False,
    )
    call_to_action_title = models.CharField(
        _('Call to Action Box title'), max_length=250, validators=[MaxLengthValidator(250)], blank=True, null=True
    )
    call_to_action_description = models.TextField(
        verbose_name=_('Call to Action Box Description'), blank=True, null=True
    )

    # a field that can contain HTML to be embedded into the group dashboard (visible for members only)
    embedded_dashboard_html = models.TextField(
        verbose_name=_('Embedded Dashboard HTML'),
        help_text='A field with custom HTML that will be shown to all group members on the group dashboard',
        blank=True,
        null=True,
    )

    conference_theme_color = models.CharField(
        _('Conference theme color'),
        help_text=_('Conference theme color for conference groups only (css hex value, with or without "#")'),
        max_length=10,
        validators=[MaxLengthValidator(7)],
        blank=True,
        null=True,
    )

    # a comma-seperated list of all cosinnus apps that should not be shown in the frontend,
    # be editable, or be indexed by search indices for this group
    deactivated_apps = models.CharField(_('Deactivated Apps'), max_length=255, blank=True, null=True, editable=True)
    microsite_public_apps = models.CharField(
        _('Microsite Public Apps'), max_length=255, blank=True, null=True, editable=True
    )
    is_active = models.BooleanField(
        _('Is active'),
        help_text=_('If a team is not active, it counts as non-existent for all purposes and views on the website.'),
        default=True,
    )

    facebook_group_id = models.CharField(
        _('Facebook Group ID'), max_length=200, blank=True, null=True, validators=[MaxLengthValidator(200)]
    )
    facebook_page_id = models.CharField(
        _('Facebook Page ID'), max_length=200, blank=True, null=True, validators=[MaxLengthValidator(200)]
    )

    nextcloud_group_id = models.CharField(
        _('Nextcloud Group ID'),
        max_length=250,
        unique=True,
        blank=True,
        null=True,
        validators=[MaxLengthValidator(250)],
    )
    nextcloud_groupfolder_name = models.CharField(
        _('Nextcloud Groupfolder Name'),
        max_length=250,
        unique=True,
        blank=True,
        null=True,
        validators=[MaxLengthValidator(250)],
        help_text=(
            'The literal groupfolder name. This is initially the same as the group id, but can differ later. '
            'Set before the groupfolder is created.'
        ),
    )
    nextcloud_groupfolder_id = models.PositiveIntegerField(
        _('Nextcloud Groupfolder ID'),
        unique=True,
        blank=True,
        null=True,
        help_text='The boolean internal nextcloud id for the groupfolder. Only set once a groupfolder is created.',
    )

    # NOTE: deprecated, do not use!
    is_conference = models.BooleanField(
        _('Is conference'),
        help_text=(
            'Note: DEPRECATED, use group.type=2 now. Delete once all portals have been migrated and checked. If a '
            'group is marked as conference it is possible to auto-generate accounts for workshop participants'
        ),
        default=False,
    )

    from_date = models.DateTimeField(
        _('Start Datetime'),
        default=None,
        blank=True,
        null=True,
        help_text='Used for conferences to determine overall running time period.',
    )
    to_date = models.DateTimeField(
        _('End Datetime'),
        default=None,
        blank=True,
        null=True,
        help_text='Used for conferences to determine overall running time period.',
    )
    is_premium_currently = models.BooleanField(
        _('Conference is currrently premium'),
        help_text=(
            'Flag whether this is currently in premium mode because of a booking, changed automatically by the system.'
        ),
        default=False,
        editable=False,
    )

    # note: this overrides `is_premium_currently` in all functionalities
    is_premium_permanently = models.BooleanField(
        _('Conference is permanently premium'),
        help_text=(
            'If enabled, this will always be in premium mode, independent of any bookings. WARNING: changing this may '
            '(depending on the event/conference/portal settings) cause new meeting connections to use the new server, '
            'even for ongoing meetings on the old server, essentially splitting a running meeting in two!'
        ),
        default=False,
    )

    parent = models.ForeignKey(
        'self', verbose_name=_('Parent Group'), related_name='groups', null=True, blank=True, on_delete=models.SET_NULL
    )
    related_groups = models.ManyToManyField(
        'self',
        through='cosinnus.RelatedGroups',
        through_fields=('to_group', 'from_group'),
        verbose_name=_('Related Teams'),
        symmetrical=False,
        blank=True,
        related_name='+',
    )

    # this indicates that objects of this model are in some way always visible by registered users
    # on the platform, no matter their visibility settings, and thus subject to moderation
    cosinnus_always_visible_by_users_moderator_flag = True

    is_open_for_cooperation = models.BooleanField(_('Open for cooperation'), default=False)

    settings = models.JSONField(default=dict, blank=True, null=True, encoder=DjangoJSONEncoder)

    dynamic_fields = models.JSONField(
        default=dict,
        blank=True,
        verbose_name=_('Dynamic extra fields'),
        help_text='Extra group fields for each portal, as defined in `settings.COSINNUS_GROUP_EXTRA_FIELDS`',
        encoder=DjangoJSONEncoder,
    )
    sdgs = models.JSONField(default=list, blank=True, null=True, encoder=DjangoJSONEncoder)
    third_party_tools = models.JSONField(
        default=list,
        blank=True,
        null=True,
        encoder=DjangoJSONEncoder,
        help_text='List of {"label": "Tool-Name", "url": "https://tool.url" } elements.',
    )

    show_contact_form = models.BooleanField(
        default=False, help_text=_('If set to true, a contact form will be displayed on the micropage.')
    )

    use_invite_token = models.BooleanField(
        _('Use invite token'),
        default=False,
        help_text='If enabled, allows the creation of invite tokens in non-admin area',
    )

    managed_tag_assignments = GenericRelation('cosinnus.CosinnusManagedTagAssignment')

    objects = CosinnusGroupManager()

    _portal_id = None
    membership_class = CosinnusGroupMembership

    class Meta(object):
        abstract = True
        app_label = 'cosinnus'
        ordering = ('name',)
        verbose_name = _('Cosinnus project')
        verbose_name_plural = _('Cosinnus projects')
        unique_together = (
            'slug',
            'portal',
        )

    def __init__(self, *args, **kwargs):
        super(CosinnusBaseGroup, self).__init__(*args, **kwargs)
        self._portal_id = self.portal_id
        self._type = self.type
        self._slug = self.slug
        self._is_active = self.is_active
        self._original_name = self.name

    def __str__(self):
        # FIXME: better caching for .portal.name
        return '%s (%s)' % (self.name, self.get_absolute_url())

    def _get_likeable_model_name(self):
        return 'CosinnusGroup'

    def save(self, keep_unmodified=False, *args, **kwargs):
        """@param keep_unmodified: is de-referenced from kwargs here to support extended arguments. could be cleaner"""
        created = bool(self.pk is None)
        slugs = [self.slug] if self.slug else []
        self.name = clean_single_line_text(self.name)

        # make sure unique_aware_slugify won't come up with a slug that is already used by a
        # PermanentRedirect pattern for an old group
        current_portal = self.portal or CosinnusPortal.get_current()
        from cosinnus.core.registries.group_models import group_model_registry

        group_type = group_model_registry.get_url_key_by_type(self.type)

        # we check if there exists a group redirect that occupies this slug (and which is not pointed to this group)
        def extra_check(slug):
            group_id_portal_id = CosinnusPermanentRedirect.get_group_id_for_pattern(current_portal, group_type, slug)
            if group_id_portal_id:
                group_id, portal_id = group_id_portal_id
                if (
                    group_id != self.id
                    # or portal_id != self.portal_id
                    # we had this earlier, but unmatching portals with same id is not a conflict!
                ):
                    return True
            return False

        unique_aware_slugify(
            self, 'name', 'slug', extra_conflict_check=extra_check, force_redo=True, portal_id=current_portal
        )

        if not self.slug:
            raise ValidationError(_('Slug must not be empty.'))
        slugs.append(self.slug)
        # sanity check for missing media_tag:
        if not self.media_tag:
            from cosinnus.models.tagged import get_tag_object_model

            media_tag = get_tag_object_model()._default_manager.create()
            self.media_tag = media_tag

        # set the group's visibility to the locked value if the setting says so
        if (
            created
            and self.type == self.TYPE_CONFERENCE
            and settings.COSINNUS_CONFERENCES_PUBLIC_SETTING_LOCKED is not None
        ):
            self.public = settings.COSINNUS_CONFERENCES_PUBLIC_SETTING_LOCKED

        if created and not self.portal:
            # set portal to current
            self.portal = CosinnusPortal.get_current()

        # clean color fields
        if self.conference_theme_color:
            self.conference_theme_color = self.conference_theme_color.replace('#', '')

        self.generate_or_update_invite_token(save_group=False)

        super(CosinnusBaseGroup, self).save(*args, **kwargs)

        # check if a redirect should be created AFTER SAVING!
        display_redirect_created_message = False
        if not created and (self.portal_id != self._portal_id or self.type != self._type or self.slug != self._slug):
            # create permanent redirect from old portal to this group
            # group is changing in a ways that would change its URI!
            old_portal = CosinnusPortal.objects.get(id=self._portal_id)
            CosinnusPermanentRedirect.create_for_pattern(old_portal, self._type, self._slug, self)
            display_redirect_created_message = True
            slugs.append(self._slug)

        # trigger activate/deactivate signals
        if not created and self._is_active != self.is_active:
            if self.is_active:
                signals.group_reactivated.send(sender=self.__class__, group=self)
            else:
                signals.group_deactivated.send(sender=self.__class__, group=self)

        self._clear_cache(slugs=slugs, group=self)
        # force rebuild the pk --> slug cache. otherwise when we query that, this group might not be in it
        self.__class__.objects.get_pks(force=True)

        self._portal_id = self.portal_id
        self._type = self.type
        self._slug = self.slug
        self._is_active = self.is_active
        self._original_name = self.name

        if display_redirect_created_message and hasattr(self, 'request'):
            # possible because of AddRequestToModelSaveMiddleware
            messages.info(
                self.request,
                _(
                    'The URL for this team has changed. A redirect from all existing URLs has automatically been '
                    'created!'
                ),
            )

        if created:
            # send creation signal
            signals.group_object_created.send(sender=self, group=self)

        # manual indexing sanity: remove inactive groups from index
        if not self.is_active:
            self.remove_index()

        # for conferences: if membership_mode is set to MEMBERSHIP_MODE_APPLICATION,
        # create a ParticipationManagement as well
        if self.membership_mode == self.MEMBERSHIP_MODE_APPLICATION and self.participation_management.count() == 0:
            from cosinnus.models.conference import ParticipationManagement

            ParticipationManagement.objects.create(conference=self)

    def delete(self, *args, **kwargs):
        self._clear_cache(slug=self.slug)
        super(CosinnusBaseGroup, self).delete(*args, **kwargs)

    def get_translateable_fields(self):
        if settings.COSINNUS_TRANSLATED_FIELDS_ENABLED:
            # translatable fields are only enabled for conferences for now
            if self.__class__.__name__ == 'CosinnusConference':
                return ['name', 'description_long', 'subtitle']
            else:
                return []
        return []

    @property
    def trans(self):
        """Returns the typed group trans object containing translations for all
        type-dependent strings for this group's type.
        This property only works on instances.
        See `CosinnusProjectTransBase`."""
        return get_group_trans_by_type(self.type)

    @classmethod
    def get_trans(cls):
        """Returns the typed group trans object containing translations for all
        type-dependent strings for this group's type.
        This method only works on classes.
        See `CosinnusProjectTransBase`."""
        return get_group_trans_by_type(cls.GROUP_MODEL_TYPE)

    @classmethod
    def create_group_for_user(cls, name, user):
        """Creates a new group and sets the given user as admin"""
        current_portal = CosinnusPortal.get_current()
        group = cls.objects.create(name=name, type=cls.GROUP_MODEL_TYPE, portal=current_portal)
        membership = CosinnusGroupMembership.objects.create(user=user, group=group, status=MEMBERSHIP_ADMIN)
        # clear cache and manually refill because race conditions can make the group memberships be cached as empty
        membership._refresh_cache()
        group.update_index()
        return group

    @classmethod
    def create_group_without_member(cls, name):
        """Creates a new group with no members in it"""
        current_portal = CosinnusPortal.get_current()
        group = cls.objects.create(name=name, type=cls.GROUP_MODEL_TYPE, portal=current_portal)
        group.update_index()
        return group

    @property
    def use_conference_applications(self):
        """Shortcut to determine if the group uses CosinnusConferenceApplication as
        membership request mode.
        Replacement for the old bool modelfield that existed."""
        return bool(self.membership_mode == self.MEMBERSHIP_MODE_APPLICATION)

    @property
    def membership_applications_possible(self):
        """Shortcut to determine if users can currently apply to become a member,
        depending on what type of membership requests are set, and if applicable,
        if conference applications are currently open."""
        return bool(
            not self.use_conference_applications
            or not self.participation_management.exists()
            or self.participation_management.get().applications_are_active
        )

    @property
    def is_autojoin_group(self):
        """Shortcut to determine if a user joining this group will be instantly
        accepted instead of creating a join request for the administrators.
        This checks the membership_mode of the group, as well as the
        settings.COSINNUS_AUTO_ACCEPT_MEMBERSHIP_GROUP_SLUGS setting for this portal."""
        return bool(
            self.membership_mode == self.MEMBERSHIP_MODE_AUTOJOIN
            or (self.slug and self.slug in settings.COSINNUS_AUTO_ACCEPT_MEMBERSHIP_GROUP_SLUGS)
        )

    @property
    def is_premium(self):
        """Shortcut to determine if a group is in premium state right now"""
        return self.is_premium_currently or self.is_premium_permanently

    @property
    def has_premium_blocks(self):
        """Shortcut to determine if a group has any premium blocks assigned"""
        return bool(self.conference_premium_blocks.count() > 0)

    @property
    def is_premium_ever(self):
        """Shortcut to determine if a group is currently or will at some point
        ever be premium due to premium blocks"""
        return self.is_premium or self.has_premium_blocks

    @property
    def has_premium_rights(self):
        return self.has_premium_blocks or self.is_premium_permanently

    def add_member_to_group(self, user, membership_status=MEMBERSHIP_MEMBER):
        """ "Makes the user a group member".
        Safely adds a membership for the given user with the given status for this group.
        If the membership existed, does nothing. If it existed with a different status, will
        change the status (unless it would demote the user). If none existed, creates it.
        This will also convert membership requests/invitations to actual memberships!"""
        membership = get_object_or_None(CosinnusGroupMembership, group=self, user=user)
        if membership and membership.status != membership_status:
            # upgrade the membership, or do nothing
            if (
                (
                    membership.status in [MEMBERSHIP_INVITED_PENDING, MEMBERSHIP_PENDING]
                    and membership_status in MEMBER_STATUS
                )
                or (
                    membership.status == MEMBERSHIP_MEMBER
                    and membership_status in (MEMBERSHIP_MANAGER, MEMBERSHIP_ADMIN)
                )
                or (membership.status == MEMBERSHIP_MANAGER and membership_status == MEMBERSHIP_ADMIN)
            ):
                membership.status = membership_status
                membership.save()
        elif not membership:
            CosinnusGroupMembership.objects.create(group=self, user=user, status=membership_status)

    def remove_member_from_group(self, user):
        """ "Kicks a user from the group."
        Safely removes a membership for the given user from the group.
        If the user wasn't a member of the group,  does nothing.
        This will also remove membership requests/invitations!"""
        membership = get_object_or_None(CosinnusGroupMembership, group=self, user=user)
        if membership:
            membership.delete()

    @property
    def group_is_project(self):
        """Check if this is a proper project"""
        return self.type == self.TYPE_PROJECT

    @property
    def group_is_group(self):
        """Check if this is a proper group / society"""
        return self.type == self.TYPE_SOCIETY

    @property
    def group_is_conference(self):
        """Check if this is a proper conference (a type society with conference flag)"""
        return self.type == self.TYPE_CONFERENCE

    @property
    def group_could_be_bbb_enabled_ever(self):
        """Check if this group may potentially enable BBB meetings or could do so in the past."""
        if self.group_is_conference:
            return True
        if settings.COSINNUS_BBB_ENABLE_GROUP_AND_EVENT_BBB_ROOMS:
            if not settings.COSINNUS_BBB_ENABLE_GROUP_AND_EVENT_BBB_ROOMS_ADMIN_RESTRICTED:
                return True
            elif self.enable_user_premium_choices_until:
                return True
        return False

    @property
    def group_can_be_bbb_enabled(self):
        """Check if this group may potentially enable BBB meetings right now."""
        if self.group_is_conference:
            return True
        if self.group_could_be_bbb_enabled_ever:
            if not settings.COSINNUS_BBB_ENABLE_GROUP_AND_EVENT_BBB_ROOMS_ADMIN_RESTRICTED:
                return True
            if now().date() <= self.enable_user_premium_choices_until:
                return True
        return False

    @property
    def group_is_bbb_enabled(self):
        """Check if BBB meetings are currently enabled for this group because their admins have chosen
        the video conference type option to be BBB."""
        if self.group_is_conference:
            return True
        if self.group_can_be_bbb_enabled and self.video_conference_type == self.BBB_MEETING:
            return True
        return False

    @property
    def group_can_access_recorded_meetings(self):
        """Check if the recorded meetings page should be shown and be accessible for this group, due to having
        BBB enabled (and being premium if this portal requires ist) or being a conference."""
        if self.group_is_conference:
            return True
        if self.group_is_bbb_enabled:
            return True
        if settings.COSINNUS_BBB_ENABLE_GROUP_AND_EVENT_BBB_ROOMS and 'premium_features_expired_on' in self.settings:
            return True
        return False

    @property
    def conference_members(self):
        """
        Returns a User QS of *AUTO-INVITED* (!) conference member accounts of this group if it is a conference,
        an empty QS else
        """
        from cosinnus.models.profile import PROFILE_SETTING_WORKSHOP_PARTICIPANT

        if self.group_is_conference:
            return self.users.filter(cosinnus_profile__settings__has_key=PROFILE_SETTING_WORKSHOP_PARTICIPANT).order_by(
                'id'
            )
        return get_user_model().objects.none()

    @property
    def conference_group_result_projects(self):
        """Returns a QS of all result projects from all conference rooms, if this is a conference"""
        if not self.group_is_conference:
            return get_cosinnus_group_model().objects.none()
        return get_cosinnus_group_model().objects.filter(is_active=True, conference_room__group=self)

    def get_additional_rocketchat_room_ids(self):
        """A group may have additional rocketchat room IDs that it corresponds to.
        All room ids returned here will also be managed by the rocketchat hooks for
        members joining/leaving, etc."""
        room_ids = []
        # add all conference rooms with a rocketchat room type
        if self.group_is_conference:
            for room in self.rooms:
                if room.type in room.ROCKETCHAT_ROOM_TYPES and room.rocket_chat_room_id:
                    room_ids.append(room.rocket_chat_room_id)
        return list(set(room_ids))

    def get_admin_contact_url(self):
        if 'cosinnus_message' in settings.COSINNUS_DISABLED_COSINNUS_APPS:
            return ''
        if settings.COSINNUS_ROCKET_ENABLED:
            return reverse('cosinnus:message-write-group', kwargs={'slug': self.slug})
        else:
            subject = (
                _('Request about your project "%(group_name)s"')
                if self.type == self.TYPE_PROJECT
                else _('Request about your group "%(group_name)s"')
            )
            subject = subject % {'group_name': self.name}
            return '%s?subject=%s&next=%s' % (
                reverse(
                    'postman:write', kwargs={'recipients': ':'.join([user.username for user in self.actual_admins])}
                ),
                subject,
                reverse('postman:sent'),
            )

    def get_admin_change_url(self):
        """Returns the django admin edit page for this object."""
        type_map = {
            self.TYPE_PROJECT: 'cosinnusproject',
            self.TYPE_SOCIETY: 'cosinnussociety',
            self.TYPE_CONFERENCE: 'cosinnusconference',
        }
        return reverse(f'admin:cosinnus_{type_map[self.type]}_change', kwargs={'object_id': self.id})

    @property
    def description_long_or_short(self):
        return self.description_long or self.description

    @classmethod
    def _clear_cache(self, slug=None, slugs=None, group=None):
        slugs = set([s for s in slugs]) if slugs else set()
        if slug:
            slugs.add(slug)
        if group:
            slugs.add(group.slug)
        keys = [
            self.objects._GROUPS_SLUG_CACHE_KEY % (CosinnusPortal.get_current().id, self.objects.__class__.__name__),
            self.objects._GROUPS_PK_CACHE_KEY % (CosinnusPortal.get_current().id, self.objects.__class__.__name__),
        ]
        if slug:
            keys.append(
                self.objects._GROUP_CACHE_KEY % (CosinnusPortal.get_current().id, self.objects.__class__.__name__, slug)
            )
            keys.append(CosinnusGroupManager._GROUP_SLUG_TYPE_CACHE_KEY % (CosinnusPortal.get_current().id, slug))
        if slugs:
            keys.extend(
                [
                    self.objects._GROUP_CACHE_KEY
                    % (CosinnusPortal.get_current().id, self.objects.__class__.__name__, s)
                    for s in slugs
                ]
            )
            keys.extend(
                [CosinnusGroupManager._GROUP_SLUG_TYPE_CACHE_KEY % (CosinnusPortal.get_current().id, s) for s in slugs]
            )
        if group:
            keys.append(CosinnusGroupManager._GROUP_CHILDREN_PK_CACHE_KEY % (CosinnusPortal.get_current().id, group.id))
            if group.parent_id:
                keys.append(
                    CosinnusGroupManager._GROUP_CHILDREN_PK_CACHE_KEY
                    % (CosinnusPortal.get_current().id, group.parent_id)
                )
            keys.append(CosinnusGroupManager._GROUP_LOCATIONS_CACHE_KEY % (CosinnusPortal.get_current().id, group.id))
        cache.delete_many(keys)

        # if this has been called on the model-ignorant CosinnusGroupManager, as a precaution, also run this for the
        # sub-models
        if self.objects.__class__.__name__ == CosinnusGroupManager.__name__:
            for url_key in group_model_registry:
                group_class = group_model_registry.get(url_key)
                group_class._clear_cache(slug, slugs)

    def clear_cache(self):
        self._clear_cache(group=self)

    def get_all_objects_for_group(self):
        """Returns in a list all the BaseTaggableObjects for this group"""
        from cosinnus.models.tagged import BaseTaggableObjectModel

        base_taggable_objects = []
        for full_model_name in attached_object_registry:
            app_label, model_name = full_model_name.split('.')
            model = apps.get_model(app_label, model_name)
            if issubclass(model, BaseTaggableObjectModel):
                instances = model.objects.filter(group=self)
                base_taggable_objects.extend(list(instances))
        return base_taggable_objects

    def remove_index_for_all_group_objects(self):
        """Removes all of this group's BaseTaggableObjects from the search index"""
        for instance in self.get_all_objects_for_group():
            instance.remove_index()

    def update_index_for_all_group_objects(self):
        """Adds all of this group's BaseTaggableObjects to the search index"""
        for instance in self.get_all_objects_for_group():
            instance.update_index()

    def get_icon(self):
        """Returns the font-awesome icon specific to the group type"""
        return self.trans.ICON

    def get_group_label(self):
        """Returns the vocal name of the group, depending on type"""
        return self.trans.VERBOSE_NAME

    def get_group_menu_label(self):
        """Returns the vocal name of the group menu, depending on type"""
        return self.trans.MENU_LABEL

    def get_group_dashboard_label(self):
        """Returns the vocal name of the group dashboard, depending on type"""
        return self.trans.DASHBOARD_LABEL

    @property
    def avatar_url(self):
        return self.avatar.url if self.avatar else None

    def get_avatar_thumbnail(self, size=(80, 80)):
        return image_thumbnail(self.avatar, size)

    def get_avatar_thumbnail_url(self, size=(80, 80)):
        return image_thumbnail_url(self.avatar, size) or get_image_url_for_icon(self.get_icon(), large=True)

    def get_image_field_for_icon(self):
        return self.avatar or get_image_url_for_icon(self.get_icon(), large=True)

    def get_image_field_for_background(self):
        return self.wallpaper

    def get_facebook_avatar_url(self):
        page_or_group_id = self.facebook_page_id or self.facebook_group_id or None
        if page_or_group_id:
            return 'https://graph.facebook.com/%s/picture?type=square' % page_or_group_id
        return ''

    def get_locations(self):
        """Returns a list of this group locations, similar to calling ``group.locations.all()``, but
        attempts to fetch the locations from cache"""
        locations = cache.get(
            CosinnusGroupManager._GROUP_LOCATIONS_CACHE_KEY % (CosinnusPortal.get_current().id, self.id)
        )
        if locations is None:
            locations = list(self.locations.all())
            cache.set(
                CosinnusGroupManager._GROUP_LOCATIONS_CACHE_KEY % (CosinnusPortal.get_current().id, self.id),
                locations,
                settings.COSINNUS_GROUP_LOCATIONS_CACHE_TIMEOUT,
            )
        return locations

    @property
    def is_default_user_group(self):
        return self.slug in get_default_user_group_slugs()

    @property
    def is_forum_group(self):
        return self.slug == getattr(settings, 'NEWW_FORUM_GROUP_SLUG', None)

    @property
    def is_events_group(self):
        return self.slug == getattr(settings, 'NEWW_EVENTS_GROUP_SLUG', None)

    @property
    def is_mass_invite_group(self):
        """Convenience function to determine if this is a group with very many users
        such as the auto-invite or the forum groups"""
        return self.is_default_user_group or self.is_forum_group or self.is_events_group

    @property
    def is_publicly_visible(self):
        """Checks if this group can be viewed (from the outside) for non-logged-in users."""
        if not settings.COSINNUS_GROUP_PUBLICY_VISIBLE_OPTION_SHOWN:
            return settings.COSINNUS_GROUP_PUBLICLY_VISIBLE_DEFAULT_VALUE
        return self.publicly_visible

    def _get_media_image_path(self, file_field, filename_modifier=None):
        """Gets the unique path for each image file in the media directory"""
        mediapath = os.path.join(get_cosinnus_media_file_folder(), 'avatars', 'group_wallpapers')
        mediapath_local = os.path.join(settings.MEDIA_ROOT, mediapath)
        if not os.path.exists(mediapath_local):
            os.makedirs(mediapath_local)
        filename_modifier = '_' + filename_modifier if filename_modifier else ''
        image_filename = file_field.path.split(os.sep)[-1] + filename_modifier + '.' + file_field.path.split('.')[-1]
        return os.path.join(mediapath, image_filename)

    def static_wallpaper_url(self, size=None, filename_modifier=None):
        """
        This function copies the image to its new path (if necessary) and
        returns the URL for the image to be displayed on the page. (Ex:
        '/media/cosinnus_files/images/dca2b30b1e07ed135c24d7dbd928e37523b474bb.jpg')

        It is a helper function to display cosinnus image files on the webpage.

        The image file is copied to a general image folder in cosinnus_files,
        so the true image path is not shown to the client.

        """
        if not self.wallpaper:
            return ''
        if not size:
            size = settings.COSINNUS_GROUP_WALLPAPER_MAXIMUM_SIZE_SCALE

        # the modifier can be used to save images of different sizes
        media_image_path = self._get_media_image_path(self.wallpaper, filename_modifier=filename_modifier)

        # if image is not in media dir yet, resize and copy it
        imagepath_local = os.path.join(settings.MEDIA_ROOT, media_image_path)
        if not os.path.exists(imagepath_local):
            thumbnailer = get_thumbnailer(self.wallpaper)
            try:
                thumbnail = thumbnailer.get_thumbnail(
                    {
                        'crop': 'smart',
                        'upscale': 'smart',
                        'size': size,
                    }
                )
            except (InvalidImageFormatError, OSError, Exception):
                thumbnail = None
                if settings.DEBUG:
                    raise

            if not thumbnail:
                return ''
            shutil.copy(thumbnail.path, imagepath_local)

        media_image_path = media_image_path.replace('\\', '/')  # fix for local windows systems
        return os.path.join(settings.MEDIA_URL, media_image_path)

    def is_foreign_portal(self):
        return CosinnusPortal.get_current().id != self.portal_id

    def get_deactivated_apps(self):
        """Returns a list of all cosinnus apps that have been deactivated for this group"""
        if self.deactivated_apps:
            return self.deactivated_apps.split(',')
        return []

    def get_microsite_public_apps(self):
        """Returns a list of cosinnus apps whose public objects should be shown on the microsite.
        If not set, used the default setting in COSINNUS_MICROSITE_DEFAULT_PUBLIC_APPS"""
        if getattr(self, 'microsite_public_apps', None):
            return [
                app_name
                for app_name in self.microsite_public_apps.split(',')
                if app_name not in settings.COSINNUS_GROUP_APPS_WIDGETS_MICROSITE_DISABLED
            ]
        else:
            return settings.COSINNUS_MICROSITE_DEFAULT_PUBLIC_APPS

    def is_app_deactivated(self, app_name):
        """Returns True if the cosinnus app with the given app_name has been deactivated for this group"""
        if self.deactivated_apps:
            return app_name in self.deactivated_apps.split(',')
        return False

    def media_tag_object(self):
        key = '_media_tag_cache'
        if not hasattr(self, key):
            setattr(self, key, self.media_tag)
        return getattr(self, key)

    @property
    def secret_from_created(self):
        """Returns an (unsafe) secret id based on the created date timestamp"""
        return str(timestamp_from_datetime(self.created)).replace('.', '')

    def get_readable_title(self):
        """The human-readable title.
        An overridable replacement for the title, to be used by extending models
        that may not have a well-readable title."""
        return self.name

    def get_absolute_url(self):
        return group_aware_reverse('cosinnus:group-dashboard', kwargs={'group': self})

    def get_edit_url(self):
        return group_aware_reverse('cosinnus:group-edit', kwargs={'group': self})

    def get_delete_url(self):
        return group_aware_reverse('cosinnus:group-delete', kwargs={'group': self})

    def get_member_page_url(self):
        return group_aware_reverse('cosinnus:group-detail', kwargs={'group': self})

    def get_apply_url(self):
        if self.group_is_conference and self.membership_mode == self.MEMBERSHIP_MODE_APPLICATION:
            return group_aware_reverse('cosinnus:conference:application', kwargs={'group': self})
        return group_aware_reverse('cosinnus:group-dashboard', kwargs={'group': self}) + '?apply=1'

    @cached_property
    def get_parent_typed(self):
        """This is the only way to make sure to get the real object of a group's parent
        (determined by its type), and not just a generic CosinnusGroup."""
        if self.parent_id:
            from cosinnus.core.registries.group_models import group_model_registry

            parent = self.parent
            cls = group_model_registry.get_by_type(parent.type)
            return cls.objects.all().get(id=parent.id)
        return None

    def get_children(self, for_parent_id=None):
        """
        Returns all CosinnusGroups that have this group as parent.
        @param for_parent_id: If supplied, will get the children for another CosinnusGroup id instead of for this group
        """
        from cosinnus.models.group_extra import CosinnusProject

        for_parent_id = for_parent_id or self.id
        children_cache_key = CosinnusGroupManager._GROUP_CHILDREN_PK_CACHE_KEY % (
            CosinnusPortal.get_current().id,
            for_parent_id,
        )
        children_ids = cache.get(children_cache_key)
        if children_ids is None:
            children_ids = CosinnusGroup.objects.filter(parent_id=for_parent_id).values_list('id', flat=True)
            cache.set(children_cache_key, children_ids, settings.COSINNUS_GROUP_CHILDREN_CACHE_TIMEOUT)
        return CosinnusProject.objects.get_cached(pks=children_ids)

    def get_siblings(self):
        """If this has a parent group, returns all CosinnusGroups that also have that group
        as a parent (excluding self)"""
        if not self.parent_id:
            return []
        parents_children = self.get_children(for_parent_id=self.parent_id)
        return [child for child in parents_children if not child.id == self.id]

    def get_content_type_for_last_visited(self):
        """Overriding from `LastVisitedMixin` to always use the same group ct"""
        return ContentType.objects.get_for_model(get_cosinnus_group_model())

    @property
    def get_or_infer_from_date(self):
        """Gets the (conference) group's `from_date` or if not set,
        infers it from the starting time of the earliest conference event"""
        if self.from_date:
            return self.from_date
        from cosinnus_event.models import ConferenceEvent  # noqa

        queryset = ConferenceEvent.objects.filter(room__group=self)
        if queryset.count() > 0:
            return queryset.aggregate(Min('from_date'))['from_date__min']
        return None

    @property
    def get_or_infer_to_date(self):
        """Gets the (conference) group's `to_date` or if not set,
        infers it from the ending time of the earliest conference event"""
        if self.to_date:
            return self.to_date
        from cosinnus_event.models import ConferenceEvent  # noqa

        queryset = ConferenceEvent.objects.filter(room__group=self)
        if queryset.count() > 0:
            return queryset.aggregate(Max('to_date'))['to_date__max']
        return None

    @property
    def conference_events(self):
        from cosinnus_event.models import ConferenceEvent  # noqa

        return ConferenceEvent.objects.filter(group=self)

    def can_have_bbb_room(self):
        """For BBBRoomMixin"""
        return self.video_conference_type == self.BBB_MEETING

    def get_group_for_bbb_room(self):
        """For BBBRoomMixin, overridable function to the group for this BBB room. Can be None."""
        return self

    def generate_or_update_invite_token(self, save_group=True):
        """
        If `self.use_invite_token` is checked, create a new CosinnusGroupInviteToken if it doesn't exist.
        If an 'invite_token' property is set to the group's settings, update the invite token in case
        it got deactivated.
        Run this before `group.save()`!
        """
        current_portal = self.portal or CosinnusPortal.get_current()

        # generate/update existing invite token:
        existing_invite_token = None
        invite_token_string = self.settings.get('invite_token', None)
        if invite_token_string and not invite_token_string.lower().strip() == 'null':
            try:
                existing_invite_token = get_object_or_None(
                    CosinnusGroupInviteToken, portal=current_portal, token__iexact=invite_token_string
                )
                # if token exists and the token's state (active/inactive, name)
                # is stale compared to the group settings, update it
                if (
                    existing_invite_token
                    and existing_invite_token.title != self.name
                    or existing_invite_token.is_active != self.use_invite_token
                ):
                    existing_invite_token.title = self.name
                    existing_invite_token.is_active = self.use_invite_token
                    existing_invite_token.save()
            except Exception as e:
                logger.error(
                    'An eror occurred while updating an invite token for a group! Exception in extra.',
                    extra={
                        'exception': e,
                        'group_id': self.id,
                        'group_slug': self.slug,
                        'token': self.settings.get('invite_token', None),
                    },
                )

        # generate/update existing invite token:
        if not existing_invite_token and self.pk and self.use_invite_token:
            try:
                token_chars = self.settings.get('invite_token', None)
                if not token_chars or token_chars.lower().strip() == 'null':
                    token_chars = get_random_string(8).lower().strip()
                new_token = CosinnusGroupInviteToken.objects.create(
                    portal=current_portal, token=token_chars, title=self.name
                )
                new_token.invite_groups.add(self)
                new_token.save()
                self.settings.update({'invite_token': token_chars})
                if save_group:
                    self.save(update_fields=['settings'])
            except Exception as e:
                logger.error(
                    'An eror occurred while creating an invite token for a group! Exception in extra.',
                    extra={
                        'exception': e,
                        'group_id': self.id,
                        'group_slug': self.slug,
                        'token': self.settings.get('invite_token', None),
                    },
                )


class CosinnusGroup(CosinnusBaseGroup):
    """Swappable group model implementation."""

    class Meta(CosinnusBaseGroup.Meta):
        swappable = 'COSINNUS_GROUP_OBJECT_MODEL'


@six.python_2_unicode_compatible
class CosinnusGroupInviteToken(models.Model):
    # determines on which portal the token will be accessible for users
    portal = models.ForeignKey(
        CosinnusPortal,
        verbose_name=_('Portal'),
        related_name='group_invite_tokens',
        null=False,
        blank=False,
        default=1,
        on_delete=models.CASCADE,
    )  # port_id 1 is created in a datamigration!

    title = models.CharField(_('Title'), max_length=250)
    token = models.SlugField(
        _('Token'),
        help_text=_(
            'The token string. It will be displayed as it is, but when users enter it, upper/lower-case do not matter. '
            'Can contain letters and numbers, but no spaces, and can be as long or short as you want.'
        ),
        max_length=50,
        null=False,
        blank=False,
    )
    created = models.DateTimeField(verbose_name=_('Created'), editable=False, auto_now_add=True)
    description = models.TextField(
        verbose_name=_('Short Description'),
        help_text=_('Short Description (optional). Will be shown on the token page.'),
        blank=True,
    )

    is_active = models.BooleanField(
        _('Is active'),
        help_text='If a token is not active, users will see an error message when trying to use it.',
        default=True,
    )
    # valid_until is unused for now
    valid_until = models.DateTimeField(verbose_name=_('Valid until'), editable=False, blank=True, null=True)

    invite_groups = models.ManyToManyField(
        settings.COSINNUS_GROUP_OBJECT_MODEL, verbose_name=_('Invite-Groups'), blank=False, related_name='+'
    )

    class Meta(object):
        ordering = ('created',)
        verbose_name = _('Cosinnus Group Invite Token')
        verbose_name_plural = _('Cosinnus Group Invite Tokens')
        unique_together = (
            'token',
            'portal',
        )

    def __init__(self, *args, **kwargs):
        super(CosinnusGroupInviteToken, self).__init__(*args, **kwargs)
        self._portal_id = self.portal_id
        self._token = self.token

    def __str__(self):
        return '<Cosinnus Token "%s" (Portal %d)' % (self.token, self.portal_id)

    def save(self, *args, **kwargs):
        created = bool(self.pk is None)
        self.title = clean_single_line_text(self.title)
        self.token = clean_single_line_text(self.token)

        # token case-insensitive unique validation
        if not self.token:
            raise ValidationError(_('Token must not be empty.'))
        current_portal = self.portal or CosinnusPortal.get_current()
        other_tokens = self.__class__.objects.filter(portal=current_portal, token__iexact=self.token)
        if not created:
            other_tokens = other_tokens.exclude(pk=self.pk)
        if other_tokens.count() > 0:
            raise ValidationError(
                _('A token with the same code already exists! Please choose a different string for your token.')
            )

        # set portal to current
        if created and not self.portal:
            self.portal = CosinnusPortal.get_current()

        super(CosinnusGroupInviteToken, self).save(*args, **kwargs)

        self._portal_id = self.portal_id
        self._token = self.token

    def get_absolute_url(self):
        return get_domain_for_portal(self.portal) + reverse('cosinnus:group-invite-token', kwargs={'token': self.token})


class CosinnusPermanentRedirect(models.Model):
    """Sets up a redirect for all URLs that match the pattern of
    http://<from-portal-url>/<from-type>/<from-slug/ where <from-type> is one of
    cosinnus.core.registries.group_model_registry's group slug fragments.
    If a URL requested matches this, a Middleware will redirect to <to_group>"""

    from_portal = models.ForeignKey(
        CosinnusPortal, related_name='redirects', on_delete=models.CASCADE, verbose_name=_('From Portal')
    )
    from_type = models.CharField(_('From Team Type'), max_length=50)
    from_slug = models.CharField(_('From Slug'), max_length=50)

    to_group = models.ForeignKey(
        settings.COSINNUS_GROUP_OBJECT_MODEL,
        related_name='redirects',
        on_delete=models.CASCADE,
        verbose_name=_('Permanent Team Redirects'),
    )

    _cache_string = None

    CACHE_KEY = 'cosinnus/core/permanent_redirect/dict'

    class Meta(BaseMembership.Meta):
        verbose_name = _('Permanent Team Redirect')
        verbose_name_plural = _('Permanent Team Redirects')
        unique_together = (
            ('from_portal', 'from_type', 'from_slug'),
            ('from_portal', 'to_group', 'from_slug'),
        )

    def __init__(self, *args, **kwargs):
        super(CosinnusPermanentRedirect, self).__init__(*args, **kwargs)
        self._cache_string = self.cache_string

    @classmethod
    def make_cache_string(cls, portal_id, group_type, group_slug):
        return '%d_%s_%s' % (portal_id, group_type, group_slug)

    @property
    def cache_string(self):
        if not (self.from_portal_id and self.from_type and self.from_slug):
            return None
        return CosinnusPermanentRedirect.make_cache_string(self.from_portal_id, self.from_type, self.from_slug)

    @classmethod
    def _get_cache_dict(cls):
        cached_dict = cache.get(cls.CACHE_KEY)
        if not cached_dict:
            cached_dict = {}
            # add all Groups to cache
            current_portal = CosinnusPortal.get_current()
            for perm_redirect in CosinnusPermanentRedirect.objects.filter(from_portal=current_portal).prefetch_related(
                'to_group'
            ):
                to_group = perm_redirect.to_group
                cached_dict[perm_redirect.cache_string] = (to_group.id, to_group.portal_id)
            cls._set_cache_dict(cached_dict)
        return cached_dict

    @classmethod
    def _set_cache_dict(cls, cached_dict):
        cache.set(cls.CACHE_KEY, cached_dict, settings.COSINNUS_PERMANENT_REDIRECT_CACHE_TIMEOUT)

    @classmethod
    def get_group_id_for_pattern(cls, portal, group_type, group_slug):
        """For a URL pattern, finds if there is a permanent redirect installed, and if so,
        returns the (group id, portal id) tuple of the group it should redirect to"""
        try:
            redirects_dict = cls._get_cache_dict()
            cache_string = cls.make_cache_string(portal.id, group_type, group_slug)
            return redirects_dict.get(cache_string, None)
        except CosinnusGroup.DoesNotExist:
            return None

    @classmethod
    def get_group_for_pattern(cls, portal, group_type, group_slug):
        """For a URL pattern, finds if there is a permanent redirect installed, and if so,
        returns the group it should redirect to"""
        group_id_portal = cls.get_group_id_for_pattern(portal, group_type, group_slug)
        if group_id_portal:
            group_id, portal_id = group_id_portal
            try:
                group = CosinnusGroup.objects.get_by_id(id=group_id, portal_id=portal_id)
                return group
            except CosinnusGroup.DoesNotExist:
                pass
        return None

    @classmethod
    def create_for_pattern(cls, _portal, _type, _slug, to_group):
        from cosinnus.core.registries.group_models import group_model_registry  # must be lazy re-import!

        group_type = group_model_registry.get_url_key_by_type(_type)
        try:
            with atomic():
                CosinnusPermanentRedirect.objects.create(
                    from_portal=_portal, from_type=group_type, from_slug=_slug, to_group=to_group
                )
        except IntegrityError:
            # if any existing redirects cause integrity error, delete them, because they would cause infite redirects
            # because they conflict however, they are stale by default and can be deleted
            # delete all unique_together constraining perm redirects
            stale_redirects = CosinnusPermanentRedirect.objects.filter(
                Q(from_portal=_portal, from_type=group_type, from_slug=_slug)
                | Q(from_portal=_portal, from_slug=_slug, to_group=to_group)
            )
            stale_redirects.delete()
            # retry creating the redirect
            CosinnusPermanentRedirect.objects.create(
                from_portal=_portal, from_type=group_type, from_slug=_slug, to_group=to_group
            )
            # completely delete cache, checking which keys to delete would be more costly than redoing it all once
            cache.delete(CosinnusPermanentRedirect.CACHE_KEY)
        # also check if a group has a redirect pointing in on itself (and delete them)
        # (may happen when renaming a group back to its old name again)
        try:
            to_group_type = group_model_registry.get_url_key_by_type(to_group.type)
            self_redir = CosinnusPermanentRedirect.objects.get(
                from_portal=to_group.portal, from_slug=to_group.slug, to_group=to_group, from_type=to_group_type
            )
            self_redir.delete()
        except CosinnusPermanentRedirect.DoesNotExist:
            pass

    def save(self, *args, **kwargs):
        created = bool(self.pk is None)
        if not created:
            # delete old group pattern from cache
            cached_dict = CosinnusPermanentRedirect._get_cache_dict()
            del cached_dict[self._cache_string]
            CosinnusPermanentRedirect._set_cache_dict(cached_dict)
        super(CosinnusPermanentRedirect, self).save(*args, **kwargs)

        # Bugfixing a heisenbug: after saving, check if this redirect violates integrity.
        # if so, immediately delete it, and report error:
        if not self.check_integrity():
            import traceback

            logger.error(
                (
                    'Prevented a bad redirect-loop from saving itself! Deleted the loop, but TODO: find the cause! '
                    'Traceback in extra. '
                ),
                extra={'trace': traceback.format_exc()},
            )
            self.delete()
            return

        # add group pattern to cache
        self._cache_string = self.cache_string
        cached_dict = CosinnusPermanentRedirect._get_cache_dict()
        cached_dict[self.cache_string] = (self.to_group_id, self.to_group.portal_id)
        CosinnusPermanentRedirect._set_cache_dict(cached_dict)

    def delete(self, *args, **kwargs):
        # delete group pattern from cache
        cached_dict = CosinnusPermanentRedirect._get_cache_dict()
        if self.cache_string in cached_dict:
            del cached_dict[self.cache_string]
        CosinnusPermanentRedirect._set_cache_dict(cached_dict)
        super(CosinnusPermanentRedirect, self).delete(*args, **kwargs)

    def check_integrity(self):
        """Checks if this redirect is valid (doesn't point at itself for an infinite loop)
        @return: True if the redirect looks stable, False if it would cause a loop"""
        to_type = group_model_registry.get_url_key_by_type(self.to_group._type)

        if (
            to_type == self.from_type
            and self.to_group.slug == self.from_slug
            and self.to_group.portal_id == self.from_portal_id
        ):
            return False
        return True


class CosinnusLocation(models.Model):
    location = OSMField(_('Location'), blank=True, null=True)
    location_lat = LatitudeField(_('Latitude'), blank=True, null=True)
    location_lon = LongitudeField(_('Longitude'), blank=True, null=True)

    group = models.ForeignKey(
        settings.COSINNUS_GROUP_OBJECT_MODEL,
        verbose_name=_('Team'),
        on_delete=models.CASCADE,
        related_name='locations',
    )

    class Meta(object):
        verbose_name = _('CosinnusLocation')
        verbose_name_plural = _('CosinnusLocations')

    @property
    def location_url(self):
        if not self.location_lat or not self.location_lon:
            return None
        return 'https://openstreetmap.org/?mlat=%s&mlon=%s&zoom=15&layers=M' % (self.location_lat, self.location_lon)

    def save(self, *args, **kwargs):
        super(CosinnusLocation, self).save(*args, **kwargs)
        if getattr(self, 'group_id'):
            cache.delete(
                CosinnusGroupManager._GROUP_LOCATIONS_CACHE_KEY % (CosinnusPortal.get_current().id, self.group_id)
            )


class CosinnusGroupGalleryImage(ThumbnailableImageMixin, models.Model):
    title = models.CharField(_('Title'), max_length=250, null=True, blank=True)
    description = models.TextField(verbose_name=_('Description'), null=True, blank=True)

    image = models.ImageField(_('Group Image'), upload_to=get_group_gallery_image_filename, max_length=250)

    group = models.ForeignKey(
        settings.COSINNUS_GROUP_OBJECT_MODEL,
        verbose_name=_('Team'),
        on_delete=models.CASCADE,
        related_name='gallery_images',
    )

    image_attr_name = 'image'

    class Meta(object):
        verbose_name = _('CosinnusGroup GalleryImage')
        verbose_name_plural = _('CosinnusGroup GalleryImages')

    @property
    def image_url(self):
        return self.image.url if self.image else None


class CosinnusGroupCallToActionButton(models.Model):
    label = models.CharField(_('Title'), max_length=250, null=False, blank=False)
    url = models.URLField(_('URL'), max_length=200, blank=False, null=False, validators=[MaxLengthValidator(200)])

    group = models.ForeignKey(
        settings.COSINNUS_GROUP_OBJECT_MODEL,
        verbose_name=_('Team'),
        on_delete=models.CASCADE,
        related_name='call_to_action_buttons',
    )

    class Meta(object):
        verbose_name = _('CosinnusGroup CallToAction Button')
        verbose_name_plural = _('CosinnusGroup CallToAction Buttons')


class UserGroupGuestAccess(models.Model):
    """A model that signifies that guest users can enter the portal using the token
    of this object and gain read access to the related group, without signup up.
    Deleting this for a group will mean all users will lose their guest access.

    A token for this object is generated automatically when saving the object,
    if it hasn't been supplied."""

    group = models.OneToOneField(
        settings.COSINNUS_GROUP_OBJECT_MODEL, related_name='user_group_guest_access', on_delete=models.CASCADE
    )
    creator = models.ForeignKey(
        settings.AUTH_USER_MODEL, verbose_name=_('Creator'), on_delete=models.SET_NULL, null=True, related_name='+'
    )
    token = models.SlugField(
        _('Token'),
        help_text=_(
            'The token string. It will be displayed as it is, but when users enter it, upper/lower-case do not matter. '
            'Can contain letters and numbers, but no spaces, and can be as long or short as you want.'
        ),
        validators=[MinLengthValidator(6), MaxLengthValidator(50)],
        max_length=50,
        null=False,
        blank=False,
        unique=True,
    )
    created = models.DateTimeField(verbose_name=_('Created'), editable=False, auto_now_add=True)

    class Meta(object):
        ordering = ('-created',)

    def __str__(self):
        return f'<UserGroupGuestAccess: "{self.token}", Group: {self.group.id}>'

    def save(self, *args, **kwargs):
        if not self.token:
            self.token = get_random_string(8).lower().strip()
        super().save(*args, **kwargs)


@receiver(pre_delete, sender=UserGroupGuestAccess)
def handle_user_group_guest_access_deleted(sender, instance, **kwargs):
    """Instantaneously deactivate all guest user accounts that had this token
    as guest access, when the token is being deleted."""
    # do a threaded call but save the user ids so that the filter still works
    from cosinnus.models import get_user_profile_model

    user_ids = list(
        get_user_profile_model().objects.filter(guest_access_object=instance).values_list('user_id', flat=True)
    )
    if not user_ids:
        return

    class UserGroupGuestAccessDeleteThread(Thread):
        def run(self):
            from cosinnus.views.profile import delete_guest_user

            for user in get_user_model().objects.filter(id__in=user_ids):
                try:
                    delete_guest_user(user, deactivate_only=True)
                except Exception as e:
                    logger.error(
                        (
                            'An error occured during user deletion after group guest access token deletion. Exception '
                            'in extra'
                        ),
                        extra={'exc': e},
                    )

    UserGroupGuestAccessDeleteThread().start()


def replace_swapped_group_model():
    """Permanently replace cosinnus.models.CosinnusGroup with the final Swapped-in Model

    We replace the final swapped object into the class objects here, so
    late imports of CosinnusGroup always get the correct model, even if they are ignorant of get_cosinnus_group_model()
    """
    global CosinnusGroup
    CosinnusGroup = get_cosinnus_group_model()<|MERGE_RESOLUTION|>--- conflicted
+++ resolved
@@ -42,22 +42,6 @@
 from osm_field.fields import LatitudeField, LongitudeField, OSMField
 
 from cosinnus.conf import settings
-<<<<<<< HEAD
-=======
-from cosinnus.models.membership import BaseMembership, MEMBERSHIP_ADMIN, \
-    MEMBERSHIP_INVITED_PENDING, MEMBER_STATUS, MembersManagerMixin,\
-    MEMBERSHIP_PENDING, MEMBERSHIP_MEMBER, MEMBERSHIP_MANAGER
-from cosinnus.utils.functions import unique_aware_slugify, \
-    clean_single_line_text, sort_key_strcoll_attr, chunked_set_many
-from cosinnus.utils.files import get_group_avatar_filename,\
-    get_portal_background_image_filename, get_group_wallpaper_filename,\
-    get_cosinnus_media_file_folder, get_group_gallery_image_filename,\
-    image_thumbnail, image_thumbnail_url, get_image_url_for_icon
-from django.urls import reverse
-from django.utils.functional import cached_property
-from cosinnus.utils.urls import group_aware_reverse, get_domain_for_portal
-from cosinnus.utils.compat import atomic
->>>>>>> fb30ef9c
 from cosinnus.core import signals
 from cosinnus.core.registries.attached_objects import attached_object_registry
 from cosinnus.core.registries.group_models import group_model_registry
@@ -89,7 +73,12 @@
     image_thumbnail,
     image_thumbnail_url,
 )
-from cosinnus.utils.functions import clean_single_line_text, sort_key_strcoll_attr, unique_aware_slugify
+from cosinnus.utils.functions import (
+    chunked_set_many,
+    clean_single_line_text,
+    sort_key_strcoll_attr,
+    unique_aware_slugify,
+)
 from cosinnus.utils.group import get_cosinnus_group_model, get_default_user_group_slugs
 from cosinnus.utils.urls import get_domain_for_portal, group_aware_reverse
 from cosinnus.views.mixins.media import FlickrEmbedFieldMixin, VideoEmbedFieldMixin
@@ -326,13 +315,8 @@
 
                     for group in query:
                         groups[self._GROUP_CACHE_KEY % (portal_id, self.__class__.__name__, group.slug)] = group
-<<<<<<< HEAD
-                    cache.set_many(groups, settings.COSINNUS_GROUP_CACHE_TIMEOUT)
-
-=======
                     chunked_set_many(groups, timeout=settings.COSINNUS_GROUP_CACHE_TIMEOUT)
-                
->>>>>>> fb30ef9c
+
                 # sort by a good sorting function that acknowldges umlauts, etc, case insensitive
                 group_list = list(groups.values())
                 group_list = sorted(group_list, key=sort_key_strcoll_attr('name'))
