import string
import random

from django.db import models
from django.contrib.auth.models import User
from django.utils.translation import ugettext as _
from django.contrib.postgres.fields import JSONField

from cosinnus.apis import bigbluebutton as bbb
from django.core.validators import MaxValueValidator, MinValueValidator
from django.utils import timezone
from django.urls.base import reverse
# from cosinnus.models.group import CosinnusGroup
# from cosinnus.models import MEMBERSHIP_ADMIN


def random_meeting_id():
    """ generates a random meeting_id to identify the meeting at BigBlueButton """
    return "room-" + random_password()


def random_password(length=5):
    """ generates a random moderator password for a BBBRoom  with lowercase ASCII characters """
    return ''.join(random.choice(string.ascii_lowercase) for i in range(length))


def random_voice_bridge():
    """ generates a random voice bridge dial in PIN between 10000 and 99999 that is unique within all BBB-Rooms

    :return: random integer in the range of 10000 - 99999
    :rtype: int
    """
    existing_pins = list(BBBRoom.objects.filter(ended=False).values_list("dial_number", flat=True))

    random_pin = 10000

    while True:
        random_pin = random.randint(10000, 99999)
        if random_pin not in existing_pins:
            break

    return random_pin


class BBBRoom(models.Model):
    """ This model represents a video/audio conference call with participants and/or presenters
    
    :var portal: The base portal
    :type: group.CosinusBaseGroup
    
    :var presenter: User that has the presenter role if any
    :type: auth.User

    :var members: Users, that can join the meeting
    :type: list of auth.User

    :var moderators: Users with moderator/admin permissions for this meeting
    :type: list of auth.User

    :var name: (optional) name of the room
    :type: str

    :var moderator_password: password to enter a conversation as moderator
    :type: str

    :var attendee_password: password to enter a conversation as moderator
    :type: str

    :var welcome_message: Message that is displayed when enterin the conversation
    :type: str

    :var max_attendees: Message that is displayed when enterin the conversation
    :type: str
    """
    portal = models.ForeignKey('cosinnus.CosinnusPortal', verbose_name=_('Portal'), related_name='bbb_rooms', 
        null=False, blank=False, default=1, on_delete=models.CASCADE) # port_id 1 is created in a datamigration!

    presenter = models.ForeignKey(User, null=True, blank=True, on_delete=models.SET_NULL, related_name="presenter",
                                  help_text=_("this user will enter the BBB presenter mode for this conversation"))
    attendees = models.ManyToManyField(User, related_name="attendees")
    moderators = models.ManyToManyField(User)
    meeting_id = models.CharField(max_length=200, unique=True, default=random_meeting_id)
    name = models.CharField(max_length=160, null=True, blank=True, verbose_name=_("room name or title"))
    moderator_password = models.CharField(max_length=30, default=random_password,
                                          help_text=_("the password set to enter the room as a moderator"))
    attendee_password = models.CharField(max_length=30, default='', null=True, blank=True,
                                         help_text=_("the password set to enter the room as a attendee"))
    welcome_message = models.CharField(max_length=300, null=True, blank=True, verbose_name=_("the rooms welcome message"),
                                       help_text=_("the welcome message, that is displayed to attendees"))
    max_participants = models.PositiveIntegerField(null=True, default=None, verbose_name="maximum number of users",
                                                   help_text=_("maximum number in the conference at the same time"))
    dial_number = models.CharField(blank=True, null=True, default="", max_length=20,
                                   help_text=_("number for dialing into the conference via telephone"),
                                   verbose_name="telephone dial in number")
    voice_bridge = models.PositiveIntegerField(help_text=_("pin to enter for telephone participants"),
                                               verbose_name="dial in PIN", default=random_voice_bridge,
                                               validators=[MinValueValidator(10000), MaxValueValidator(99999)])
    internal_meeting_id = models.CharField(max_length=100, blank=True, null=True)
    parent_meeting_id = models.CharField(max_length=100, blank=True, null=True)
    ended = models.BooleanField(default=False)
    options = JSONField(blank=True, null=True, default=dict, verbose_name="room options",
                        help_text=_("options for the room, that are represented in the bigbluebutton API"))

    objects = models.Manager()

    def __str__(self):
        return str(self.meeting_id)
    
    def save(self, *args, **kwargs):
        """ Assign current portal """
        created = bool(self.pk is None)
        if created and not self.portal:
            from cosinnus.models.group import CosinnusPortal
            self.portal = CosinnusPortal.get_current()
        super(BBBRoom, self).save(*args, **kwargs)

    def end(self):
        bbb.end_meeting(self.meeting_id, self.moderator_password)
        self.ended = True
        self.save()

    @property
    def remote_user_count(self):
        if bbb.is_meeting_remote(self.meeting_id):
            meeting_info = bbb.meeting_info(self.meeting_id, self.moderator_password)
            return meeting_info.get('participant_count', 0)

    def get_password_for_user(self, user):
        """ returns the room password according to the permission of a given user.
        Returns empty string, if user is no member of the room

        :return: password for the user to join the room
        :rtype: str
        """

        if user in self.attendees.all():
            return self.attendee_password
        elif user in self.moderators.all():
            return self.moderator_password
        else:
            return ''

    def remove_user(self, user):
        self.moderators.remove(user)
        self.attendees.remove(user)

    def join_user(self, user, membership_status_int):
        if membership_status_int == 2:
            # TODO fix this to reference to MEMBERSHIP_ADMIN
            self.moderators.add(user)
            self.attendees.remove(user)
        elif membership_status_int == 1:
            self.attendees.add(user)
            self.moderators.remove(user)

    def join_group_members(self, group):
        for membership in group.memberships.all():
            self.join_user(membership.user, membership.status)

    @property
    def members(self):
        return self.moderators.all() | self.attendees.all()

    def restart(self):
        m_xml = bbb.start_verbose(
            name=self.name,
            meeting_id=self.meeting_id,
            welcome=self.welcome_message,
            attendee_password=self.attendee_password,
            moderator_password=self.moderator_password,
            voice_bridge=self.voice_bridge,
            max_participants=self.max_participants,
            options=self.options
        )

        meeting_json = bbb.xml_to_json(m_xml)

        if meeting_json['returncode'] != 'SUCCESS':
            raise ValueError('Unable to create meeting!')

        return None

    @classmethod
    def create(cls, name, meeting_id, meeting_welcome='Welcome!', attendee_password=None,
               moderator_password=None, max_participants=None, voice_bridge=None, options=None):
        """ Creates a new BBBRoom and crete a room on the remote bbb-server.

        :param name: Name of the BBBRoom
        :type: str

        :param meeting_id: ID on the BBB-Server. Must be unique for any meeting running on the BBB-Server
        :type: str

        :param meeting_welcome: Welcome message displayed at start of the meeting
        :type: str

        :param attendee_password: Password for joining the meeting with attendee rights
        :type: str

        :param moderator_password: Password for joining the meeting with moderator rights
        :type: str

        :param max_participants: Maximum number of participants moderator + attendees allowed at the same time
        :type: int

        :param voice_bridge: Dial in PIN for joining the meeting via telephone call
        :type: int range(10000 - 99999)

        :param options: Options for the BBBRoom according to the BBB API
        :type: dict
        """
        if attendee_password is None:
            attendee_password = random_password()
        if moderator_password is None:
            moderator_password = random_password()

        if options and type(options) is not dict:
            raise ValueError("Options parameter should be from type dict!")

        m_xml = bbb.start_verbose(
            name=name,
            meeting_id=meeting_id,
            welcome=meeting_welcome,
            attendee_password=attendee_password,
            moderator_password=moderator_password,
            max_participants=max_participants,
            voice_bridge=voice_bridge,
            options=options
        )

        meeting_json = bbb.xml_to_json(m_xml)

        if meeting_json['returncode'] != 'SUCCESS':
            raise ValueError('Unable to create meeting!')
        
        
        from cosinnus.models.group import CosinnusPortal
        current_portal = CosinnusPortal.get_current()
        # Now create a model for it.
<<<<<<< HEAD
        meeting, _ = BBBRoom.objects.get_or_create(meeting_id=meeting_id, portal=current_portal)
=======
        meeting, created = BBBRoom.objects.get_or_create(meeting_id=meeting_id)
>>>>>>> 2b368d0b
        meeting.name = name
        meeting.welcome_message = meeting_welcome
        meeting.meeting_id = meeting_json['meetingID']
        meeting.attendee_password = meeting_json['attendeePW']
        meeting.moderator_password = meeting_json['moderatorPW']
        meeting.internal_meeting_id = meeting_json['internalMeetingID']
        meeting.parent_meeting_id = meeting_json['parentMeetingID']
        meeting.voice_bridge = meeting_json['voiceBridge']
        meeting.dial_number = meeting_json['dialNumber']
        meeting.options = options
        meeting.save()

        return meeting
    
    def get_absolute_url(self):
        return reverse('cosinnus:bbb-room', kwargs={'room_id': self.id})<|MERGE_RESOLUTION|>--- conflicted
+++ resolved
@@ -237,11 +237,7 @@
         from cosinnus.models.group import CosinnusPortal
         current_portal = CosinnusPortal.get_current()
         # Now create a model for it.
-<<<<<<< HEAD
-        meeting, _ = BBBRoom.objects.get_or_create(meeting_id=meeting_id, portal=current_portal)
-=======
-        meeting, created = BBBRoom.objects.get_or_create(meeting_id=meeting_id)
->>>>>>> 2b368d0b
+        meeting, created = BBBRoom.objects.get_or_create(meeting_id=meeting_id, portal=current_portal)
         meeting.name = name
         meeting.welcome_message = meeting_welcome
         meeting.meeting_id = meeting_json['meetingID']
