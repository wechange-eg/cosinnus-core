--- conflicted
+++ resolved
@@ -25,16 +25,12 @@
         <link href="{% static 'css/vendor/select2.css' %}" rel="stylesheet">
         <link href="{% static 'css/vendor/fullcalendar.css' %}" rel="stylesheet">
         <link href="{% static 'css/vendor/lightbox.css' %}" rel="stylesheet">
-<<<<<<< HEAD
         {% if SETTINGS.DEBUG %}
 		<link rel="stylesheet/less" href="{% static "less/cosinnus.less" %}">
 		<script src="{% static "js/vendor/less.min.js" %}"></script>
 		{% else %}
-	    <link href="{% static 'css/cosinnus.css' %}?v=0.15" rel="stylesheet">
+	    <link href="{% static 'css/cosinnus.css' %}?v=0.16" rel="stylesheet">
 		{% endif %}
-=======
-        <link href="{% static 'css/cosinnus.css' %}?v=0.15" rel="stylesheet">
->>>>>>> 41142f0a
         <link href="{% static 'css/cosinnus_portal_style.css' %}" rel="stylesheet">
         <link href="{% static COSINNUS_CURRENT_PORTAL.custom_stylesheet_url %}" rel="stylesheet">
         
