--- conflicted
+++ resolved
@@ -356,7 +356,6 @@
             </script>
         {% endif %}
 
-<<<<<<< HEAD
 		{% if announcement %}
 			<div class="dashboard-announcement-frame" style="display: none">
 			    {% if announcement_is_preview %}
@@ -407,9 +406,8 @@
 		        {% endif %}
 	        </div> {% comment %} end dashboard-announcement-frame {% endcomment %}
         {% endif %}
-=======
+
     {% include 'cosinnus/messages.html' %}
->>>>>>> b626f09e
 
 		<div class="dashboard-news-create-frame">
 		    {% block news_form_headline %}
