{% extends "cosinnus/base.html" %}
{% load i18n thumbnail cosinnus_tags static %}

{% block js_app_dependencies %}
	{{ block.super }}
    <script src="{% static 'js/ajax_forms.js' %}"></script>
{% endblock %}

{% block page_title %}{% trans "Dashboard" %}{% endblock %}

{% block og_url %}{{ block.super }}{% endblock og_url %}
{% block og_title %}{{ block.super }}{% endblock %}
{% block og_image %}{{ block.super }}{% endblock %}
{% block og_description %}{{ block.super }}{% endblock %}

{% block og_meta_attributes %}
    {{ block.super }}
{% endblock %}

{% block body_attributes %}class="v2-dashboard-body"{% endblock body_attributes %}

{% block container_classes %}v2-dashboard loading{% endblock container_classes %}
{% block container_attributes %}data-active-panel="2"{% endblock container_attributes %}

{% block main_page %}
	{% include 'cosinnus/common/internet_explorer_not_supported.html' %}

    {% comment %} Some settings for the dashboard are initialized in the extraheader, and passed in a router.js, and uses a lot of
                   the default settings defined in map.js.  
                  We don't pass a `settings param here because we use all the default ones.`      
    {% endcomment %}
    
    <div class="dashboard-mobile-header mobile-only">
    	<a class="active-panel-1" onclick="$('.v2-dashboard').attr('data-active-panel', 1);">
    		{% trans "Overview" %}
		</a>
    	<a class="active-panel-2" onclick="$('.v2-dashboard').attr('data-active-panel', 2);">
    		{% trans "Timeline" %}
		</a>
    	<a class="active-panel-3" onclick="$('.v2-dashboard').attr('data-active-panel', 3);">
    		{% trans "Contents" %}
		</a>
    </div>
        
	<div class="dashboard-left-bar dashboard-column visible-panel-1">
		<div class="dashboard-left-bar-content" style="display: none;">
			<div class="group-widget-root">
			</div>
			<div class="ideas-widget-root">
			</div>
			{% block map_widget %}
				<div class="map-widget square-widget">
						<div class="widget-content square-content background-content">
							<h2 class="headline">{% trans "Close to me" %}</h2>
						</div>
						<a href="/map/" class="square-content hover-link">
							{% trans "Show large map" %} 
						</a>
				</div>
			{% endblock %}
			{% block legal_links %}
				<div class="legal-links">
					{% include 'cosinnus/v2/dashboard/tos_links.html' %}
				</div>
			{% endblock %}
		</div>
	</div>
		
	<div class="dashboard-center-bar dashboard-column visible-panel-2">
	
	    {% if show_welcome_screen %}
			<div class="dashboard-welcome-frame" style="display: none">
				<div class="aside-link text-small">
					<a class="pale-color pale-with-highlight"
						data-target="ui-pref" data-ui-pref="timeline__hide_welcome_screen"
						data-ui-pref-value="1" data-hide-after=".dashboard-welcome-frame">
						{% trans "Do not show this again" %}
					</a>
				</div>
				<h1 class="headline headline-big no-side-margin">
	                {% include 'cosinnus/v2/texts/welcome_frame_header.html' %}
				</h1>
				<div class="description margin-extra-large">
	                {% include 'cosinnus/v2/texts/welcome_frame_text.html' %}
				</div>
				{% if not SETTINGS.COSINNUS_LIMIT_PROJECT_AND_GROUP_CREATION_TO_ADMINS or user|is_superuser %}
				<div class="flex-row mobile-flex-column">
					<div class="flex-grow margin-extra-large">
						<h2 class="headline no-side-margin">{% trans "Projects" %}</h2>
						<div class="description">
	                        {% include 'cosinnus/v2/texts/create_projects_description.html' %}
						</div>
						<br/>
						<a href="{% url 'cosinnus:group-add' %}" class="pale-color pale-with-highlight">
							{% trans "Create new Project" %} 
						</a>
					</div>
					<div class="flex-grow margin-extra-large">
						<h2 class="headline no-side-margin">{% trans "Groups" %}</h2>
						<div class="description">
	                        {% include 'cosinnus/v2/texts/create_groups_description.html' %}
						</div>
						<br/>
						<a href="{% url 'cosinnus:group__group-add' %}" class="pale-color pale-with-highlight">
							{% trans "Create new Group" %} 
						</a>
					</div>
				</div>
				{% endif %}
<<<<<<< HEAD
				{% if SETTINGS.COSINNUS_ORGANIZATIONS_ENABLED %}
				<div class="flex-grow margin-extra-large">
					<h2 class="headline no-side-margin">{% trans "Organizations" %}</h2>
					<div class="description">
						{% trans "Are you part of an interesting company, an NGO or an association? Put your organization on the map and create visibility!" %}
					</div>
					<br/>
					<a href="{% url "cosinnus:organization-create" %}" class="pale-color pale-with-highlight">
						{% trans "Create new Organization" %} 
					</a>
				</div>
				{% endif %}
				<div class="flex-grow margin-extra-large">
					<h2 class="headline no-side-margin">{% trans "Events" %}</h2>
					<div class="description">
						{% block events_description %}
							{% trans "What's happening where and when? What's to discover? Where to meet?" %}
						{% endblock %}
=======
				<div class="flex-row mobile-flex-column">
					{% if SETTINGS.COSINNUS_IDEAS_ENABLED %}
					<div class="flex-grow margin-extra-large">
						<h2 class="headline no-side-margin">{% trans "Ideas" %}</h2>
						<div class="description">
	                        {% include 'cosinnus/v2/texts/create_ideas_description.html' %}
						</div>
						<br/>
						<a href="{% url "cosinnus:idea-create" %}" class="pale-color pale-with-highlight">
							{% trans "Post new Idea" %} 
						</a>
>>>>>>> 24512ac7
					</div>
					{% endif %}
					{% if SETTINGS.NEWW_EVENTS_GROUP_SLUG %}
						<div class="flex-grow margin-extra-large">
							<h2 class="headline no-side-margin">{% trans "Events" %}</h2>
							<div class="description">
								{% include 'cosinnus/v2/texts/create_events_description.html' %}
							</div>
							<br/>
							<a href="{% group_url "cosinnus:event:event-add" group=SETTINGS.NEWW_EVENTS_GROUP_SLUG %}" class="pale-color pale-with-highlight">
								{% trans "Add Event" %} 
							</a>
						</div>
					{% endif %}
				</div>
			</div> {% comment %} end dashboard-welcome-frame {% endcomment %}
		{% endif %}
		
		{% if announcement %}
			<div class="dashboard-announcement-frame" style="display: none">
			    {% if announcement_is_preview %}
	                <h2><i>({% trans "Preview" %})</i></h2>
	            {% endif %}
			    {% if announcement.type == 0 %}
			        {% if not announcement_is_preview %}
			            <div class="aside-link text-small">
			                <a class="pale-color pale-with-highlight"
			                    data-target="ui-pref" data-ui-pref="dashboard_announcements__hidden"
			                    data-ui-pref-value="{{ announcement.id }}" data-hide-after=".dashboard-announcement-frame">
			                    <i class="fas fa-close"></i>
			                </a>
			            </div>
		            {% endif %}
		            {% if announcement.category > 0 %}
    		            <h2>{{ announcement.category_text }}</h2>
    		        {% endif %}
    		        {% if announcement.image %}
    		            <img class="image" src="{{ announcement.static_image_url }}" />
    		        {% endif %}
		            <div class="v2-textfield transparent">
                        {{ announcement.text|textfield }}
                    </div>
                    {% if announcement.url or not announcement_is_preview %}
                        <div class="spacer-large">&nbsp;</div>
                        <h2>
	                        {% if announcement.url %}
                                <a href="{{ announcement.url }}" target="_blank" rel="nofollow">
                                    {% trans "Continue reading" %}</a>
                            {% endif %}
                            {% if not announcement_is_preview %}
                                <a class="pale-color pale-bold pale-with-highlight"
	                                data-target="ui-pref" data-ui-pref="dashboard_announcements__hidden"
	                                data-ui-pref-value="{{ announcement.id }}" data-hide-after=".dashboard-announcement-frame">
	                                {% trans "Do not show this again" %}</a>
                            {% endif %}
                        </h2>
                    {% endif %}
		        {% else %}
		            {% render_announcement_html announcement %}
		        {% endif %}
	        </div> {% comment %} end dashboard-announcement-frame {% endcomment %}
        {% endif %}        
		
		<div class="dashboard-news-create-frame">
		    {% block news_form_headline %}
			    <h2 class="headline mobile-hidden">{% trans "News" %}</h2>
			{% endblock %}
			
			{% if not SETTINGS.COSINNUS_FORUM_DISABLED %}
				<div class="news-textbox-frame">
					{% trans "What's the latest news that you would like to share with all users of the platform?" as textbox_label %}
					<div class="news-textbox" data-toggle="modal" data-target="#write-news-modal" title="{{ textbox_label }}">
						<span class="news-textbox-icon">
							<i class="fas fa-fw fa-pencil-alt"></i>
						</span>
						{{ textbox_label }}
					</div>
				</div>
				{% include 'cosinnus_note/v2/note_form_modal.html' with group=forum_group form=note_form %}
		    {% endif %}
		</div>
		
		<div class="timeline-root">
			{# timeline-view.js #}
		</div>
		
	</div>
		
	<div class="dashboard-right-bar dashboard-column visible-panel-3">
		<div class="dashboard-right-bar-content" style="display: none;">
			<div class="typed-widgets-root">
			</div>
			
			<div class="widget-info-box welcome_widget_box no-header no-select" style="display: none;">
				<div class="margin-large">
				    {% block recent_widgets_text_right %}
    					{% trans "Your recently visited Pads, Files, Events, Todos and other content will be shown here." %}
					{% endblock %}
				</div>
				<div class="text-small">
					<a class="pale-color pale-with-highlight" data-target="ui-pref" data-ui-pref="timeline__hide_welcome_widget_box" data-ui-pref-value="1" data-hide-after=".welcome_widget_box">
						{% trans "Do not show this again" %}
					</a>
				</div>
			</div>
		</div>
	</div>
		
	
    
    <script>
	    $('html').on('init:client', function () {
	        console.log('got init client, now init:module-full-routed');
	        Backbone.mediator.publish('init:module-user-dashboard', {{ user_dashboard_options_json|safe }});
	    });
	</script>

{% endblock main_page %}<|MERGE_RESOLUTION|>--- conflicted
+++ resolved
@@ -54,7 +54,7 @@
 							<h2 class="headline">{% trans "Close to me" %}</h2>
 						</div>
 						<a href="/map/" class="square-content hover-link">
-							{% trans "Show large map" %} 
+							{% trans "Show large map" %}
 						</a>
 				</div>
 			{% endblock %}
@@ -67,7 +67,7 @@
 	</div>
 		
 	<div class="dashboard-center-bar dashboard-column visible-panel-2">
-	
+
 	    {% if show_welcome_screen %}
 			<div class="dashboard-welcome-frame" style="display: none">
 				<div class="aside-link text-small">
@@ -92,7 +92,7 @@
 						</div>
 						<br/>
 						<a href="{% url 'cosinnus:group-add' %}" class="pale-color pale-with-highlight">
-							{% trans "Create new Project" %} 
+							{% trans "Create new Project" %}
 						</a>
 					</div>
 					<div class="flex-grow margin-extra-large">
@@ -102,31 +102,11 @@
 						</div>
 						<br/>
 						<a href="{% url 'cosinnus:group__group-add' %}" class="pale-color pale-with-highlight">
-							{% trans "Create new Group" %} 
+							{% trans "Create new Group" %}
 						</a>
 					</div>
 				</div>
 				{% endif %}
-<<<<<<< HEAD
-				{% if SETTINGS.COSINNUS_ORGANIZATIONS_ENABLED %}
-				<div class="flex-grow margin-extra-large">
-					<h2 class="headline no-side-margin">{% trans "Organizations" %}</h2>
-					<div class="description">
-						{% trans "Are you part of an interesting company, an NGO or an association? Put your organization on the map and create visibility!" %}
-					</div>
-					<br/>
-					<a href="{% url "cosinnus:organization-create" %}" class="pale-color pale-with-highlight">
-						{% trans "Create new Organization" %} 
-					</a>
-				</div>
-				{% endif %}
-				<div class="flex-grow margin-extra-large">
-					<h2 class="headline no-side-margin">{% trans "Events" %}</h2>
-					<div class="description">
-						{% block events_description %}
-							{% trans "What's happening where and when? What's to discover? Where to meet?" %}
-						{% endblock %}
-=======
 				<div class="flex-row mobile-flex-column">
 					{% if SETTINGS.COSINNUS_IDEAS_ENABLED %}
 					<div class="flex-grow margin-extra-large">
@@ -136,9 +116,8 @@
 						</div>
 						<br/>
 						<a href="{% url "cosinnus:idea-create" %}" class="pale-color pale-with-highlight">
-							{% trans "Post new Idea" %} 
-						</a>
->>>>>>> 24512ac7
+							{% trans "Post new Idea" %}
+						</a>
 					</div>
 					{% endif %}
 					{% if SETTINGS.NEWW_EVENTS_GROUP_SLUG %}
@@ -149,14 +128,26 @@
 							</div>
 							<br/>
 							<a href="{% group_url "cosinnus:event:event-add" group=SETTINGS.NEWW_EVENTS_GROUP_SLUG %}" class="pale-color pale-with-highlight">
-								{% trans "Add Event" %} 
+								{% trans "Add Event" %}
 							</a>
 						</div>
+					{% endif %}
+					{% if SETTINGS.COSINNUS_ORGANIZATIONS_ENABLED %}
+					<div class="flex-grow margin-extra-large">
+						<h2 class="headline no-side-margin">{% trans "Organizations" %}</h2>
+						<div class="description">
+							{% trans "Are you part of an interesting company, an NGO or an association? Put your organization on the map and create visibility!" %}
+						</div>
+						<br/>
+						<a href="{% url "cosinnus:organization-create" %}" class="pale-color pale-with-highlight">
+							{% trans "Create new Organization" %}
+						</a>
+					</div>
 					{% endif %}
 				</div>
 			</div> {% comment %} end dashboard-welcome-frame {% endcomment %}
 		{% endif %}
-		
+
 		{% if announcement %}
 			<div class="dashboard-announcement-frame" style="display: none">
 			    {% if announcement_is_preview %}
@@ -200,7 +191,7 @@
 		            {% render_announcement_html announcement %}
 		        {% endif %}
 	        </div> {% comment %} end dashboard-announcement-frame {% endcomment %}
-        {% endif %}        
+        {% endif %}
 		
 		<div class="dashboard-news-create-frame">
 		    {% block news_form_headline %}
