{% load i18n static cosinnus_tags thumbnail %}

<nav id="v2-navbar" class="v2-navbar" role="navigation">
    <div class="nav-content">
    	<div class="nav-section nav-brand">
    		{% if request.user.is_authenticated %}
	            <a class="nav-button nav-button-with-message-counter burger-menu nav-collapse-button collapsed" rel="toggle" role="button" title="{% trans "Menu" %}" 
			    		aria-expanded="false" aria-controls="main-collapse"
			    		data-toggle="collapse" data-target="#main-collapse"> 
		    		<i class="fas fa-fw fa-bars"></i>
		    		{% with total_counter=groups_invited_count|add_num:group_requests_count %}
			    		{% if total_counter > 0 %}
			    			<span class="message-counter"> {{ total_counter }}</span>
			    		{% endif %}
		    		{% endwith %}
	    		</a>
    		{% endif %}
    		
    		{% block brand_button %}
	            <a class="nav-button" href="{% url "cosinnus:user-dashboard" %}" title="{% trans "Dashboard" %}">
	            	{% include 'cosinnus/v2/navbar/brand.html' %}
	            </a>
            {% endblock %}
            <div class="brand-links mobile-hidden">
            	{% include 'cosinnus/v2/navbar/brand_links.html' %}
            </div>
            
            {% if not SETTINGS.COSINNUS_USE_V2_NAVBAR and SETTINGS.COSINNUS_USE_V2_NAVBAR_ADMIN_ONLY and user.is_superuser %}
	            <a class="nav-button nav-header-textlink hidden-during-search" href="#">
	            	***ADMIN-ONLY TEST PHASE***
	            </a>
        	{% endif %}
    	</div>
    </div>
    
    
    <div class="nav-section nav-search" id="nav-quicksearch">
    	<div class="">
			<a class="nav-button nav-button-search show-active" title="{% trans "Search" %}"> 
				<i class="fas fa-fw fa-search"></i>
			</a>
		</div>
		<input id="search" class="nav-search-box" name="search" title="{% trans "Quick Search" %}" autocomplete="off">
		<div class="">
			<a class="nav-button nav-button-search show-inactive" title="{% trans "Search" %}"> 
				<i class="fas fa-fw fa-search"></i>
			</a>
		</div>
		<div class="nav-quicksearch-results nav-dropdown" id="nav-quicksearch-results">
	    	{% comment %} This is the backbone App 'module-navbar-quicksearch! {% endcomment %}
		</div>
		<div class="dropdown-underdrop show-active"></div>
		<div class="nav-search-backdrop"></div>
    </div>
	<script>
	    $('html').on('init:client', function () {
	        Backbone.mediator.publish('init:module-navbar-quicksearch', {
            	el: '#nav-quicksearch-results',
	        });
	    });
	</script>
	
	<div class="nav-section nav-mobile-triple-dots mobile-only">
		<a class="nav-button" role="button" onclick="$('body').toggleClass('mobile-triple-dots-active');"> 
    		<i class="fas fa-fw fa-ellipsis-v"></i>
		</a>
	</div>
    
    {% block nav_buttons %}
	    <div class="nav-section nav-buttons">
	        {% block mobile_brand_links %}
		    	<div class="brand-links mobile-only">
		        	{% include 'cosinnus/v2/navbar/brand_links.html' %}
		        </div>
	        {% endblock %}
	        
	        {% block create_icon_button %}
	            {% if not SETTINGS.COSINNUS_LIMIT_PROJECT_AND_GROUP_CREATION_TO_ADMINS or user|is_superuser %}
					<a class="nav-button nav-collapse-button collapsed" rel="toggle" role="button" title="{% trans "Create content" %}" 
					    		aria-expanded="false" aria-controls="create-menu-collapse"
					    		data-toggle="collapse" data-target="#create-menu-collapse"> 
			    		<i class="fas fa-fw fa-plus"></i>
					</a>
				{% endif %}
			{% endblock %}
			{% block home_icon_button %}
			<a class="nav-button" href="/cms/?noredir=1" role="button" title="{% trans "Home" %}"> 
	    		<i class="fas fa-fw fa-home"></i>
			</a>
			{% endblock %}
			{% if SETTINGS.COSINNUS_CLOUD_ENABLED and request.user.is_authenticated %}
			    {% block cloud_icon_button %}
			        <a class="nav-button" href="{{ SETTINGS.COSINNUS_CLOUD_NEXTCLOUD_URL }}" role="button" 
			               title="{% trans "Cloud" %}" {% if SETTINGS.COSINNUS_CLOUD_OPEN_IN_NEW_TAB %}target="_blank"{% endif %}> 
			            <i class="fas fa-fw fa-cloud"></i>
			        </a>
			    {% endblock %}
		    {% endif %}
			{% block calendar_icon_button %}
				{% if SETTINGS.NEWW_EVENTS_GROUP_SLUG %}
					<a class="nav-button" href="{% group_url "cosinnus:event:list" group=SETTINGS.NEWW_EVENTS_GROUP_SLUG %}" role="button" title="{% trans "Events" %}"> 
			    		<i class="fas fa-fw fa-calendar"></i>
					</a>
				{% endif %}
			{% endblock %}
			
			{% if request.user.is_authenticated %}
                {% if not 'cosinnus_message' in SETTINGS.COSINNUS_DISABLED_COSINNUS_APPS %}
				<a class="nav-button nav-button-with-message-counter" href="{% if SETTINGS.COSINNUS_ROCKET_ENABLED %}{% url 'cosinnus:message-global' %}{% else %}{% url 'postman:inbox' %}{% endif %}"
				         role="button" title="{% if SETTINGS.COSINNUS_ROCKET_ENABLED %}{% trans "Rocket.Chat" %}{% else %}{% trans "Messages" %}{% endif %}"
				         id="navbar-messages-button" >
		    		<i class="fas fa-fw fa-envelope"></i>
		    		<span class="message-counter" style="display: none;"></span>
				</a>
				{% endif %}
				{% if SETTINGS.COSINNUS_NOTIFICATION_ALERTS_ENABLED %}
		        <a class="nav-button nav-button-with-message-counter nav-collapse-button collapsed" id="navbar-notifications-button" rel="toggle" role="button" 
		                    title="{% trans "Notifications" %}" 
		                    aria-expanded="false" aria-controls="notification-widget-collapse"
		                    data-toggle="collapse" data-target="#notification-widget-collapse"> 
		            <i class="fas fa-fw fa-bell"></i>
		            <span class="message-counter" style="display: none;"></span>
		        </a>
		        {% endif %}
				<a class="nav-button user-menu-button nav-collapse-button collapsed" rel="toggle" role="button" title="{% trans "Menu" %}" 
				    		aria-expanded="false" aria-controls="user-menu-collapse"
				    		data-toggle="collapse" data-target="#user-menu-collapse"> 
				    {% include "cosinnus/user/user_avatar_image.html" with user=request.user image_size="mini" show_v2_icon_on_missing=True %}
				</a>
			{% else %}
				<a class="nav-button nav-header-textlink" rel="toggle" role="button" title="{% trans "Change language" %}" 
			    		aria-expanded="false" aria-controls="language-menu-collapse"
			    		data-toggle="collapse" data-target="#language-menu-collapse"> 
	            	{{ request.LANGUAGE_CODE|upper }}
	            </a>
	            <a class="nav-button nav-header-textlink" href="{% url 'login' %}" title="{% trans "Log in" %}">
	            	{% trans "Log in" %}
	            </a>
	            <a class="nav-button nav-header-textlink mobile-hidden" href="{% url "cosinnus:user-add" %}" title="{% trans "Register a new account" %}">
	            	{% trans "Register" %}
	            </a>
			{% endif %}
	    </div>
    {% endblock %}
    
    {% if request.user.is_authenticated %}
		<div class="collapse nav-flyout" id="main-collapse">
			<div class="nav-flyout-section main-menu-flyout " id="nav-main-menu">
				{% comment %} This is the backbone App 'module-navbar-main-menu! {% endcomment %}
			</div>
			<div class="nav-flyout-backdrop"></div>
		</div>
		
		{% comment %} The JSON data passed here is unsafe and passed as a HTML encoded string!  {% endcomment %}
		<script>
		    $('html').on('init:client', function () {
		        Backbone.mediator.publish('init:module-navbar-main-menu', {
	            	el: '#nav-main-menu',
	            	contextDataJSON: {
	            		'group_clusters': "{{ group_clusters_json_encoded }}",
	            		'groups_invited': "{{ groups_invited_json_encoded }}",
	            		'group_requests': "{{ group_requests_json_encoded }}",
	            		'group_requests_count': {{ group_requests_count }},
	            		{% if SETTINGS.COSINNUS_IDEAS_ENABLED %}
	            		'followed_ideas': "{{ followed_ideas_json_encoded }}",
	            		'my_ideas': "{{ my_ideas_json_encoded }}",
	            		{% endif %}
	            		{% if SETTINGS.COSINNUS_ORGANIZATIONS_ENABLED %}
	            		'my_organizations': "{{ my_organizations_json_encoded }}",
	            		{% endif %}
	            		'attending_events': "{{ attending_events_json_encoded }}",
	            	},
	            	contextData: {
	            		'group_add_url': '{% url 'cosinnus:group__group-add' %}',
	            		'project_add_url': '{% url 'cosinnus:group-add' %}',
	            		{% if SETTINGS.COSINNUS_IDEAS_ENABLED %}
	            		'idea_add_url': '{% url "cosinnus:idea-create" %}',
	            		{% endif %}
<<<<<<< HEAD
	            		{% if SETTINGS.COSINNUS_ORGANIZATIONS_ENABLED %}
	            		'organization_add_url': '{% url "cosinnus:organization-create" %}',
	            		{% endif %}
=======
	            		{% if SETTINGS.NEWW_EVENTS_GROUP_SLUG %}
>>>>>>> 24512ac7
	            		'event_add_url': '{% group_url "cosinnus:event:event-add" group=SETTINGS.NEWW_EVENTS_GROUP_SLUG %}',
	            		'event_calendar_url': '{% group_url "cosinnus:event:list" group=SETTINGS.NEWW_EVENTS_GROUP_SLUG %}',
	            		{% endif %}
	            	}
		        });
		    });
		</script>
	{% endif %}		
	
	<div class="collapse nav-flyout create-menu" id="create-menu-collapse">
	
		<div class="nav-flyout-section flex-row mobile-flex-column">
			<a href="{% if not user.is_authenticated %}{% url 'cosinnus:user-add' %}?acc_req_msg=1&next={% endif %}{% url 'cosinnus:group-add' %}" 
					class="create-menu-link flex-grow">
				<h2 class="headline margin-regular">{% trans "Project" %}</h2>
				<div class="description">
                    {% include 'cosinnus/v2/texts/create_projects_description.html' %}
				</div>
				<div class="action text-bold">
					{% trans "Create new Project" %} 
				</div>
			</a>
			<a href="{% if not user.is_authenticated %}{% url 'cosinnus:user-add' %}?acc_req_msg=1&next={% endif %}{% url 'cosinnus:group__group-add' %}"
					class="create-menu-link flex-grow">
				<h2 class="headline">{% trans "Group" %}</h2>
				<div class="description">
                    {% include 'cosinnus/v2/texts/create_groups_description.html' %}
				</div>
				<div class="action text-bold">
					{% trans "Create new Group" %} 
				</div>
			</a>
			{% if SETTINGS.COSINNUS_ORGANIZATIONS_ENABLED %}
			<a href="{% if not user.is_authenticated %}{% url 'cosinnus:user-add' %}?acc_req_msg=1&next={% endif %}{% url "cosinnus:organization-create" %}" 
					class="create-menu-link flex-grow">
				<h2 class="headline margin-regular">{% trans "Organization" %}</h2>
				<div class="description">
					{% trans "Are you part of an interesting company, an NGO or an association? Put your organization on the map and create visibility!" %}
				</div>
				<div class="action text-bold">
					{% trans "Create new Organization" %} 
				</div>
			</a>
			{% endif %}
			{% if SETTINGS.COSINNUS_IDEAS_ENABLED %}
			<a href="{% if not user.is_authenticated %}{% url 'cosinnus:user-add' %}?acc_req_msg=1&next={% endif %}{% url "cosinnus:idea-create" %}" 
					class="create-menu-link flex-grow">
				<h2 class="headline margin-regular">{% trans "Idea" %}</h2>
				<div class="description">
                    {% include 'cosinnus/v2/texts/create_ideas_description.html' %}
				</div>
				<div class="action text-bold">
					{% trans "Post new Idea" %} 
				</div>
			</a>
			{% endif %}
			{% if SETTINGS.NEWW_EVENTS_GROUP_SLUG %}
				<a href="{% if not user.is_authenticated %}{% url 'cosinnus:user-add' %}?acc_req_msg=1&next={% endif %}{% group_url "cosinnus:event:event-add" group=SETTINGS.NEWW_EVENTS_GROUP_SLUG %}" 
						class="create-menu-link flex-grow">
					<h2 class="headline margin-regular">{% trans "Event" %}</h2>
					<div class="description">
	                    {% include 'cosinnus/v2/texts/create_events_description.html' %}
					</div>
					<div class="action text-bold">
						{% trans "Add Event" %} 
					</div>
				</a>
			{% endif %}
			{% if SETTINGS.COSINNUS_V2_DASHBOARD_SHOW_MARKETPLACE and SETTINGS.NEWW_FORUM_GROUP_SLUG %}
				<a href="{% if not user.is_authenticated %}{% url 'cosinnus:user-add' %}?acc_req_msg=1&next={% endif %}{% group_url "cosinnus:marketplace:add" group=SETTINGS.NEWW_FORUM_GROUP_SLUG ignoreErrors=True %}" 
						class="create-menu-link flex-grow">
					<h2 class="headline margin-regular">{% trans "Offer" %}</h2>
					<div class="description">
	                    {% include 'cosinnus/v2/texts/create_offers_description.html' %}
					</div>
					<div class="action text-bold">
						{% trans "Post new Offer" %} 
					</div>
				</a>
			{% endif %}
			
		</div>
		<div class="nav-flyout-backdrop"></div>
	</div>
	
	{% if request.user.is_authenticated and SETTINGS.COSINNUS_NOTIFICATION_ALERTS_ENABLED %}
	<div class="collapse nav-flyout nav-flyout-half-side nav-flyout-right nav-flyout-part-height notification-widget" 
	       id="notification-widget-collapse" data-simplebar>
        <div class="nav-flyout-section flex-row mobile-flex-column" id="nav-notification-items">
            {% comment %} This is the backbone App 'module-navbar-quicksearch! {% endcomment %}
        </div>
        <div class="nav-flyout-backdrop"></div>
    </div>
	<script>
        $('html').on('init:client', function () {
            Backbone.mediator.publish('init:module-navbar-notification-widget', {
                el: '#nav-notification-items',
            });
        });
    </script>
    {% endif %}
	
	<div class="collapse nav-flyout text-right" id="language-menu-collapse">
	
		<div class="nav-flyout-section padded">
			<h2 class="headline margin-regular">{% trans "Change language" %}</h2>
			
			<ul class="item-list">
				{% for code, language in SETTINGS.LANGUAGES %}
					<li>
						<a href="{% url 'cosinnus:switch-language' language=code %}?next={{ request.path }}" 
								class="list-item {% if request.LANGUAGE_CODE == code %}text-bold{% endif %}" role="button" titledby=".item-text"> 
				    		<div class="item-text">
				    			{{ language }}
				    		</div>
						</a>
					</li>
				{% endfor %}
			</ul>
		</div>
		<div class="nav-flyout-backdrop"></div>
	</div>
	
	
	<div class="collapse nav-flyout text-right" id="user-menu-collapse">
		{% comment %}  
		<div class="nav-flyout-section padded">
			<h2 class="headline margin-regular">{% trans "Switch Portal" %} (soll das rein?)</h2>
			
			{% include 'cosinnus/v2/navbar/portal_list.html' %}
		</div>
		{% endcomment %}
		
		<div class="nav-flyout-section padded">
			<ul class="item-list">
				<li>
					<a href="{% url 'cosinnus:profile-detail' %}" class="list-item" role="button" titledby=".item-text"> 
			    		<div class="item-text">
			    			{% trans "My Profile" %} 
			    		</div>
					</a>
				</li>
				<li>
					<a href="{% url 'cosinnus:profile-edit' %}" class="list-item" role="button" titledby=".item-text"> 
			    		<div class="item-text">
			    			{% trans "Edit My Profile" %} 
			    		</div>
					</a>
				</li>
				<li>
					<a href="{% url 'cosinnus:notifications' %}" class="list-item" role="button" titledby=".item-text"> 
			    		<div class="item-text">
			    			{% trans "Notification Preferences" %} 
			    		</div>
					</a>
				</li>
				<li>
					<a rel="toggle" class="list-item" role="button" titledby=".item-text" title="{% trans "Change language" %}
							aria-expanded="false" aria-controls="language-menu-collapse"
		    				data-toggle="collapse" data-target="#language-menu-collapse"
		    				onclick="$('#user-menu-collapse').removeClass('in').addClass('collapse');"> 
			    		<div class="item-text">
			    			{% trans "Change language" %}
			    		</div>
					</a>
				</li>
				{% if SETTINGS.COSINNUS_PAYMENTS_ENABLED or SETTINGS.COSINNUS_PAYMENTS_ENABLED_ADMIN_ONLY and user.is_superuser %}
				<li>
					<a href="{% url 'wechange-payments:overview' %}" class="list-item" role="button" titledby=".item-text-title"> 
		    			{% trans "Your Contribution" as payments_label %} 
			    		<div class="item-text">
			    			{{ payments_label }}
			    			{% include 'wechange_payments/partials/my_contribution_badge.html' %}
			    		</div>
					</a>
				</li>
				{% endif %}
			</ul>
		</div>
		
		{% if request.user|is_superuser %}
			<div class="nav-flyout-section padded">
				<ul class="item-list">
					<li>
						<a href="{% url 'cosinnus:administration' %}" class="list-item" role="button" titledby=".item-text"> 
				    		<div class="item-text">
				    			{% trans "Administration" %} 
				    		</div>
						</a>
					</li>
				</ul>
			</div>
		
		{% endif %}
		
		<div class="nav-flyout-section padded">
			<ul class="item-list">
				<li>
					<a href="{% url 'logout' %}" class="list-item" role="button" titledby=".item-text"> 
			    		<div class="item-text">
			    			{% trans "Logout" %} 
			    		</div>
					</a>
				</li>
			</ul>
		</div>
		<div class="nav-flyout-backdrop"></div>
	</div>
	
    
</nav>
<|MERGE_RESOLUTION|>--- conflicted
+++ resolved
@@ -4,7 +4,7 @@
     <div class="nav-content">
     	<div class="nav-section nav-brand">
     		{% if request.user.is_authenticated %}
-	            <a class="nav-button nav-button-with-message-counter burger-menu nav-collapse-button collapsed" rel="toggle" role="button" title="{% trans "Menu" %}" 
+	            <a class="nav-button nav-button-with-message-counter burger-menu nav-collapse-button collapsed" rel="toggle" role="button" title="{% trans "Menu" %}"
 			    		aria-expanded="false" aria-controls="main-collapse"
 			    		data-toggle="collapse" data-target="#main-collapse"> 
 		    		<i class="fas fa-fw fa-bars"></i>
@@ -73,37 +73,37 @@
 		        	{% include 'cosinnus/v2/navbar/brand_links.html' %}
 		        </div>
 	        {% endblock %}
-	        
+
 	        {% block create_icon_button %}
 	            {% if not SETTINGS.COSINNUS_LIMIT_PROJECT_AND_GROUP_CREATION_TO_ADMINS or user|is_superuser %}
-					<a class="nav-button nav-collapse-button collapsed" rel="toggle" role="button" title="{% trans "Create content" %}" 
+					<a class="nav-button nav-collapse-button collapsed" rel="toggle" role="button" title="{% trans "Create content" %}"
 					    		aria-expanded="false" aria-controls="create-menu-collapse"
-					    		data-toggle="collapse" data-target="#create-menu-collapse"> 
+					    		data-toggle="collapse" data-target="#create-menu-collapse">
 			    		<i class="fas fa-fw fa-plus"></i>
 					</a>
 				{% endif %}
 			{% endblock %}
 			{% block home_icon_button %}
-			<a class="nav-button" href="/cms/?noredir=1" role="button" title="{% trans "Home" %}"> 
+			<a class="nav-button" href="/cms/?noredir=1" role="button" title="{% trans "Home" %}">
 	    		<i class="fas fa-fw fa-home"></i>
 			</a>
 			{% endblock %}
 			{% if SETTINGS.COSINNUS_CLOUD_ENABLED and request.user.is_authenticated %}
 			    {% block cloud_icon_button %}
-			        <a class="nav-button" href="{{ SETTINGS.COSINNUS_CLOUD_NEXTCLOUD_URL }}" role="button" 
-			               title="{% trans "Cloud" %}" {% if SETTINGS.COSINNUS_CLOUD_OPEN_IN_NEW_TAB %}target="_blank"{% endif %}> 
+			        <a class="nav-button" href="{{ SETTINGS.COSINNUS_CLOUD_NEXTCLOUD_URL }}" role="button"
+			               title="{% trans "Cloud" %}" {% if SETTINGS.COSINNUS_CLOUD_OPEN_IN_NEW_TAB %}target="_blank"{% endif %}>
 			            <i class="fas fa-fw fa-cloud"></i>
 			        </a>
 			    {% endblock %}
 		    {% endif %}
 			{% block calendar_icon_button %}
 				{% if SETTINGS.NEWW_EVENTS_GROUP_SLUG %}
-					<a class="nav-button" href="{% group_url "cosinnus:event:list" group=SETTINGS.NEWW_EVENTS_GROUP_SLUG %}" role="button" title="{% trans "Events" %}"> 
+					<a class="nav-button" href="{% group_url "cosinnus:event:list" group=SETTINGS.NEWW_EVENTS_GROUP_SLUG %}" role="button" title="{% trans "Events" %}">
 			    		<i class="fas fa-fw fa-calendar"></i>
 					</a>
 				{% endif %}
 			{% endblock %}
-			
+
 			{% if request.user.is_authenticated %}
                 {% if not 'cosinnus_message' in SETTINGS.COSINNUS_DISABLED_COSINNUS_APPS %}
 				<a class="nav-button nav-button-with-message-counter" href="{% if SETTINGS.COSINNUS_ROCKET_ENABLED %}{% url 'cosinnus:message-global' %}{% else %}{% url 'postman:inbox' %}{% endif %}"
@@ -114,23 +114,23 @@
 				</a>
 				{% endif %}
 				{% if SETTINGS.COSINNUS_NOTIFICATION_ALERTS_ENABLED %}
-		        <a class="nav-button nav-button-with-message-counter nav-collapse-button collapsed" id="navbar-notifications-button" rel="toggle" role="button" 
-		                    title="{% trans "Notifications" %}" 
+		        <a class="nav-button nav-button-with-message-counter nav-collapse-button collapsed" id="navbar-notifications-button" rel="toggle" role="button"
+		                    title="{% trans "Notifications" %}"
 		                    aria-expanded="false" aria-controls="notification-widget-collapse"
-		                    data-toggle="collapse" data-target="#notification-widget-collapse"> 
+		                    data-toggle="collapse" data-target="#notification-widget-collapse">
 		            <i class="fas fa-fw fa-bell"></i>
 		            <span class="message-counter" style="display: none;"></span>
 		        </a>
 		        {% endif %}
-				<a class="nav-button user-menu-button nav-collapse-button collapsed" rel="toggle" role="button" title="{% trans "Menu" %}" 
+				<a class="nav-button user-menu-button nav-collapse-button collapsed" rel="toggle" role="button" title="{% trans "Menu" %}"
 				    		aria-expanded="false" aria-controls="user-menu-collapse"
-				    		data-toggle="collapse" data-target="#user-menu-collapse"> 
+				    		data-toggle="collapse" data-target="#user-menu-collapse">
 				    {% include "cosinnus/user/user_avatar_image.html" with user=request.user image_size="mini" show_v2_icon_on_missing=True %}
 				</a>
 			{% else %}
-				<a class="nav-button nav-header-textlink" rel="toggle" role="button" title="{% trans "Change language" %}" 
+				<a class="nav-button nav-header-textlink" rel="toggle" role="button" title="{% trans "Change language" %}"
 			    		aria-expanded="false" aria-controls="language-menu-collapse"
-			    		data-toggle="collapse" data-target="#language-menu-collapse"> 
+			    		data-toggle="collapse" data-target="#language-menu-collapse">
 	            	{{ request.LANGUAGE_CODE|upper }}
 	            </a>
 	            <a class="nav-button nav-header-textlink" href="{% url 'login' %}" title="{% trans "Log in" %}">
@@ -176,15 +176,12 @@
 	            		{% if SETTINGS.COSINNUS_IDEAS_ENABLED %}
 	            		'idea_add_url': '{% url "cosinnus:idea-create" %}',
 	            		{% endif %}
-<<<<<<< HEAD
-	            		{% if SETTINGS.COSINNUS_ORGANIZATIONS_ENABLED %}
-	            		'organization_add_url': '{% url "cosinnus:organization-create" %}',
-	            		{% endif %}
-=======
 	            		{% if SETTINGS.NEWW_EVENTS_GROUP_SLUG %}
->>>>>>> 24512ac7
 	            		'event_add_url': '{% group_url "cosinnus:event:event-add" group=SETTINGS.NEWW_EVENTS_GROUP_SLUG %}',
 	            		'event_calendar_url': '{% group_url "cosinnus:event:list" group=SETTINGS.NEWW_EVENTS_GROUP_SLUG %}',
+	            		{% endif %}
+						{% if SETTINGS.COSINNUS_ORGANIZATIONS_ENABLED %}
+	            		'organization_add_url': '{% url "cosinnus:organization-create" %}',
 	            		{% endif %}
 	            	}
 		        });
@@ -216,14 +213,14 @@
 				</div>
 			</a>
 			{% if SETTINGS.COSINNUS_ORGANIZATIONS_ENABLED %}
-			<a href="{% if not user.is_authenticated %}{% url 'cosinnus:user-add' %}?acc_req_msg=1&next={% endif %}{% url "cosinnus:organization-create" %}" 
+			<a href="{% if not user.is_authenticated %}{% url 'cosinnus:user-add' %}?acc_req_msg=1&next={% endif %}{% url "cosinnus:organization-create" %}"
 					class="create-menu-link flex-grow">
 				<h2 class="headline margin-regular">{% trans "Organization" %}</h2>
 				<div class="description">
 					{% trans "Are you part of an interesting company, an NGO or an association? Put your organization on the map and create visibility!" %}
 				</div>
 				<div class="action text-bold">
-					{% trans "Create new Organization" %} 
+					{% trans "Create new Organization" %}
 				</div>
 			</a>
 			{% endif %}
@@ -240,26 +237,26 @@
 			</a>
 			{% endif %}
 			{% if SETTINGS.NEWW_EVENTS_GROUP_SLUG %}
-				<a href="{% if not user.is_authenticated %}{% url 'cosinnus:user-add' %}?acc_req_msg=1&next={% endif %}{% group_url "cosinnus:event:event-add" group=SETTINGS.NEWW_EVENTS_GROUP_SLUG %}" 
+				<a href="{% if not user.is_authenticated %}{% url 'cosinnus:user-add' %}?acc_req_msg=1&next={% endif %}{% group_url "cosinnus:event:event-add" group=SETTINGS.NEWW_EVENTS_GROUP_SLUG %}"
 						class="create-menu-link flex-grow">
 					<h2 class="headline margin-regular">{% trans "Event" %}</h2>
 					<div class="description">
 	                    {% include 'cosinnus/v2/texts/create_events_description.html' %}
 					</div>
 					<div class="action text-bold">
-						{% trans "Add Event" %} 
+						{% trans "Add Event" %}
 					</div>
 				</a>
 			{% endif %}
 			{% if SETTINGS.COSINNUS_V2_DASHBOARD_SHOW_MARKETPLACE and SETTINGS.NEWW_FORUM_GROUP_SLUG %}
-				<a href="{% if not user.is_authenticated %}{% url 'cosinnus:user-add' %}?acc_req_msg=1&next={% endif %}{% group_url "cosinnus:marketplace:add" group=SETTINGS.NEWW_FORUM_GROUP_SLUG ignoreErrors=True %}" 
+				<a href="{% if not user.is_authenticated %}{% url 'cosinnus:user-add' %}?acc_req_msg=1&next={% endif %}{% group_url "cosinnus:marketplace:add" group=SETTINGS.NEWW_FORUM_GROUP_SLUG ignoreErrors=True %}"
 						class="create-menu-link flex-grow">
 					<h2 class="headline margin-regular">{% trans "Offer" %}</h2>
 					<div class="description">
 	                    {% include 'cosinnus/v2/texts/create_offers_description.html' %}
 					</div>
 					<div class="action text-bold">
-						{% trans "Post new Offer" %} 
+						{% trans "Post new Offer" %}
 					</div>
 				</a>
 			{% endif %}
@@ -269,7 +266,7 @@
 	</div>
 	
 	{% if request.user.is_authenticated and SETTINGS.COSINNUS_NOTIFICATION_ALERTS_ENABLED %}
-	<div class="collapse nav-flyout nav-flyout-half-side nav-flyout-right nav-flyout-part-height notification-widget" 
+	<div class="collapse nav-flyout nav-flyout-half-side nav-flyout-right nav-flyout-part-height notification-widget"
 	       id="notification-widget-collapse" data-simplebar>
         <div class="nav-flyout-section flex-row mobile-flex-column" id="nav-notification-items">
             {% comment %} This is the backbone App 'module-navbar-quicksearch! {% endcomment %}
@@ -351,8 +348,8 @@
 				</li>
 				{% if SETTINGS.COSINNUS_PAYMENTS_ENABLED or SETTINGS.COSINNUS_PAYMENTS_ENABLED_ADMIN_ONLY and user.is_superuser %}
 				<li>
-					<a href="{% url 'wechange-payments:overview' %}" class="list-item" role="button" titledby=".item-text-title"> 
-		    			{% trans "Your Contribution" as payments_label %} 
+					<a href="{% url 'wechange-payments:overview' %}" class="list-item" role="button" titledby=".item-text-title">
+		    			{% trans "Your Contribution" as payments_label %}
 			    		<div class="item-text">
 			    			{{ payments_label }}
 			    			{% include 'wechange_payments/partials/my_contribution_badge.html' %}
