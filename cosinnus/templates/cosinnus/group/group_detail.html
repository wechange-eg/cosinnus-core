{% extends "cosinnus/base.html" %}
{% load i18n cosinnus_tags cosinnus_map_tags static %}

{% block page_title %}
  {% blocktrans with team_name=object.name %}{{ team_name }} - Members{% endblocktrans %}
{% endblock %}

{% block js_app_dependencies %}
	{% include 'cosinnus/map/static_dependencies.html' %}
{% endblock js_app_dependencies %}

{% block og_meta_attributes %}
	{% include 'cosinnus/group/group_og_meta_attributes.html' with group=group %}
{% endblock og_meta_attributes %}


{% block leftnav %}
    {% include "cosinnus/group/leftnav_group.html"  with current_page="groupdetails" %}
    
    {% if object.type == 0 %}
        {% include 'cosinnus/common/help_button_leftnav_for_popup.html' with help_text_id="helptext_12_projectadministration" %}
    {% else %}
        {% include 'cosinnus/common/help_button_leftnav_for_popup.html' with help_text_id="helptext_13_groupadministration" %}
    {% endif %}
{% endblock leftnav %}

{% block breadcrumb %}
        {{ block.super }}
        <li class="active">{% trans "Members" %}</li>
{% endblock %}


{% block content %}

    <!-- a box with semi transparent background -->
    <div class="content-box">
    	{% include 'cosinnus/common/internet_explorer_not_supported.html' %}
    
		{% captureas map_settings %}{"filterGroup": {{ group.id }}, "controlsEnabled": false, "activeFilters": {"groups": false, "events": false, "projects": {% if group.type == 1 %}true{% else %}false{% endif %}, "people": true}, "availableFilters": {"groups": true, "events": true, "projects": true, "people": true}}{% endcaptureas %}
		{% include 'cosinnus/common/init_client_module.html' with module='module-embed' id=""|add_uuid height=400 settings=map_settings %}
        <div class="clearfix"></div>
    </div>

    <!-- a box with semi transparent background -->
    <div class="content-box">
        
        {% comment %}  leave this here, the jump is what we want always  {% endcomment %} 
        <a class="anchor" id="invite"></a>
        
        
        {% if user|has_write_access:object or user in invited %}
	        <div class="panel panel-default large-space">
	            <div class="panel-heading">
	                <h4 class="panel-title {% if not request.GET.invite %}collapsed{% endif %}" data-toggle="collapse" data-target="#collapseOne">
	                    <i class="fa fa-chevron-down panel-collapsed"></i>
	                    <i class="fa fa-chevron-up panel-open"></i>
	                    {% trans "Invite registered users..." %} {% if invited|length > 0 %}({{ invited|length }}){% endif %}
	                </h4>
	            </div>
		        <div id="collapseOne" class="panel-collapse {% if not request.GET.invite %}collapse{% else %}in{% endif %}">
		            <div class="panel-body">
			            
			            {% if user|has_write_access:object %}
				            <legend>{% trans "Invite a member" %}</legend>
				            
				            <form action="{% group_url 'cosinnus:group-user-add-multiple' group=object %}" method="post" class="cosinnus-form">
				                {% csrf_token %}
                                {{ member_invite_form.non_field_errors }}
				                
				                {{ member_invite_form.users.errors }}
				                {% trans "Enter a user name or email to find users to invite..." as inv_placeholder %}
                                {% include 'cosinnus/fields/default_field.html' with field=member_invite_form.users placeholder=inv_placeholder first=True %}
                            
				                <button type="submit" class="btn btn-emphasized large-space">
				                    <ul class="media-list">
				                        <li class="media">
				                            <a class="pull-left" href="#">
				                                <i class="fa fa-check"></i>
				                            </a>
				                            <div class="media-body">
				                                {% trans "Invite users" %}
				                            </div>
				                        </li>
				                    </ul>
				                </button>
				            </form>
				        {% endif %}
				        
				        
				        {% if user|has_write_access:object or user in invited %}
				            
				            <legend>{% trans "Invited Members" %}</legend>
				            
				            {% for member in invited %}
				               {% comment %} In public groups, we enable the logged in user to see himself as pending user {% endcomment %}
				               {% if user|has_write_access:object or user == member %}
				                    <div class="regular-space">
				                        <div class="btn btn-default w100">
				                            <ul class="media-list">
				                                <li class="media">
				                                    <a class="pull-left" href="{{ member|profile_url }}">
				                                        {% include "cosinnus/user/user_avatar_image.html" with user=member %}
				                                    </a>
				                                    
				                                    
			                                        {% if user|has_write_access:object %}
			                                                {% captureas modal_revoke_id %}userModal_revoke_{{member.pk}}{% endcaptureas %}
			                                                
			                                                <button type="button" class="btn btn-emphasized btn-icon-only pull-right" 
			                                                         data-toggle="modal" data-target="#{{modal_revoke_id}}" title="{% trans "Revoke Invitation" %}">
			                                                    <ul class="media-list">
			                                                        <li class="media">
			                                                            <a class="pull-left" href="#">
			                                                                <i class="fa fa-close"></i>
			                                                            </a>
			                                                        </li>
			                                                    </ul>
			                                                </button>
			                                        {% endif %}
			                                        
			                                        {% if user == member %}
			                                            <div>
			                                                {% captureas modal_decline_invitation_id %}userModal_decline_invitation_{{member.pk}}{% endcaptureas %}
			                                                <button type="button" class="btn btn-emphasized btn-icon-only pull-right" 
			                                                         data-toggle="modal" data-target="#{{modal_decline_invitation_id}}" title="{% trans "Decline Invitation" %}">
			                                                    <ul class="media-list">
			                                                        <li class="media">
			                                                            <a class="pull-left" href="#">
			                                                                <i class="fa fa-close"></i>
			                                                            </a>
			                                                        </li>
			                                                    </ul>
			                                                </button>
			                                                
			                                                <form action="{% group_url 'cosinnus:group-user-accept' group=object %}" method="post">{% csrf_token %}
			                                                    <button type="submit" class="btn btn-emphasized">
			                                                        <ul class="media-list">
			                                                            <li class="media">
			                                                                <a class="pull-left" href="#">
			                                                                    <i class="fa fa-sign-in"></i>
			                                                                </a>
			                                                                <div class="media-body">
			                                                                    {% trans "Accept Invitation" %}
			                                                                </div>
			                                                            </li>
			                                                        </ul>
			                                                    </button>
			                                                </form>
			                                            </div>
			                                        {% endif %}
				                                    
				                                    
				                                    <div class="media-body">
				                                        <span class="annotation mobile-hidden">
				                                            {% trans "Invited to be a member" %}
				                                            &nbsp;
				                                            <span class="moment-data-date" data-date="{{ member.membership_status_date|date:'c' }}"></span>
				                                        </span>
				                                        <a href="{% url 'cosinnus:profile-detail' username=member.username %}">
				                                            {{ member|full_name }}
				                                        </a>
				                                    </div>
				                                </li>
				                            </ul>
				                        </div>
				                    </div>
				                    
				                    {% if user|has_write_access:object %}    
				                        {% captureas label %}{% blocktrans with name=member|full_name %}Do you really want to revoke the invitation for member „{{ name }}“?{% endblocktrans %}{% endcaptureas %}
				                        {% captureas title %}{% trans "Revoke Invitation for Member" %}{% endcaptureas %}
				                        {% captureas action %}{% group_url 'cosinnus:group-user-delete' group=object username=member.username %}{% endcaptureas %}
				                        {% include "cosinnus/modal_box.html" with id=modal_revoke_id label=label title=title form_action=action %}
				                    {% endif %}
				                    {% if user == member %}    
				                        {% captureas label %}{% blocktrans %}Do you really want to decline the invitation?{% endblocktrans %}{% endcaptureas %}
				                        {% captureas title %}{% trans "Decline Invitation" %}{% endcaptureas %}
				                        {% captureas action %}{% group_url 'cosinnus:group-user-decline' group=object %}{% endcaptureas %}
				                        {% include "cosinnus/modal_box.html" with id=modal_decline_invitation_id label=label title=title form_action=action %}
				                    {% endif %}
				                
				                {% endif %}
				                
				            {% empty %}
				                <!-- {% trans "There are no pending invitations." %} -->
				                {% include 'cosinnus/common/empty_button.html' with message="There are no pending invitations." %}
				            {% endfor %}
				            
				        {% endif %}
				        
				        
				        
	                </div> {% comment %} panel-body {% endcomment %}
	            </div> {% comment %} panel-collapse {% endcomment %}
	        </div> {% comment %} panel {% endcomment %}
        {% endif %}
        
        {% if user in admins or user|is_superuser or recruited %}

	        <div class="panel panel-default large-space">
	            <div class="panel-heading">
	                <h4 class="panel-title {% if not request.GET.invite %}collapsed{% endif %}" data-toggle="collapse" data-target="#collapseTwo">
	                    <i class="fa fa-chevron-down panel-collapsed"></i>
	                    <i class="fa fa-chevron-up panel-open"></i>
	                    {% trans "Invite unregistered users..." %} {% if recruited|length > 0 %}({{ recruited|length }}){% endif %}
	                </h4>
	            </div>
	            <div id="collapseTwo" class="panel-collapse {% if not request.GET.invite %}collapse{% else %}in{% endif %}">
	                <div class="panel-body">
	        
				        {% comment %} -------- Recruit Box and list of recruitees -------- {% endcomment %}
				        
				        {% if user in admins or user|is_superuser %}
				            <div class="clearfix large-space"></div>
				        
				            <legend>{% trans "Invite People to Register and Join" %}</legend>
				            
				            <button type="submit" class="btn btn-emphasized btn-left" data-toggle="modal" data-target="#modal-recruit-users">
				                <ul class="media-list">
				                    <li class="media">
				                        <a class="pull-left" href="#">
				                            <i class="fa fa-user-plus"></i>
				                        </a>
				                        <div class="media-body">
				                            {% trans "Invite people" %}
				                        </div>
				                    </li>
				                </ul>
				            </button>
				            
				            <div class="clearfix large-space"></div>
				            <div class="alert alert-warning alert-dismissable" id="label-invite-email-added" style="display: none; min-height: 48px;">
                                <i class="fa fa-arrow-up" style="font-size: 18px;"></i>
				                {% trans 'The email was added to the invite list. Click "Invite people" to resend the invitations!' %}
				            </div>
				            
				            {% include 'cosinnus/common/modal_box_recruit_users.html' %}
				            
				            <div class="clearfix"></div>
				        {% endif %}
				        
				        {% if recruited %}
				            {% if user in admins or user|is_superuser %}        
				                <legend>{% trans "All currently invited people" %}</legend>
				            {% else %}
				                <legend>{% trans "People currently invited by you" %}</legend>
				            {% endif %}
				            
					            {% for recruitation in recruited %}
					                {% captureas modal_id %}deleteModal_{{recruitation.id}}{% endcaptureas %}
					                
					                <div class="btn btn-default w100 regular-space">
				                        <ul class="media-list">
				                            <li class="media">
		                                        {% if user == recruitation.invited_by or user in admins or user|is_superuser %}
		                                            <button type="button" class="btn btn-emphasized btn-icon-only pull-right" 
                                                             data-toggle="modal" data-target="#{{modal_id}}" title="{% trans "Delete invitation" %}">
                                                        <ul class="media-list">
                                                            <li class="media">
                                                                <a class="pull-left" href="#">
                                                                    <i class="fa fa-trash"></i>
                                                                </a>
                                                            </li>
                                                        </ul>
                                                    </button>
                                                    
                                                    <button data-email="{{ recruitation.email }}" type="button" class="btn btn-emphasized btn-icon-only pull-right button-add-email" title="{% trans "Resend invitation" %}">
                                                        <ul class="media-list">
                                                            <li class="media">
                                                                <a class="pull-left" href="#">
                                                                    <i class="fa fa-refresh"></i>
                                                                </a>
                                                            </li>
                                                        </ul>
                                                    </button>
                                                    
		                                        {% endif %}
				                                <div class="media-body">
				                                    <span class="annotation mobile-hidden">
				                                        {% trans "Invited to be a member" %}
				                                        &nbsp;
				                                        <span class="moment-data-date" data-date="{{ recruitation.last_modified|date:'c' }}"></span>
				                                    </span>
				                                    <span>
				                                        {{ recruitation.email }}
				                                    </span>
				                                    {% if not recruitation.invited_by == user %}
								                        <i>
								                           ({% trans "by" context "an action done *by* <username>" %}
								                           <a href="{% url 'cosinnus:profile-detail' username=recruitation.invited_by.username %}">{{ recruitation.invited_by|full_name }}</a>)
								                        </i>
								                    {% endif %}
				                                </div>
				                            </li>
				                        </ul>
				                    </div>
				                    {% if user == recruitation.invited_by or user in admins or user|is_superuser %}
				                        {% captureas label %}{% blocktrans with title=recruitation.email %}Do you really want to delete the invitation for "{{ title }}"?{% endblocktrans %}{% endcaptureas %}
				                        {% captureas title %}{% trans "Delete invitation" %}{% endcaptureas %}
				                        {% captureas action %}{% group_url 'cosinnus:group-user-recruit-delete' group=group id=recruitation.id %}{% endcaptureas %}
				                        {% include "cosinnus/modal_box.html" with id=modal_id label=label title=title form_action=action %}
				                    {% endif %}
					            {% endfor %}
					            
					            {% comment %} Adds the recruitee's email to the recruit recipient box and shows a message {% endcomment %}
					            <script type="text/javascript">
                                   $('.button-add-email').click(function(){
                                       var $this = $(this);
                                       var disabled = $this.attr('disabled');
                                       if (typeof disabled !== typeof undefined && disabled !== false) {
                                           return;
                                       };
                                       // add email to recruitee box
                                       var textarea = $('#recruit-user-emails');
                                       textarea.val($this.attr('data-email') + '\n' + textarea.val());
                                       // disable button and show message
                                       $this
                                           .attr('disabled', 'disabled')
                                           .removeClass('btn-emphasized')
                                           .addClass('btn-default')
                                           .find('i.fa')
                                               .removeClass('fa-refresh')
                                               .addClass('fa-plus');
                                       $('#label-invite-email-added').fadeIn();
                                   });
                                </script>
				            
					        <div class="clearfix"></div>
				        {% endif %}
	
	                </div> {% comment %} panel-body {% endcomment %}
	            </div> {% comment %} panel-collapse {% endcomment %}
	        </div> {% comment %} panel {% endcomment %}
        
        {% endif %}
        
        
        {% if user|has_write_access:object or user in pendings %}
        
	        <div class="panel panel-default large-space">
	            <div class="panel-heading">
	                <h4 class="panel-title {% if not pendings|length > 0 and not request.GET.requests %}collapsed{% endif %}" data-toggle="collapse" data-target="#collapseFour">
	                    <i class="fa fa-chevron-down panel-collapsed"></i>
	                    <i class="fa fa-chevron-up panel-open"></i>
	                    {% trans "Membership requests" %} {% if pendings|length > 0 %}({{ pendings|length }}){% endif %}
	                </h4>
	            </div>
	            <div id="collapseFour" class="panel-collapse {% if not pendings|length > 0 and not request.GET.requests %}collapse{% else %}in{% endif %}">
	                <div class="panel-body">
                    
                            
                        <legend id="requests">{% trans "Membership requests" %}</legend>
                        
                        {% for member in pendings %}
                           
                           {% comment %} In public groups, we enable the logged in user to see himself as pending user {% endcomment %}
                           {% if not user in pendings or user == member %}
                                <div class="regular-space">
                                    <div class="btn btn-default w100">
                                        <ul class="media-list">
                                            <li class="media">
                                                <a class="pull-left" href="{{ member|profile_url }}">
                                                    {% include "cosinnus/user/user_avatar_image.html" with user=member %}
                                                </a>
                                                
                                                {% if user|has_write_access:object %}
                                                    {% captureas modal_kick_id %}userModal_kick_{{member.pk}}{% endcaptureas %}
                                                    {% captureas modal_promote_id %}userModal_promote_{{member.pk}}{% endcaptureas %}
                                                    <button type="button" class="btn btn-emphasized btn-icon-only pull-right" 
                                                             data-toggle="modal" data-target="#{{modal_kick_id}}" title="{% trans "Decline User" %}">
                                                        <ul class="media-list">
                                                            <li class="media">
                                                                <a class="pull-left" href="#">
                                                                    <i class="fa fa-close"></i>
                                                                </a>
                                                            </li>
                                                        </ul>
                                                    </button>
                                                    
                                                    <button type="button" class="btn btn-emphasized btn-icon-only pull-right" 
                                                             data-toggle="modal" data-target="#{{modal_promote_id}}" title="{% trans "Accept User" %}">
                                                        <ul class="media-list">
                                                            <li class="media">
                                                                <a class="pull-left" href="#">
                                                                    <i class="fa fa-check"></i>
                                                                </a>
                                                            </li>
                                                        </ul>
                                                    </button>
                                                {% endif %}
                                                
                                                <div class="media-body">
                                                    <span class="annotation mobile-hidden">
                                                        {% trans "Membership requested" %}
                                                        &nbsp;
                                                        <span class="moment-data-date" data-date="{{ member.membership_status_date|date:'c' }}"></span>
                                                    </span>
                                                    <a href="{% url 'cosinnus:profile-detail' username=member.username %}">
                                                        {{ member|full_name }}
                                                    </a>
                                                </div>
                                            </li>
                                        </ul>
                                    </div>
                                </div>
                                
                                {% if user|has_write_access:object %}    
                                    {% captureas label %}{% blocktrans with name=member|full_name %}Do you really want to accept user „{{ name }}“ as a member?{% endblocktrans %}{% endcaptureas %}
                                    {% captureas title %}{% trans "Accept Member" %}{% endcaptureas %}
                                    {% captureas action %}{% group_url 'cosinnus:group-user-edit' group=object username=member.username %}{% endcaptureas %}
                                    {% captureas extra_fields %}<input type="hidden" name="user" value="{{member.pk}}" /><input type="hidden" name="status" value="1" />{% endcaptureas %}
                                    {% include "cosinnus/modal_box.html" with id=modal_promote_id label=label title=title form_action=action form_extra_fields=extra_fields %}
                                    
                                    {% captureas label %}{% blocktrans with name=member|full_name %}Do you really want to decline member „{{ name }}“?{% endblocktrans %}{% endcaptureas %}
                                    {% captureas title %}{% trans "Decline Member" %}{% endcaptureas %}
                                    {% captureas action %}{% group_url 'cosinnus:group-user-delete' group=object username=member.username %}{% endcaptureas %}
                                    {% include "cosinnus/modal_box.html" with id=modal_kick_id label=label title=title form_action=action %}
                                {% endif %}
                            
                            {% endif %}
                            
                        {% empty %}
                            <!-- {% trans "There are no new membership requests." %} -->
                            {% include 'cosinnus/common/empty_button.html' with message="There are no new membership requests." %}
                        {% endfor %}
                        
                        <div class="clearfix"></div>
        
        
                    </div> {% comment %} panel-body {% endcomment %}
                </div> {% comment %} panel-collapse {% endcomment %}
            </div> {% comment %} panel {% endcomment %}
        
        {% endif %}
        
<<<<<<< HEAD
=======
        {% if recruited %}
            {% if user in admins or user|is_superuser %}        
                <legend>{% trans "All currently invited people" %}</legend>
            {% else %}
                <legend>{% trans "People currently invited by you" %}</legend>
            {% endif %}
            
	            {% for recruitation in recruited %}
	                {% captureas modal_id %}deleteModal_{{recruitation.id}}{% endcaptureas %}
	                
	                <div class="btn btn-default w100 regular-space">
                        <ul class="media-list">
                            <li class="media">
                                <div class="media-body">
                                    <span class="annotation mobile-hidden">
                                        {% trans "Invited to be a member" %}
                                        &nbsp;
                                        <span class="moment-data-date" data-date="{{ recruitation.last_modified|date:'c' }}"></span>
                                        {% if user == recruitation.invited_by or user in admins or user|is_superuser %}
                                            <a title="{% trans "Delete invitation" %}" href="#" data-toggle="modal" data-target="#{{modal_id}}">
                                                <i class="fa fa-trash"></i>
                                            </a>
                                        {% endif %}
                                    </span>
                                    {{ recruitation.email }}
                                    {% if recruitation.invited_by not recruitation.invited_by == user %}
				                        <i>
				                           ({% trans "by" context "an action done *by* <username>" %}
				                           <a href="{% url 'cosinnus:profile-detail' username=recruitation.invited_by.username %}">{{ recruitation.invited_by|full_name }}</a>)
				                        </i>
				                    {% endif %}
                                </div>
                            </li>
                        </ul>
                    </div>
                    {% if user == recruitation.invited_by or user in admins or user|is_superuser %}
                        {% captureas label %}{% blocktrans with title=recruitation.email %}Do you really want to delete the invitation for "{{ title }}"?{% endblocktrans %}{% endcaptureas %}
                        {% captureas title %}{% trans "Delete invitation" %}{% endcaptureas %}
                        {% captureas action %}{% group_url 'cosinnus:group-user-recruit-delete' group=group id=recruitation.id %}{% endcaptureas %}
                        {% include "cosinnus/modal_box.html" with id=modal_id label=label title=title form_action=action %}
                    {% endif %}
	            {% endfor %}
	            
	            
            
	        <div class="clearfix"></div>
        {% endif %}
    
>>>>>>> a50d4585

        <div class="panel panel-default large-space">
            <div class="panel-heading">
                <h4 class="panel-title {% if request.GET.invite %}collapsed{% endif %}" data-toggle="collapse" data-target="#collapseThree">
                    <i class="fa fa-chevron-down panel-collapsed"></i>
                    <i class="fa fa-chevron-up panel-open"></i>
                    {% trans "Current Members" %} ({{ members|length }})
                </h4>
            </div>
            <div id="collapseThree" class="panel-collapse {% if request.GET.invite %}collapse{% else %}in{% endif %}">
                <div class="panel-body">
			        
			        <div class="large-space">
			            {% if not group.slug == SETTINGS.NEWW_FORUM_GROUP_SLUG and not SETTINGS.COSINNUS_IS_INTEGRATED_PORTAL %}
					        <div href="{% if SETTINGS.COSINNUS_ROCKET_ENABLED %}{% url "cosinnus:message-write-group" slug=group.slug %}{% else %}{% url "postman:write-group" group_recipients=group.slug %}{% endif %}" class="btn btn-small btn-emphasized">
					            <ul class="media-list">
					                <li class="media">
					                    <a class="pull-left" href="#">
					                        <i class="fa fa-envelope"></i>
					                    </a>
					                    <div class="media-body">
					                        {% trans "Message all members" %}
					                    </div>
					                </li>
					            </ul>
					        </div>
				        {% endif %}
				        <legend>{% trans "Members" %}{% if member_count %} ({{ member_count }}){% endif %}</legend>
			        </div>
			        <div class="clearfix"></div>
			    
			        {% for member in members %}
			            <div class="fadedown {% if not forloop.last or hidden_user_count > 0 %}regular-space{% endif %}">
			                <div class="btn btn-emphasized w100">
			                    <ul class="media-list">
			                        <li class="media">
			                            <span class="pull-left" href="{{ member|profile_url }}">
			                                {% include "cosinnus/user/user_avatar_image.html" with user=member %}
			                            </span>
			                            {% if user|has_write_access:object %}
			                            <a class="pull-right fadedown-clickarea" href="#">
			                                <i class="fa fa-chevron-down"></i>
			                            </a>
			                            {% endif %}
			                            {% if not member == user and not SETTINGS.COSINNUS_IS_INTEGRATED_PORTAL %}
			                            <a class="pull-right" href="{% if SETTINGS.COSINNUS_ROCKET_ENABLED %}{% url 'cosinnus:message-write' username=member.username %}" title="{% trans "Send Message" %}{% else %}{% url 'postman:write' recipients=member.username %}{% endif %}" title="{% trans "Send Message" %}">
				                            <i class="fa fa-envelope"></i>
				                        </a>
				                        {% endif %}
			                            <div class="media-body">
			                                    <span class="annotation">
			                                        {% if member in admins %}
			                                            {% trans "Admin" %}
			                                        {% elif member in members %}
			                                            {% trans "Member" %}
			                                        {% endif %}
			                                    </span>
			                                <a href="{% url 'cosinnus:profile-detail' username=member.username %}">
			                                    {{ member|full_name }}
			                                </a>
			                            </div>
			                        </li>
			                    </ul>
			                </div>
			                
			                <div>
				                {% if user|has_write_access:object %}
				                    {% captureas modal_kick_id %}userModal_kick_{{member.pk}}{% endcaptureas %}
				                    {% captureas modal_promote_id %}userModal_promote_{{member.pk}}{% endcaptureas %}
				                    <button type="button" class="btn btn-emphasized" data-toggle="modal" data-target="#{{modal_kick_id}}">
				                        <ul class="media-list">
				                            <li class="media">
				                                <a class="pull-left" href="#">
				                                    <i class="fa fa-eraser"></i>
				                                </a>
				                                <div class="media-body">
				                                    {% trans "Kick" %}
				                                </div>
				                            </li>
				                        </ul>
				                    </button>
				                    
				                    <button type="button" class="btn btn-emphasized" data-toggle="modal" data-target="#{{modal_promote_id}}">
				                        <ul class="media-list">
				                            <li class="media">
				                                <a class="pull-left" href="#">
				                                    <i class="fa fa-group"></i>
				                                </a>
				                                <div class="media-body">
				                                    {% if member in admins %}
				                                        {% trans "Make Member" %}
				                                    {% else %}
				                                        {% trans "Make Admin" %}
				                                    {% endif %}
				                                </div>
				                            </li>
				                        </ul>
				                    </button>
				                {% endif %}
				                
				                {% include 'cosinnus/feedback/report_button_btn.html' with object=member %}
			                </div>
			                
			            </div><!-- fadedown -->
			            
			            {% if user|has_write_access:object %}    
			                {% if member in admins %}
			                    {% captureas label %}{% blocktrans with name=member|full_name %}Do you really want to demote administrator „{{ name }}“ to member?{% endblocktrans %}{% endcaptureas %}
			                    {% captureas title %}{% trans "Demote Admin" %}{% endcaptureas %}
			                    {% captureas action %}{% group_url 'cosinnus:group-user-edit' group=object username=member.username %}{% endcaptureas %}
			                    {% captureas extra_fields %}<input type="hidden" name="user" value="{{member.pk}}" /><input type="hidden" name="status" value="1" />{% endcaptureas %}
			                {% else %}
			                    {% captureas label %}{% blocktrans with name=member|full_name %}Do you really want to promote member „{{ name }}“ to administrator?{% endblocktrans %}{% endcaptureas %}
			                    {% captureas title %}{% trans "Promote Member" %}{% endcaptureas %}
			                    {% captureas action %}{% group_url 'cosinnus:group-user-edit' group=object username=member.username %}{% endcaptureas %}
			                    {% captureas extra_fields %}<input type="hidden" name="user" value="{{member.pk}}" /><input type="hidden" name="status" value="2" />{% endcaptureas %}
			                {% endif %}
			                {% include "cosinnus/modal_box.html" with id=modal_promote_id label=label title=title form_action=action form_extra_fields=extra_fields %}
			                
			                {% captureas label %}{% blocktrans with name=member|full_name %}Do you really want to remove member „{{ name }}“ from the team?{% endblocktrans %}{% endcaptureas %}
			                {% captureas title %}{% trans "Remove Member" %}{% endcaptureas %}
			                {% captureas action %}{% group_url 'cosinnus:group-user-delete' group=object username=member.username %}{% endcaptureas %}
			                {% include "cosinnus/modal_box.html" with id=modal_kick_id label=label title=title form_action=action %}
			                
			            {% endif %}
			            
			        {% endfor %}
			        
			        {% if hidden_user_count > 0 %}
			            <div class="btn btn-default w100">
			                <ul class="media-list">
			                    <li class="media">
			                        <a class="pull-left" href="#">
			                            <img src="{% static 'images/jane-doe.png' %}" />
			                        </a>
			                        <div class="media-body">
			                            {% blocktrans with hidden_count=hidden_user_count %}And {{ hidden_count }} private users...{% endblocktrans %}
			                        </div>
			                    </li>
			                </ul>
			            </div>
			        {% endif %}
			        
			        {% if more_user_count > 0 %}
			        	<br/>
			            <div class="btn btn-default w100" href="?show=all">
			                <ul class="media-list">
			                    <li class="media">
			                        <a class="pull-left">
			                            <i class="fa fa-chevron-down"></i>
			                        </a>
			                        <div class="media-body">
			                            <a href="?show=all">
			                                {% blocktrans with more_count=more_user_count %}Show all of the other {{ more_count }} users...{% endblocktrans %}
			                            </a>
			                        </div>
			                    </li>
			                </ul>
			            </div>
			        {% endif %}
			        
                </div> {% comment %} panel-body {% endcomment %}
            </div> {% comment %} panel-collapse {% endcomment %}
        </div> {% comment %} panel {% endcomment %}

    </div>

  
  
  
{% endblock %}<|MERGE_RESOLUTION|>--- conflicted
+++ resolved
@@ -283,7 +283,7 @@
 				                                    <span>
 				                                        {{ recruitation.email }}
 				                                    </span>
-				                                    {% if not recruitation.invited_by == user %}
+				                                    {% if recruitation.invited_by and not recruitation.invited_by == user %}
 								                        <i>
 								                           ({% trans "by" context "an action done *by* <username>" %}
 								                           <a href="{% url 'cosinnus:profile-detail' username=recruitation.invited_by.username %}">{{ recruitation.invited_by|full_name }}</a>)
@@ -432,57 +432,6 @@
         
         {% endif %}
         
-<<<<<<< HEAD
-=======
-        {% if recruited %}
-            {% if user in admins or user|is_superuser %}        
-                <legend>{% trans "All currently invited people" %}</legend>
-            {% else %}
-                <legend>{% trans "People currently invited by you" %}</legend>
-            {% endif %}
-            
-	            {% for recruitation in recruited %}
-	                {% captureas modal_id %}deleteModal_{{recruitation.id}}{% endcaptureas %}
-	                
-	                <div class="btn btn-default w100 regular-space">
-                        <ul class="media-list">
-                            <li class="media">
-                                <div class="media-body">
-                                    <span class="annotation mobile-hidden">
-                                        {% trans "Invited to be a member" %}
-                                        &nbsp;
-                                        <span class="moment-data-date" data-date="{{ recruitation.last_modified|date:'c' }}"></span>
-                                        {% if user == recruitation.invited_by or user in admins or user|is_superuser %}
-                                            <a title="{% trans "Delete invitation" %}" href="#" data-toggle="modal" data-target="#{{modal_id}}">
-                                                <i class="fa fa-trash"></i>
-                                            </a>
-                                        {% endif %}
-                                    </span>
-                                    {{ recruitation.email }}
-                                    {% if recruitation.invited_by not recruitation.invited_by == user %}
-				                        <i>
-				                           ({% trans "by" context "an action done *by* <username>" %}
-				                           <a href="{% url 'cosinnus:profile-detail' username=recruitation.invited_by.username %}">{{ recruitation.invited_by|full_name }}</a>)
-				                        </i>
-				                    {% endif %}
-                                </div>
-                            </li>
-                        </ul>
-                    </div>
-                    {% if user == recruitation.invited_by or user in admins or user|is_superuser %}
-                        {% captureas label %}{% blocktrans with title=recruitation.email %}Do you really want to delete the invitation for "{{ title }}"?{% endblocktrans %}{% endcaptureas %}
-                        {% captureas title %}{% trans "Delete invitation" %}{% endcaptureas %}
-                        {% captureas action %}{% group_url 'cosinnus:group-user-recruit-delete' group=group id=recruitation.id %}{% endcaptureas %}
-                        {% include "cosinnus/modal_box.html" with id=modal_id label=label title=title form_action=action %}
-                    {% endif %}
-	            {% endfor %}
-	            
-	            
-            
-	        <div class="clearfix"></div>
-        {% endif %}
-    
->>>>>>> a50d4585
 
         <div class="panel panel-default large-space">
             <div class="panel-heading">
