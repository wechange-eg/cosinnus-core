--- conflicted
+++ resolved
@@ -64,18 +64,10 @@
 
 	<div class="group-microsite-header">
 
-<<<<<<< HEAD
-		{% if group.type == 2 and group.participation_management.count > 0 %}
-		<div class="group-microsite-login-box overlay-box-gray">
-
-			{% if not user.is_authenticated %}
-=======
 		{% if group.type == 2 and group.use_conference_applications %}
 		<div class="group-microsite-login-box overlay-box-gray">
 
 			{% if not user.is_authenticated %}
-			<span class="app-calendar"> {# Hacky green color #}
->>>>>>> ae8b01b7
 				<button href="{% url 'cosinnus:user-add' %}?next={% group_url 'cosinnus:conference:application' group=group.slug %}" style="width: 100% !important;" type="button" class="btn btn-emphasized">
 					<ul class="media-list">
 						<li class="media">
@@ -88,10 +80,6 @@
 						</li>
 					</ul>
 				</button>
-<<<<<<< HEAD
-=======
-			</span>
->>>>>>> ae8b01b7
 			{% else %}
 
 				{% conference_application group as application %}
@@ -99,11 +87,7 @@
 				<h2>{% trans 'status: ' %}{{ application.get_status_display }}</h2>
 				{% endif %}
 
-<<<<<<< HEAD
-				{% if group.participation_management.first.is_active %}
-=======
 				{% if group.participation_management.all.count == 0 or group.participation_management.first.is_active %}
->>>>>>> ae8b01b7
 				<button href="{% group_url 'cosinnus:conference:application' group=group.slug %}" type="button" class="btn btn-emphasized btn-autosize">
 					<ul class="media-list">
 						<li class="media">
