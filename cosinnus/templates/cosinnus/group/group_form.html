{% extends "cosinnus/base.html" %}
{% load i18n static cosinnus_tags widget_tweaks thumbnail %}

{% block extrahead %}
    {{ block.super }}
    {% if not object and request.GET.description %}
	    {% captureas description_value %}{{ request.GET.description }}{% endcaptureas %}
	{% endif %}
    {% if not group_model == "CosinnusConference" %}
        {% include 'cosinnus/common/simplemde_dependencies.html' with element_id=form.forms.obj.description.id_for_label %}
    {% endif %}
    {% if SETTINGS.COSINNUS_MICROSITES_ENABLED %}
       {% include 'cosinnus/common/simplemde_dependencies.html' with element_id=form.forms.obj.description_long.id_for_label noinclude=1 %}
    {% endif %}
{% endblock %}

{% block page_title %}
	{% if object %}
	   {{ group_model_class.get_trans.EDIT }}: {{ object.name }}
	{% else %}
	   {{ group_model_class.get_trans.CREATE }}
    {% endif %}
{% endblock %}


{% block leftnav %}
    {% if object %}
        {% captureas current_page %}editgroup{% endcaptureas %}
        {% include "cosinnus/group/leftnav_group.html"  with current_page=current_page %}
    {% else %}
        {% include "cosinnus/group/leftnav_all_groups.html"  with current_page="add"|addstr:group_model %}
    {% endif %}
    
    {% if group_model == "CosinnusSociety" %}
        {% trans "Help about groups" as help_label %}
        {% include 'cosinnus/common/help_button_leftnav_for_popup.html' with help_text_id="helptext_1_group" label=help_label %}
    {% elif group_model == "CosinnusProject" %}
        {% trans "Help about projects" as help_label %}
        {% include 'cosinnus/common/help_button_leftnav_for_popup.html' with help_text_id="helptext_2_project" label=help_label %}
    {% endif %}
    
    {% trans "Help about the microsite" as help_label %}
    {% include 'cosinnus/common/help_button_leftnav_for_popup.html' with help_text_id="helptext_6_microsite" label=help_label no_space=True %}
{% endblock leftnav %}


{% block breadcrumb %}
		{{ block.super }}
        {% if object %}
            <li class="active">{{ group_model_class.get_trans.EDIT }}</li>
        {% else %}
            <li class="active">{{ group_model_class.get_trans.CREATE }}</li>
        {% endif %}
{% endblock %}


{% block content %}

    {# Info for creating a project from an idea #}
    {% if not object and request.GET.idea and group_model == "CosinnusProject" %}
        <div class="alert alert-success">
            <i class="fa fa-lightbulb-o fa-3x"></i>
            <h4>{% trans "Let's bring this idea to life!" %}</h4>
            <div class="v-offset-s">
                <p>
                    {% blocktrans with idea_name=request.GET.name %}Great to see you're creating a project from the idea "{{ idea_name }}"!{% endblocktrans %}
                </p>
            </div>
            <div class="v-offset-s">
                <p>
                    {% trans "Once you have created your project, everyone who liked (and followed) the idea will receive a notification! They can then jump in and become a member of your new project. Don't worry - you still have to approve who may join and who can't when they request a membership." %}
                </p>
            </div>
            <div class="v-offset-s">
                <p>
                    {% trans "Your new project will also be displayed on the idea itself, so that everyone can see it and join in later on." %}
                </p>
            </div>
            <div class="v-offset-s">
                <p>
                    {% trans 'Of course you can also create a project without a connection to the idea - just click "Create Project" on the left side to do so.' %}
                </p>
            </div>
            
        </div>
    {% endif %}

    {% if form.forms.obj.errors or form.forms.media_tag.errors or inlines.0.errors or inlines.1.errors or inlines.2.errors %}
	    <div class="alert alert-danger alert-dismissable">
            <i class="fa fa-exclamation-triangle fa-3x"></i>
	        <p>{% trans "There was an error in one of the fields you entered. Please correct it before saving!" %}</p>
	    </div>
    {% endif %}
    
    	
	    {% if not group_model == "CosinnusConference" %}
	        <ul class="nav nav-tabs" role="tablist">
	        	{% block group_form_navtabs %}
					<li {% if not request.GET.tab %}class="active"{% endif %}>
						<a href="#general" class="_group-form-tab _group-form-tab-awesome-avatar" role="tab" data-toggle="tab">
							<i class="fa fa-cogs"></i>
							{% trans "General" %}
						</a>
					</li>
					{% for form in form.forms.obj.extra_forms %}
						<li {% if request.GET.tab|add:"0" == forloop.counter %}class="active"{% endif %}>
							<a href="#{{ forloop.counter }}" class="_group-form-tab" role="tab" data-toggle="tab"
							   onclick="$('#submit').text('{% trans 'Save' %}')">
								<i class="fa fa-{{ form.icon }}"></i>
								{{ form.label }}
							</a>
						</li>
					{% endfor %}
					{% if SETTINGS.COSINNUS_MICROSITES_ENABLED %}
						{% if not group_model == "CosinnusConference" %}
						<li {% if request.GET.tab == 'microsite' %}class="active"{% endif %}>
							<a href="#microsite" class="_group-form-tab" role="tab" data-toggle="tab">
								<i class="fa fa-lightbulb-o"></i>
								{% trans "Microsite" %}
							</a>
						</li>
						{% endif %}
					{% endif %}
					{% if SETTINGS.COSINNUS_FACEBOOK_INTEGRATION_ENABLED %}
					<li {% if request.GET.tab == 'facebook' %}class="active"{% endif %}>
						<a href="#facebook" class="_group-form-tab" role="tab" data-toggle="tab">
							<i class="fa fa-facebook"></i>
							{% trans "Facebook-Integration" %}
						</a>
					</li>
					{% endif %}
					{% if SETTINGS.COSINNUS_GROUP_DASHBOARD_EMBED_HTML_FIELD_ENABLED and user|is_superuser  %}
	                <li {% if request.GET.tab == 'dashboard' %}class="active"{% endif %}>
	                    <a href="#dashboard" class="_group-form-tab" role="tab" data-toggle="tab">
	                        <i class="fa fa-columns"></i>
	                        {{ group_model_class.get_trans.DASHBOARD_LABEL }}
	                    </a>
	                </li>
	                {% endif %}
				{% endblock group_form_navtabs %}
			</ul>
        {% endif %}
		
	<form action="" method="post" enctype="multipart/form-data" class="cosinnus-form form-horizontal" role="form">
	    {% csrf_token %}
	    {{ form.forms.obj.media }}
	    {{ form.forms.obj.non_field_errors }}
	    {{ form.forms.media_tag.non_field_errors }}
	    
	    {% if SETTINGS.COSINNUS_IDEAS_ENABLED and request.GET.idea %}
	        <input type="hidden" name="idea_shortid" value="{{ request.GET.idea }}" />
	    {% endif %}
	    
        <!-- a box with semi transparent background -->
        <div class="content-box">
			
			<!-- Tab panes -->
			<div class="tab-content">
				{% block group_form_tab_panes %}
					<div class="tab-pane {% if not SETTINGS.COSINNUS_MICROSITES_ENABLED or not request.GET.tab %}active{% endif %}" id="general">
						
						{% if not SETTINGS.COSINNUS_CONFERENCES_USE_COMPACT_MODE %}
					        {% if object %}
                                <h2>{{ group_model_class.get_trans.EDIT }}</h2>
					        {% else %}
					            <h2>{{ group_model_class.get_trans.CREATE }}</h2>
							    <div class='form-info textfield transparent'>
							        <p>
							            {{ group_model_class.get_trans.CREATE_DESCRIPTION }}
							        </p>
									{% if group_model == "CosinnusConference" %}
	       						        <p>
							               {% trans "After you have created the conference, you can create conference rooms and events." %}
    							        </p>
						            {% endif %}
							    </div>
							    <div class="ultra-space"></div>
							{% endif %}
						{% endif %}
						
                        {% include 'cosinnus/fields/default_field.html' with label=group_model_class.get_trans.FORMFIELD_NAME field_id=form.forms.obj.name.id_for_label first=True %}
                        
                        {# Name Field #}
						{% block group_form_name_field %}
	                        {% if request.GET.name %}
	                            {% captureas name_val %}{{ request.GET.name }}{% endcaptureas %}
	                        {% endif %}
                            {% include 'cosinnus/fields/default_field.html' with field=form.forms.obj.name placeholder=group_model_class.get_trans.FORMFIELD_NAME_PLACEHOLDER field_value=name_val %}
						{% endblock group_form_name_field %}
				        
				        {% block from_to_date_fields %}
	                        {% comment %} Date picker for from_date - to_date {% endcomment %}
	                        {% if form.forms.obj.fields.from_date and form.forms.obj.fields.to_date %}
	                             {% captureas date_label %}{% trans "Conference start and end date and time" %}{% endcaptureas %}
	                             {% captureas date_legend %}{% trans "The start date and time are used for reminder notification emails (if set up). Can span multiple days." %}{% endcaptureas %}
	                             {% include 'cosinnus/fields/from_to_date_field.html' with from_date_field=form.forms.obj.from_date to_date_field=form.forms.obj.to_date date_label=date_label legend=date_legend %}
	                        {% endif %}
                        {% endblock %}
                        
                        {% block membership_mode_field %}
	                        {% if form.forms.obj.membership_mode %}
	                            {% captureas membership_mode_label %}{% trans 'Application method' %}{% endcaptureas %}
	                            {% captureas membership_mode_legend %}
                                    <div class="group-membership-mode-legend value-0" style="display: none;">
                                        {{ group_model_class.get_trans.FORMFIELD_MEMBERSHIP_MODE_TYPE_0_LEGEND }}
                                    </div>
                                    <div class="group-membership-mode-legend value-1" style="display: none;">
                                        {% trans "Instead of regular membership requests, require users to request participation by filling out an application form. The conference administrators can see all applications, and approve/decline them in the participation management area." %}
                                    </div>
                                    <div class="group-membership-mode-legend value-2" style="display: none;">
                                        {% trans "Every registered member may instantly join without any prior approval. Keep in mind that each member may create and post content. Members may however only delete their own items." %}
                                    </div>
                                {% endcaptureas %}
	                            {% include 'cosinnus/fields/default_field.html' with field=form.forms.obj.membership_mode label=membership_mode_label legend=membership_mode_legend %}
                                {% comment %} Change the membership mode field legend depending on the selection {% endcomment %}
                                <script type="text/javascript">
                                    var change_membership_mode_legend = function(){
                                        $('.group-membership-mode-legend').hide();
                                        $('.group-membership-mode-legend.value-' + $('#id_membership_mode').val()).show();
                                    };
                                    change_membership_mode_legend();
                                    $(function(){
                                        $('#id_membership_mode').on('change', change_membership_mode_legend);
                                    });
                                </script>
	                        {% endif %}
                        {% endblock %}
				        
				        {% if group_model == "CosinnusConference" %}
                            {% if form.forms.obj.related_groups %}
                                {# Related Groups Field #}
                                {% trans "In which projects' or groups' calendars should the conference be shown?" as related_label %}
                                {% trans "Select Projects/Groups" as related_placeholder %}
                                {% include 'cosinnus/fields/default_field.html' with field=form.forms.obj.related_groups label=related_label placeholder=related_placeholder large_field=True %}
                            {% endif %}
                        {% endif %}
				        
				        {% comment %} Show long description and contact infos here for compact conferences {% endcomment %}
				        {% if group_model == "CosinnusConference" %}
                            {# SimpleMDE Description Long Field (gets initialized in extrahead) #}                                   
                            {% trans "Description and Infos" as description_long_label %}
                            {% captureas description_long_legend %}
                                {{ group_model_class.get_trans.FORMFIELD_DESCRIPTION_LEGEND }}
                                {% trans "This is a public description that can be seen by anyone and will be shown on the microsite." %}
                                {% include 'cosinnus/texts/view_microsite_link.html' with group=group %}
                                {% include 'cosinnus/common/partner_portal_formfield_legend.html' with content_type="microsite" %}
                            {% endcaptureas %}
                            {% include 'cosinnus/fields/default_field.html' with label=description_long_label legend=description_long_legend %}
                            {% include 'cosinnus/fields/default_field.html' with field=form.forms.obj.description_long large_field=True %}
                            
                            {# Contact Info Field #}
                            {% trans "Contact info" as contact_info_label %}
                            {% captureas contact_info_legend %}
                                {% trans "How you can be reached, addresses, social media, etc..." %}
                                {% trans "This is a public description that can be seen by anyone and will be shown on the microsite." %}
                                {% include 'cosinnus/texts/view_microsite_link.html' with group=group %}
                                {% include 'cosinnus/common/partner_portal_formfield_legend.html' with content_type="microsite" %}
                            {% endcaptureas %}
                            {% trans "Contact Information" as contact_info_placeholder %}
                            {% include 'cosinnus/fields/default_field.html' with field=form.forms.obj.contact_info label=contact_info_label legend=contact_info_legend placeholder=contact_info_placeholder large_field=True %}
                        {% else %}
	                        {# SimpleMDE Description Field (gets initialized in extrahead) #}
	                        {% trans "Short description" as desc_label %}
	                        {% captureas group_legend %}
			                    {% if group_model == "CosinnusSociety" %}
			                        {% trans "Describe the group in a few sentences." %} 
		                        {% else %}
		                            {% trans "Describe the project in a few sentences." %}
		                        {% endif %}
		                        {% trans "This description will be publicly visible." %}
		                        {% include 'cosinnus/common/partner_portal_formfield_legend.html' with content_type="group" %}
		                    {% endcaptureas %}
	                        {% include 'cosinnus/fields/default_field.html' with label=desc_label legend=group_legend field_id=form.forms.obj.description.id_for_label %}
			                {% block group_form_description_field %}
						        {% include 'cosinnus/fields/default_field.html' with field=form.forms.obj.description large_field=True placeholder=desc_label %}
							{% endblock group_form_description_field %}
                        {% endif %}
						
						{% if group_model == "CosinnusConference" and not SETTINGS.COSINNUS_CONFERENCES_USE_COMPACT_MODE %}
	                        {% if form.forms.obj.fields.conference_theme_color %}
		                        {# Conference Theme Color Field #}
		                        {% trans "Conference Theme Color" as conference_label %}
		                        {% trans "Hex code (example: #A2A2A2)" as conference_placeholder %}
		                        {% trans "A hex code color to use as main theme color for the conference layout (with or without leading '#')" as conference_legend %}
		                        {% include 'cosinnus/fields/default_field.html' with field=form.forms.obj.conference_theme_color label=conference_label legend=conference_legend placeholder=conference_placeholder large_field=True %}
		                    {% endif %}
		                {% endif %}
                        
                        {# Avatar Field #}
                        {% trans "Icon" as avatar_label %}
                        {% captureas avatar_legend %}
                            {% trans "Will be shown as a small logo." %} 
                            {% trans "This content will be visible for all registered users!" %}
                            <br/>
                            {% include 'cosinnus/texts/image_upload_legend_avatar.html' %}
                        {% endcaptureas %}
                        {% captureas preview_html %}
                            {% captureas preview_style %}width:{{SETTINGS.AWESOME_AVATAR.select_area_width}}px;height:{{SETTINGS.AWESOME_AVATAR.select_area_height}}px{% endcaptureas %}
                            {% captureas group_avatar_type %}{% if group_model == "CosinnusSociety" %}group{% else %}project{% endif %}{% endcaptureas %}
                            <div id="id_avatar-preview" class="awesome-avatar-preview regular-space" style="{{ preview_style }}">
                                {% include "cosinnus/group/group_avatar_image.html" with group=object extra_style=preview_style group_avatar_type=group_avatar_type %}
                            </div>
                        {% endcaptureas %}
                        {% include 'cosinnus/fields/avatar_field.html' with avatar_field=form.forms.obj.avatar label=avatar_label legend=avatar_legend preview_html=preview_html %}
                        
					    {# Microsite Wallpaper Field #}
                        {% trans "Header Image" as wallpaper_label %}
                        {% captureas wallpaper_legend %}
                            {% if group_model == "CosinnusConference" %}
                                {% trans "Will be shown as a header in the conference lobby and on the conference microsite." %}
                            {% else %}
                                {% trans "Will be shown as a header on the microsite." %}
                            {% endif %}
                            {% trans "This content will be visible for all registered users!" %}
                            {% include 'cosinnus/texts/view_microsite_link.html' with group=group %}
                            <br/>
                            {% include 'cosinnus/texts/image_upload_legend_wallpaper.html' %}
                        {% endcaptureas %}
	                    {% captureas wallpaper_html %}
							{{ form.forms.obj.wallpaper.errors }}
							{% if object.wallpaper %}
						        <div class="row">
						            <div class="col-xs-4 col-sm-2">
						                <img class="image" style="width: 120px;" src="{% thumbnail object.wallpaper 120x120 crop=1 upscale=1 %}"></img>
						            </div>
						            <div class="col-xs-8 col-sm-10">
						    {% endif %} 
						    <div class="file-input">
                                <input class="form-control" id="fileToUpload" name="wallpaper" placeholder="{% trans "Upload an image." %}" type="file" {% if not object.wallpaper and form.forms.obj.wallpaper.field.required %}required{% endif %}>
						    </div>
						    {% if object.wallpaper %}
						            </div>
						        </div>
						    {% endif %}
                        {% endcaptureas %}
                        {% captureas wallpaper_extra_html %}
		                        {% if object.wallpaper and not form.forms.obj.wallpaper.field.required %}
				                    <div class="btn btn-emphasized btn-small btn-no-float regular-space">
				                        <ul class="media-list">
				                            <li class="media">
				                                <a class="pull-left" href="#">
				                                    <i class="fa fa-square-o"></i>
                                                    <input type="hidden" id="wallpaper-clear_id" name="wallpaper-clear"> 
				                                </a>
				                                <div class="media-body click-previous-a">
				                                    {% trans "Reset" %}
				                                </div>
				                            </li>
				                        </ul>
				                    </div>
                                {% endif %}
	                    {% endcaptureas %}
						{% include 'cosinnus/fields/default_field.html' with label=wallpaper_label legend=wallpaper_legend field_html=wallpaper_html extra_html=wallpaper_extra_html first=True large_field=True %}
                        
                        {% block attachable_files %}
                        {% if group_model == "CosinnusConference" %}
	                        {# Attachable File upload Field #}
	                        {% captureas files_legend %}
<<<<<<< HEAD
		                        {% trans "Uploaded files are made available for download on the microsite and images are displayed there and at the top of the lobby room." %}
=======
		                        {% trans "Uploaded files will be available for download and images will be shown in a gallery." %}
>>>>>>> 0efd9c9f
		                        {% trans "This content will be visible for all registered users!" %}
		                        {% include 'cosinnus/texts/view_microsite_link.html' with group=group %}
	                        {% endcaptureas %}
					        {% include 'cosinnus/media_tags.html' with show_all=True files_label=files_label files_legend=files_legend disable_persons=True disable_tags=True disable_location=True disable_topics=True disable_visibility=True hide_intro=True no_imports=True %}
				        {% endif %}
				        {% endblock %}
                        
                        {# Website Field #}
                        {% trans "Website" as website_label %}
                        {% trans "Example: http://mywebsite.com" as website_placeholder %}
                        {% include 'cosinnus/fields/default_field.html' with field=form.forms.obj.website label=website_label placeholder=website_placeholder %}

                        {% include "cosinnus/media_tags_group.html"%}

                        {% if SETTINGS.COSINNUS_ENABLE_SDGS %}
	                        {# Large Field #}
	                        {% trans "Which sustainable development goals (SDG) does your project contribute to?" as sdg_label %}
	                        {% trans "Select sustainable development goals" as sdg_placeholder %}
	                        {% include 'cosinnus/fields/default_field.html' with field=form.forms.obj.sdgs label=sdg_label placeholder=sdg_placeholder large_field=True %}
                        {% endif %}

                        {# Locations Inlineform #}
                        {% trans "Remove location" as loc_rm_label %}
                        {% captureas loc_ab_label %}{% trans "Add location" %}{% endcaptureas %}
                        {% include 'cosinnus/fields/inlineform_field.html' with inline_form=inlines.0 label=group_model_class.get_trans.FORMFIELD_LOCATION_LABEL   content_template='cosinnus/fields/inlineform_group_locations_content.html'    unique_id='locations'   add_button_label=loc_ab_label   remove_button_label=loc_rm_label extra_id_div="location-map" %}

                        {% if form.forms.obj.parent %}
	                        {# Parent Field #}
                            {% trans "Which Group does the group belong to?" as parent_label %}
						    {% trans "Select Group" as parent_placeholder %}
                            {% include 'cosinnus/fields/default_field.html' with field=form.forms.obj.parent label=parent_label placeholder=parent_placeholder %}
                        {% endif %}
                        
                        {% if not group_model == "CosinnusConference" %}
	                        {% if form.forms.obj.related_groups %}
	                            {# Related Groups Field #}
                                {% trans "Are there any projects/groups related to this one?" as related_label %}
	                            {% trans "Select related Projects/Groups" as related_placeholder %}
	                            {% include 'cosinnus/fields/default_field.html' with field=form.forms.obj.related_groups label=related_label placeholder=related_placeholder large_field=True %}
	                        {% endif %}
                        {% endif %}
                        
		                {% block managed_tag_field %}
		                    {% if SETTINGS.COSINNUS_MANAGED_TAGS_ENABLED and SETTINGS.COSINNUS_MANAGED_TAGS_USERS_MAY_ASSIGN_GROUPS %}
		                        {% include 'cosinnus/fields/managed_tag_formfield.html' with form=form.forms.obj type="group" %}
		                    {% endif %}
		                {% endblock managed_tag_field %}
		                
		                {% comment %} The fields in this block are generated from `settings.COSINNUS_GROUP_EXTRA_FIELDS` {% endcomment %}
		                {% block portal_specific_group_extra_fields %}
		                    {% include 'cosinnus/fields/userprofile_extra_formfields.html' with form=form.forms.obj %}
		                {% endblock %}
                        
                        {% block visibility_field %}
                            {% if not group_model == "CosinnusConference" %}
		                        {# Group Visibility Field #}
				                {% trans "Privacy settings" as visibility_label %}
				                {% trans "This will be the default setting for all content created by members." as visibility_legend %}
				                {% captureas visibility_warning_html %}
				                    <div class="group-public-warning-area" {% if not object or not object.public %}style="display: none;"{% endif %} id="group-visibility-warning">
		                                <i class="fa fa-fw fa-globe"></i>
		                                {% if group_model == "CosinnusSociety" %}
		                                    {% trans "This group will be set to be publicly visible!" %}
		                                {% else %}
		                                    {% trans "This project will be set to be publicly visible!" %}
		                                {% endif %}
		                                <br/><br/>
		                                {% trans "This means that any registered user can access and see it, although only members can create content. In addition, all content will be set to be publicly visible by default (this can be changed for each item on creation). Publicly visible content can be seen by ANYONE on the internet and it may potentially be included in search engine results!" %}
		                                <br/><br/>
		                                {% trans "As administrator of a group or project, it is your responsibility to ensure that the content posted by its members does not infringe any copyright or other laws. Please keep this in mind, especially when enabling the public visibility setting!" %}
		                                <br/><br/>
		                                {% trans "If you do not wish this, you can change the visibility setting above." %}
		                            </div>
		                            <script type="text/javascript">
		                                {# show or hide a visibility warning #}
		                                $(function(){
			                                $('#group-public-field').on('change', function(){
			                                    if ($(this).val() == "true") {
			                                        $('#group-visibility-warning').show();
			                                    } else {
			                                        $('#group-visibility-warning').hide();
			                                    } 
			                                });
		                                });
		                            </script>
				                {% endcaptureas %}
				                {% captureas visibility_field_html %}
				                    <select name="public" id="group-public-field">
		                                <option default value="false">{{ group_model_class.get_trans.FORMFIELD_VISIBILITY_CHOICE_MEMBERS_ONLY }}</option>
		                                <option {% if object and object.public %}selected{% endif %} value="true">{% trans "Public (visible without login)" %}</option>
		                            </select>
				                {% endcaptureas %}
				                {% include 'cosinnus/fields/default_field.html' with field_html=visibility_field_html field=form.forms.media_tag.visibility field_id="group-public-field" label=visibility_label legend=visibility_legend extra_html=visibility_warning_html %}
				            {% endif %}
                        {% endblock visibility_field %}
                        
						{% if SETTINGS.COSINNUS_EXCHANGE_ENABLED %}
						{# public Field #}
						{% trans "Visibility on other platforms" as public_label %}
						{% blocktrans asvar public_legend with url="/cms/partner-platforms/" %}Here you can control whether the publicly visible information about your project, such as name and address, is transmitted to <a href="#" target="_blank">partner platforms</a> by WECHANGE.{% endblocktrans %}
						{% trans "This project shall be made publicly findable via other platforms." as public_box_label %}
						{% include 'cosinnus/fields/checkbox_field.html' with field=form.forms.media_tag.public label=public_label legend=public_legend checkbox_label=public_box_label %}
						{% endif %}
                        
                        <div {% if group_model == "CosinnusConference" %}style="display: none;"{% endif %}>
	                        {# Apps selector fields #}			                
			                {% trans "Which apps should be activated?" as apps_label %}
			                {% captureas apps_html %}
			                    <div class="input-area" style="padding: 5px;">
				                    {% for app_option in deactivated_app_selection %}
	                                    {% captureas cosinnus_css_class %}{% if app_option.app == 'todo' %}app-todos{% elif app_option.app == 'note' %}app-main{% elif app_option.app == 'file' %}app-files{% elif app_option.app == 'event' %}app-calendar{% elif app_option.app %}app-{{ app_option.app }}{% else %}app-main{% endif %}{% endcaptureas %}
	                                    <span class="pull-left inline-list nowrap {{ cosinnus_css_class }}">
	                                        {% if app_option.app_not_activatable %}
	                                            <span class="select-disabled" title="{% trans "This App can only be activated for a Group, but not for a Project!" %}">
	                                                <span class="app-background small-padding"><input type="checkbox" disabled="disabled"/></span
	                                                ><span class="app-background-light dark-color small-padding">
	                                                    {{ app_option.label }}
	                                                </span>
	                                            </span>
	                                        {% else %}
	                                            <a class="app-background small-padding"><input id="checkbox_{{ app_option.app_name }}" type="checkbox" name="deactivated_apps" {% if app_option.checked == True %}checked="true"{% endif %} value="{{ app_option.app_name }}" /></a
	                                            ><span class="app-background-light dark-color small-padding" onclick="$('#checkbox_{{ app_option.app_name }}').prop('checked', !($('#checkbox_{{ app_option.app_name }}').prop('checked')));">
	                                                {{ app_option.label }}
	                                            </span>
	                                        {% endif %}
	                                    </span>
	                                {% endfor %}
	                            </div>
			                {% endcaptureas %}
			                {% include 'cosinnus/fields/default_field.html' with extra_html=apps_html label=apps_label large_field=True %}
                        </div>
					            
					</div>
					
					{% if SETTINGS.COSINNUS_MICROSITES_ENABLED %}
					    
						<div class="tab-pane {% if request.GET.tab == 'microsite' %}active{% endif %}" id="microsite" {% if group_model == "CosinnusConference" %}style="display: none;"{% endif %}>
							
							{% block group_form_microsite_tab %}
								
								{% if not group_model == "CosinnusConference" %}
		                            {# SimpleMDE Description Long Field (gets initialized in extrahead) #}                                   
		                            {% trans "Description and Infos" as description_long_label %}
		                            {% captureas description_long_legend %}
		                                {% if group_model == "CosinnusSociety" %}{% trans "Describe the group in a few sentences." %}{% else %}{% trans "Describe the project in a few sentences." %}{% endif %}
		                                {% trans "This is a public description that can be seen by anyone and will be shown on the microsite." %}
		                                {% include 'cosinnus/texts/view_microsite_link.html' with group=group %}
		                                {% include 'cosinnus/common/partner_portal_formfield_legend.html' with content_type="microsite" %}
		                            {% endcaptureas %}
		                            {% include 'cosinnus/fields/default_field.html' with label=description_long_label legend=description_long_legend %}
		                            
									{% block group_form_microsite_description_field %}
			                            {% include 'cosinnus/fields/default_field.html' with field=form.forms.obj.description_long large_field=True %}
				                    {% endblock group_form_microsite_description_field %}
				                    
				                    
			                        {# Contact Info Field #}
			                        {% trans "Contact info" as contact_info_label %}
				                    {% captureas contact_info_legend %}
				                    	{% trans "How you can be reached, addresses, social media, etc..." %}
				                    	{% trans "This is a public description that can be seen by anyone and will be shown on the microsite." %}
				                    	{% include 'cosinnus/texts/view_microsite_link.html' with group=group %}
				                    	{% include 'cosinnus/common/partner_portal_formfield_legend.html' with content_type="microsite" %}
				                    {% endcaptureas %}
		                        	{% trans "Contact Information" as contact_info_placeholder %}
			                        {% include 'cosinnus/fields/default_field.html' with field=form.forms.obj.contact_info label=contact_info_label legend=contact_info_legend placeholder=contact_info_placeholder large_field=True %}
		                        {% endif %}
	
			                    {# Microsite Public Apps Field #}
				                {% trans "From which apps should public items be shown on the microsite?" as microsite_apps_label %}
				                {% captureas microsite_apps_html %}
				                    <div class="input-area" style="padding: 5px;">
		                                {% for app_option in microsite_public_apps_selection %}
		                                    {% if not app_option.app == 'note' %} {% comment %} Fix "MICROSITE_DOUBLE_NEWSBOX": hide note checkbox {% endcomment %}
			                                    {% captureas cosinnus_css_class %}{% if app_option.app == 'todo' %}app-todos{% elif app_option.app == 'note' %}app-main{% elif app_option.app == 'file' %}app-files{% elif app_option.app == 'event' %}app-calendar{% elif app_option.app %}app-{{ app_option.app }}{% else %}app-main{% endif %}{% endcaptureas %}
			                                    <span class="pull-left inline-list nowrap {{ cosinnus_css_class }}">
			                                        <a class="app-background small-padding"><input id="checkbox_microsite_{{ app_option.app_name }}" type="checkbox" name="microsite_public_apps" {% if app_option.checked == True %}checked="true"{% endif %} value="{{ app_option.app_name }}" /></a
			                                        ><span class="app-background-light dark-color small-padding" onclick="$('#checkbox_microsite_{{ app_option.app_name }}').prop('checked', !($('#checkbox_microsite_{{ app_option.app_name }}').prop('checked')));">
			                                            {{ app_option.label }}
			                                        </span>
			                                    </span>
			                                {% endif %}
		                                {% endfor %}
	                                </div>
		                        {% endcaptureas %}
		                        {% include 'cosinnus/fields/default_field.html' with extra_html=microsite_apps_html label=microsite_apps_label large_field=True %}
			                    
								
								{# Video URL field #}
	                            {% captureas video_label %}
	                                {% trans "Video" %}
	                            {% endcaptureas %}
	                            {% trans "Youtube or Vimeo URL" as video_legend %}
	                            {% trans "https://www.youtube.com/watch?v=example-video" as video_placeholder %}
	                            {% include 'cosinnus/fields/default_field.html' with field=form.forms.obj.video legend=video_legend label=video_label placeholder=video_placeholder %}
	                            
		                        {% if SETTINGS.COSINNUS_MICROSITE_SOCIAL_MEDIA_FIELDS_ACTIVE %}
			                        {# Twitter Username Embed field #}
		                            {% trans "Twitter: Embedded User Timeline" as twitter_label %}
		                            {% trans "Twitter Username (example: @username)" as twitter_placeholder %}
		                            {% include 'cosinnus/fields/default_field.html' with field=form.forms.obj.twitter_username label=twitter_label placeholder=twitter_placeholder %}
		                            
			                        
		                            {# Twitter widget Field #}
		                            {% trans "Twitter: Embedded Hashtag or Custom Timeline" as twitter_widget_label %}
		                            {% captureas twitter_widget_legend %}
		                                {% trans "You can create a custom twitter timeline here:" %}
		                                <a href="https://twitter.com/settings/widgets" target="_blank">https://twitter.com/settings/widgets</a>
		                                <i class="fa fa-external-link"></i>
		                            {% endcaptureas %}
		                            {% trans "Widget-id (example: 744907261810618721) or embed-code (HTML)" as twitter_widget_placeholder %}
		                            {% include 'cosinnus/fields/default_field.html' with field=form.forms.obj.twitter_widget_id label=twitter_widget_label legend=twitter_widget_legend placeholder=twitter_widget_placeholder large_field=True %}
		                            
			                        
		                            {# Flickr Gallery Embed field #}
		                            {% trans "Embed Flickr Gallery" as flickr_label %}
		                            {% trans 'Flickr Gallery URL (example: "https://www.flickr.com/photos/username/sets/1234567890")' as flickr_placeholder %}
		                            {% include 'cosinnus/fields/default_field.html' with field=form.forms.obj.flickr_url label=flickr_label placeholder=flickr_placeholder %}
	                            {% endif %}
		                        
		                        {# Microsite Gallery Images Inlineform #}
		                        {% captureas mcg_label %}{% trans "Microsite Gallery Images" %} <i>({% trans "File Size" %}: {% trans "max. 10 MB" %})</i>{% endcaptureas %}
		                        {% trans "Remove gallery image" as  mcg_rm_label %}
		                        {% captureas  mcg_ab_label %}{% trans "Add gallery image" %}{% endcaptureas %}                
		                        {% include 'cosinnus/fields/inlineform_field.html' with   inline_form=inlines.1 label=mcg_label   content_template='cosinnus/fields/inlineform_group_microsite_gallery_content.html'    unique_id='mcg'   add_button_label=mcg_ab_label   remove_button_label=mcg_rm_label %}
		                        
		                        
	                            {# Microsite Checkbox field #}
	                            {% trans "Show Microsite Call to Action Box" as mc_label %}
	                            {% trans "A box shown on the microsite that contains buttons to your external campaigns or websites" as mc_legend %}
	                            {% trans "Show Call to Action Box" as mc_box_label %}
	                            {% include 'cosinnus/fields/checkbox_field.html' with field=form.forms.obj.call_to_action_active label=mc_label legend=mc_legend checkbox_label=mc_box_label %}
	                            
	                            
	                            <script type="text/javascript">
	                                var updateCallToActionFrame = function(e, target) {
	                                    var checkbox = e && e.target || target;
	                                    if (checkbox.checked) {
	                                        $("#call-to-action-fields").slideDown(400);
	                                    } else {
	                                        $("#call-to-action-fields").slideUp(400);
	                                    };
	                                };
	                                $("#{{ form.forms.obj.call_to_action_active.auto_id }}").on("change click", updateCallToActionFrame);
	                            </script>
	                            
	                            <div id="call-to-action-fields" {% if form.forms.obj.call_to_action_active.value == False %}style="display: none;"{% endif %}>
	                            
		                            {# Call to Action Title field #}
		                            {% trans "Call to Action Box Title" as cta_label %}
		                            {% trans "Title of the box header" as cta_placeholder %}
		                            {% include 'cosinnus/fields/default_field.html' with field=form.forms.obj.call_to_action_title label=cta_label placeholder=cta_placeholder %}
		                            
		                            
		                            {# Contact Info Field #}
		                            {% trans "Call to Action Box Description" as cta2_label %}
		                            {% trans "Description text inside the box" as cta2_placeholder %}
		                            {% include 'cosinnus/fields/default_field.html' with field=form.forms.obj.call_to_action_description label=cta2_label placeholder=cta2_placeholder large_field=True %}
		                            
		                            
		                            {# Microsite Gallery Images Inlineform #}
		                            {% trans "Remove button" as  ctab_rm_label %}
		                            {% captureas  ctab_ab_label %}{% trans "Add button" %}{% endcaptureas %}                
		                            {% include 'cosinnus/fields/inlineform_field.html' with   inline_form=inlines.2   content_template='cosinnus/fields/inlineform_group_call_to_action_button_content.html'    unique_id='ctab'   add_button_label=ctab_ab_label   remove_button_label=ctab_rm_label %}
		                            
	                            </div>
		                        
		                    {% endblock group_form_microsite_tab %}
		                    
	                    
					    </div> {# end microsite tab #}
					{% endif %}
					
					{% if SETTINGS.COSINNUS_FACEBOOK_INTEGRATION_ENABLED %}
                        <div class="tab-pane {% if request.GET.tab == 'facebook' %}active{% endif %}" id="facebook" >
                            {% if group %}
                                {% include 'cosinnus/utils/facebook_integration_group_form.html' %}                         
                            {% else %}
                                <span class="noselect">
                                    {% if group_type == 1 %}
                                        {% trans "Facebook integration is available after you created the group!" %}
                                    {% else %}
                                        {% trans "Facebook integration is available after you created the project!" %}
                                    {% endif %}
                                </span>
                            {% endif %}
                        </div>
                    {% endif %}
                    
                    {% if SETTINGS.COSINNUS_GROUP_DASHBOARD_EMBED_HTML_FIELD_ENABLED and user|is_superuser %}
                        <div class="tab-pane {% if request.GET.tab == 'dashboard' %}active{% endif %}" id="dashboard" >
                            {% block group_dashboard_tab %}
                            
	                            {# Embedded Dashboard HTML Field #}
	                            {% trans "Embedded Dashboard HTML" as dash_html_label %}
	                            {% trans "Raw HTML" as dash_html_placeholder %}
                                {% trans "The HTML entered here will be displayed on the group/project dashboard (only for members)" as dash_html_legend %}
	                            {% include 'cosinnus/fields/default_field.html' with field=form.forms.obj.embedded_dashboard_html label=dash_html_label legend=dash_html_legend placeholder=dash_html_placeholder large_field=True %}
	                            <p class="transparent">
				                    {% trans "You may use the following variables:" %}
				                    [[user_first_name]]
				                    [[user_last_name]]
				                    [[user_full_name]]
				                </p>
                            {% endblock group_dashboard_tab %}
                        </div>
                    {% endif %}

					{% block extra_forms %}
					{% for form in form.forms.obj.extra_forms %}
						<div class="tab-pane {% if request.GET.tab == forloop.counter %}active{% endif %}" id="{{ forloop.counter }}">
							{% for field in form %}
								{% include 'cosinnus/fields/default_field.html' with field=field label=field.label first=forloop.first %}
							{% endfor %}
						</div>
					{% endfor %}
					{% endblock extra_forms %}

				{% endblock group_form_tab_panes %}
				
			</div>
	        
	    </div>
	    
	    <button type="submit" class="btn btn-emphasized">
	        <ul class="media-list">
	            <li class="media">
	                <a class="pull-left" href="#">
	                    <i class="fa fa-check"></i>
	                </a>
	                <div class="media-body">
                        {% trans "Save" %}
	                </div>
	            </li>
	        </ul>
	    </button>
    
    </form>

{% endblock %}


{% block extrafooter %}
	{{ block.super }}
	
	{% comment %} This is needed to hide the awesomeavatar selection frame for the tabbed form. {% endcomment %}
	<script type="text/javascript">
		$('._group-form-tab').on('click', function() {
			if ($(this).hasClass('_group-form-tab-awesome-avatar')) {
				$('.imgareaselect-selection').parent().show();
				$('.imgareaselect-outer').show();
			} else {
				$('.imgareaselect-selection').parent().hide();
				$('.imgareaselect-outer').hide();
			};
		});
	</script>
{% endblock extrafooter %}<|MERGE_RESOLUTION|>--- conflicted
+++ resolved
@@ -356,11 +356,7 @@
                         {% if group_model == "CosinnusConference" %}
 	                        {# Attachable File upload Field #}
 	                        {% captureas files_legend %}
-<<<<<<< HEAD
 		                        {% trans "Uploaded files are made available for download on the microsite and images are displayed there and at the top of the lobby room." %}
-=======
-		                        {% trans "Uploaded files will be available for download and images will be shown in a gallery." %}
->>>>>>> 0efd9c9f
 		                        {% trans "This content will be visible for all registered users!" %}
 		                        {% include 'cosinnus/texts/view_microsite_link.html' with group=group %}
 	                        {% endcaptureas %}
