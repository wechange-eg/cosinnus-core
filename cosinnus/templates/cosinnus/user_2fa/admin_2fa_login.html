--- conflicted
+++ resolved
@@ -1,9 +1,5 @@
 {% extends "admin/base_site.html" %}
-<<<<<<< HEAD
-{% load i18n suit_tags %}
-=======
 {% load i18n static suit_tags %}
->>>>>>> de987271
 {% load url from suit_compat %}
 
 {% block extrastyle %}{{ block.super }}
