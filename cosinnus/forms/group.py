# -*- coding: utf-8 -*-
from __future__ import unicode_literals

from builtins import str
from builtins import object
import re
import csv
import io
import chardet

from django import forms
from django.forms.widgets import SelectMultiple
from django_select2.widgets import Select2MultipleWidget
from django.utils.translation import ugettext_lazy as _

from awesome_avatar import forms as avatar_forms

from cosinnus.forms.mixins import AdditionalFormsMixin
from captcha.fields import CaptchaField
from cosinnus_organization.models import CosinnusOrganization
from cosinnus.models.group import (CosinnusBaseGroup, CosinnusGroupMembership,
                                   CosinnusPortal,
    CosinnusLocation, RelatedGroups, CosinnusGroupGalleryImage,
    CosinnusGroupCallToActionButton)
from cosinnus.models.membership import MEMBERSHIP_MEMBER
from cosinnus.core.registries.apps import app_registry
from cosinnus.conf import settings
from cosinnus.models.group_extra import CosinnusProject, CosinnusSociety,\
    CosinnusConference
from django_select2.fields import HeavyModelSelect2MultipleChoiceField
from cosinnus.utils.group import get_cosinnus_group_model
from django.urls import reverse
from cosinnus.views.facebook_integration import FacebookIntegrationGroupFormMixin
from cosinnus.utils.lanugages import MultiLanguageFieldValidationFormMixin
from cosinnus.fields import UserSelect2MultipleChoiceField, GroupSelect2MultipleChoiceField
from django.contrib.auth import get_user_model
from cosinnus.utils.user import get_user_select2_pills, filter_active_users, get_group_select2_pills
from cosinnus.utils.urls import group_aware_reverse
from cosinnus.templatetags.cosinnus_tags import is_superuser
from django.core.exceptions import ObjectDoesNotExist
from cosinnus.models.group import CosinnusGroup
from cosinnus.models.group import SDG_CHOICES
from cosinnus.forms.managed_tags import ManagedTagFormMixin
from cosinnus.forms.translations import TranslatedFieldsFormMixin
from cosinnus.utils.validators import validate_file_infection,\
    CleanFromToDateFieldsMixin
from cosinnus.forms.widgets import SplitHiddenDateWidget
from cosinnus.forms.attached_object import FormAttachableMixin
from annoying.functions import get_object_or_None
from cosinnus.utils.permissions import check_user_superuser
from cosinnus import cosinnus_notifications
from uuid import uuid1
from cosinnus.forms.dynamic_fields import _DynamicFieldsBaseFormMixin

# matches a twitter username
TWITTER_USERNAME_VALID_RE = re.compile(r'^@?[A-Za-z0-9_]+$')
# matches (group 0) a twitter widget id from its embed HTML code
TWITTER_WIDGET_EMBED_ID_RE = re.compile(r'data-widget-id="(\d+)"')


def _is_number(s):
    try:
        float(s)
        return True
    except ValueError:
        return False

class GroupKwargModelFormMixin(object):
    """
    Generic model form mixin for popping group out of the kwargs and
    attaching it to the instance.

    This mixin must precede ``forms.ModelForm`` / ``forms.Form``. The form is
    not expecting these kwargs to be passed in, so they must be popped off
    before anything else is done.
    """
    def __init__(self, *args, **kwargs):
        self.group = kwargs.pop('group', None)
        super(GroupKwargModelFormMixin, self).__init__(*args, **kwargs)
        if self.group and hasattr(self.instance, 'group_id'):
            self.instance.group_id = self.group.id


class CleanAppSettingsMixin(object):
    
    def clean_deactivated_apps(self):
        deactivatable_apps = app_registry.get_deactivatable_apps()
        # the form field is actually inverse, and active apps are checked
        active_apps = self.data.getlist('deactivated_apps')
        
        # if this is not a group, remove from the choices all apps that are group-only
        if self.instance.type != CosinnusSociety.TYPE_SOCIETY:
            active_apps = [app for app in active_apps if app not in app_registry.get_activatable_for_groups_only_apps()]
        
        deactivated_apps = [option_app for option_app in deactivatable_apps if not option_app in active_apps]
        return ','.join(deactivated_apps)
    
    def clean_microsite_public_apps(self):
        deactivatable_apps = app_registry.get_deactivatable_apps()
        # public apps are checked
        public_apps = self.data.getlist('microsite_public_apps')
        # only accept existing, deactivatable apps
        public_apps = [option_app for option_app in deactivatable_apps if option_app in public_apps]
        return ','.join(public_apps) if public_apps else '<all_deselected>'
    

class AsssignPortalMixin(object):
    """ Assign current portal on save when created """
    
    def save(self, **kwargs):
        if self.instance.pk is None:  
            self.instance.portal = CosinnusPortal.get_current()
        return super(AsssignPortalMixin, self).save(**kwargs)


class GroupFormDynamicFieldsMixin(_DynamicFieldsBaseFormMixin):
    """ Mixin for the CosinnusBaseGroupForm modelform that
        adds functionality for by-portal configured extra group form fields """
        
    DYNAMIC_FIELD_SETTINGS = settings.COSINNUS_GROUP_EXTRA_FIELDS
    
    def full_clean(self):
        """ Assign the extra fields to the `extra_fields` the userprofile JSON field
            instead of model fields, during regular form saving """
        super().full_clean()
        if hasattr(self, 'cleaned_data'):
            for field_name in self.DYNAMIC_FIELD_SETTINGS.keys():
                # skip saving fields that weren't included in the POST
                # this is important, do not add exceptions here.
                # if you need an exception, add a hidden field with the field name and any value!
                if not field_name in self.data.keys():
                    continue
                # skip saving disabled fields
                if field_name in self.fields and not self.fields[field_name].disabled:
                    self.instance.dynamic_fields[field_name] = self.cleaned_data.get(field_name, None)


class CosinnusBaseGroupForm(TranslatedFieldsFormMixin, FacebookIntegrationGroupFormMixin, MultiLanguageFieldValidationFormMixin,
                GroupFormDynamicFieldsMixin, ManagedTagFormMixin, FormAttachableMixin,
                AdditionalFormsMixin, forms.ModelForm):
    
    avatar = avatar_forms.AvatarField(required=getattr(settings, 'COSINNUS_GROUP_AVATAR_REQUIRED', False), 
                  disable_preview=True, validators=[validate_file_infection])
    website = forms.URLField(widget=forms.TextInput, required=False)
    # we want a textarea without character limit here so HTML can be pasted (will be cleaned)
    twitter_widget_id = forms.CharField(widget=forms.Textarea, required=False)
    sdgs = forms.MultipleChoiceField(choices=SDG_CHOICES, required=False)
    
    related_groups = forms.ModelMultipleChoiceField(queryset=get_cosinnus_group_model().objects.none())
    
    if settings.COSINNUS_MANAGED_TAGS_ENABLED and settings.COSINNUS_MANAGED_TAGS_USERS_MAY_ASSIGN_GROUPS:
        managed_tag_field = forms.CharField(required=settings.COSINNUS_MANAGED_TAGS_GROUP_FORMFIELD_REQUIRED)
    
    # This is for `FormAttachableMixin` to set all uploaded files to public (otherwise they couldn't be downloaded
    # from the microsite)
    # TODO: if groups ever become non-publicly visible, change this setting!
    FORCE_ATTACHED_OBJECTS_VISIBILITY_ALL = True
    
    class Meta(object):
        fields = ['name', 'public', 'description', 'description_long', 'contact_info', 'sdgs',
                        'avatar', 'wallpaper', 'website', 'video', 'twitter_username',
                         'twitter_widget_id', 'flickr_url', 'deactivated_apps', 'microsite_public_apps',
                         'call_to_action_active', 'call_to_action_title', 'call_to_action_description',
<<<<<<< HEAD
                         'membership_mode',] \
=======
                         'membership_mode', 'is_open_for_cooperation'] \
>>>>>>> 8bf4fdb4
                        + getattr(settings, 'COSINNUS_GROUP_ADDITIONAL_FORM_FIELDS', []) \
                        + (['show_contact_form'] if settings.COSINNUS_ALLOW_CONTACT_FORM_ON_MICROPAGE else []) \
                        + (['publicly_visible'] if settings.COSINNUS_GROUP_PUBLICY_VISIBLE_OPTION_SHOWN else []) \
                        + (['facebook_group_id', 'facebook_page_id',] if settings.COSINNUS_FACEBOOK_INTEGRATION_ENABLED else []) \
                        + (['embedded_dashboard_html',] if settings.COSINNUS_GROUP_DASHBOARD_EMBED_HTML_FIELD_ENABLED else []) \
                        + (['managed_tag_field',] if (settings.COSINNUS_MANAGED_TAGS_ENABLED \
                                                      and settings.COSINNUS_MANAGED_TAGS_USERS_MAY_ASSIGN_GROUPS) else [])

    def __init__(self, instance, *args, **kwargs):
        if 'request' in kwargs:
            self.request = kwargs.pop('request')
        super(CosinnusBaseGroupForm, self).__init__(instance=instance, *args, **kwargs)
            
        self.fields['related_groups'] = HeavyModelSelect2MultipleChoiceField(
                 required=False, 
                 data_url=reverse('cosinnus:select2:groups') + ('?except='+str(instance.pk) if instance else ''),
                 queryset=get_cosinnus_group_model().objects.filter(portal_id=CosinnusPortal.get_current().id),
                 initial=[] if not instance else [rel_group.pk for rel_group in instance.related_groups.all()],
             )
        if settings.COSINNUS_GROUP_DASHBOARD_EMBED_HTML_FIELD_ENABLED and not is_superuser(self.request.user):
            self.fields['embedded_dashboard_html'].disabled = True
        if not settings.COSINNUS_ENABLE_SDGS:
            del self.fields['sdgs']
        
        # use select2 widgets for m2m fields
        for field in list(self.fields.values()):
            if type(field.widget) is SelectMultiple:
                field.widget = Select2MultipleWidget(choices=field.choices)
        
        if 'video_conference_type' in self.fields:
            # dynamic dropdown for video conference types in events
            custom_choices = [
                (CosinnusBaseGroup.NO_VIDEO_CONFERENCE, _('No video conference')),
            ]
            if settings.COSINNUS_BBB_ENABLE_GROUP_AND_EVENT_BBB_ROOMS:
                custom_choices += [
                    (CosinnusBaseGroup.BBB_MEETING, _('BBB-Meeting')),
                ]
            if CosinnusPortal.get_current().video_conference_server:
                custom_choices += [
                    (CosinnusBaseGroup.FAIRMEETING, _('Fairmeeting')),
                ]
                self.fields['video_conference_type'].initial = CosinnusBaseGroup.FAIRMEETING
            self.fields['video_conference_type'].choices = custom_choices
        
    @property
    def group(self):
        """ This is for `FormAttachableMixin` to get passed the group as a target for
            uploading files. Only works after the group has been created however. """
        return self.instance if self.instance.pk else None
    
    def clean(self):
        if not self.cleaned_data.get('name', None):
            name = self.get_cleaned_name_from_other_languages()
            if name:
                self.cleaned_data['name'] = name
                self.data['name'] = name
                if 'name' in self.errors:
                    del self.errors['name'] 
        return super(CosinnusBaseGroupForm, self).clean()
        
    def clean_video(self):
        data = self.cleaned_data['video']
        if data:
            parsed_video = self.instance.get_video_properties(video=data)
            if not parsed_video or 'error' in parsed_video:
                raise forms.ValidationError(_('This doesn\'t seem to be a valid Youtube or Vimeo link!'))
        return data

    def clean_sdgs(self):
        if self.cleaned_data['sdgs'] and len(self.cleaned_data) > 0:
            return [int(sdg) for sdg in self.cleaned_data['sdgs']]
    
    def clean_twitter_username(self):
        """ check username and enforce '@' """
        data = self.cleaned_data['twitter_username']
        if data:
            data = data.strip()
            if not TWITTER_USERNAME_VALID_RE.match(data):
                raise forms.ValidationError(_('This doesn\'t seem to be a Twitter username!'))
            data = '@' + data.replace('@', '')
        return data
    
    def clean_twitter_widget_id(self):
        """ Accept Widget-id (example: 744907261810618721) or embed-code (HTML)
            always returns empty or a numeral like 744907261810618721 """
        data = self.cleaned_data['twitter_widget_id']
        if data:
            data = data.strip()
            if _is_number(data):
                return data
            match = TWITTER_WIDGET_EMBED_ID_RE.search(data)
            if match and _is_number(match.group(1)):
                return match.group(1)
            raise forms.ValidationError(_('This doesn\'t seem to be a valid widget ID or embed HTML code from Twitter!'))
        return data
    
    def clean_flickr_url(self):
        data = self.cleaned_data['flickr_url']
        if data:
            parsed_flickr = self.instance.get_flickr_properties(flickr=data)
            if not parsed_flickr or 'error' in parsed_flickr:
                raise forms.ValidationError(_('This doesn\'t seem to be a valid Flickr Gallery link! It should be in the form of "https://www.flickr.com/photos/username/sets/1234567890"!'))
        return data
    
    def save(self, commit=True):
        """ Support for m2m-MultipleModelChoiceFields. Saves all selected relations.
            from http://stackoverflow.com/questions/2216974/django-modelform-for-many-to-many-fields """
        self.instance = super(CosinnusBaseGroupForm, self).save(commit=False)
        # Prepare a 'save_m2m' method for the form,
        old_save_m2m = self.save_m2m
        def save_m2m():
            old_save_m2m()
            
            new_group_slugs = [new_group.slug for new_group in self.cleaned_data['related_groups']]
            old_related_group_slugs = self.instance.related_groups.all().values_list('slug', flat=True)
            # remove no longer wanted related_groups
            for old_slug in old_related_group_slugs:
                if old_slug not in new_group_slugs:
                    old_group_rel = get_object_or_None(RelatedGroups, to_group=self.instance, from_group__slug=old_slug)
                    old_group_rel.delete()
            # add new related_groups
            user_group_ids = get_cosinnus_group_model().objects.get_for_user_pks(self.request.user)
            user_superuser = check_user_superuser(self.request.user)
            
            
            # we need to split email and alert here, because
            # emails should check the notification settings normally,
            # but for alerts, we need to check if the user is following the *target group*!
            # (the notification logic for user_wants_alert would always return true on a group object)
            conference_notification_email_pairs = []
            conference_notification_alert_pairs = []
            
            for related_group in self.cleaned_data['related_groups']:
                # non-superuser users can only tag groups they are in
                if not user_superuser and related_group.id not in user_group_ids:
                    continue
                # only create group rel if it didn't exist
                existing_group_rel = get_object_or_None(RelatedGroups, to_group=self.instance, from_group=related_group)
                if not existing_group_rel:
                    # create a new related group link
                    RelatedGroups.objects.create(to_group=self.instance, from_group=related_group) 
                    # if the current group is a conference, and the related group is a society or project,
                    # the conference will be reflected into the group, so we send a notification
                    non_conference_group_types = [get_cosinnus_group_model().TYPE_PROJECT, get_cosinnus_group_model().TYPE_SOCIETY]
                    if self.instance.group_is_conference and related_group.type in non_conference_group_types:
                        audience_group_members_except_creator = [member for member in related_group.actual_members if member.id != self.request.user.id]
                        audience_group_followers_except_creator_ids = [pk for pk in related_group.get_followed_user_ids() if not pk in [self.request.user.id]]
                        audience_group_followers_except_creator = get_user_model().objects.filter(id__in=audience_group_followers_except_creator_ids)
                        # HERE: we should send alerts only for followers of the target group,
                        #    but send the email notification for members, independent of following
                        # set the target group for the notification onto the group instance
                        setattr(self.instance, 'notification_target_group', related_group)
                        conference_notification_email_pairs.append((self.instance, audience_group_members_except_creator))
                        conference_notification_alert_pairs.append((self.instance, audience_group_followers_except_creator))
                        
            
            # send notifications in a session to avoid duplicate messages to any user
            session_id = uuid1().int     
            for i, pair in enumerate(conference_notification_email_pairs):
                cosinnus_notifications.conference_created_in_group.send(
                    sender=self,
                    user=self.request.user,
                    obj=pair[0],
                    audience=pair[1],
                    session_id=session_id,
                    end_session=bool(i == len(conference_notification_email_pairs)-1)
                )
            # send email/alert in a different session each
            session_id = uuid1().int     
            for i, pair in enumerate(conference_notification_alert_pairs):
                cosinnus_notifications.conference_created_in_group_alert.send(
                    sender=self,
                    user=self.request.user,
                    obj=pair[0],
                    audience=pair[1],
                    session_id=session_id,
                    end_session=bool(i == len(conference_notification_alert_pairs)-1)
                )
        
        self.save_m2m = save_m2m
        if commit:
            self.instance.save()
            # we skip the call to `save_m2m` here, because the django-multiform `MultiModelForm` already calls it!
            # self.save_m2m()
            
            # since we didn't call super().save with commit=True, call this for certain forms to catch up
            if hasattr(self, 'post_uncommitted_save'):
                self.post_uncommitted_save(self.instance)
        return self.instance
                
                
class _CosinnusProjectForm(CleanAppSettingsMixin, AsssignPortalMixin, CosinnusBaseGroupForm):
    """ Specific form implementation for CosinnusProject objects (used through `registration.group_models`)  """
    
    membership_mode = forms.ChoiceField(
        choices=CosinnusProject.MEMBERSHIP_MODE_CHOICES,
        required=False
    )
    
    dynamic_forms_setting = 'COSINNUS_PROJECT_ADDITIONAL_FORMS'

    class Meta(object):
        fields = CosinnusBaseGroupForm.Meta.fields + ['parent', 'video_conference_type']
        model = CosinnusProject
    
    def __init__(self, instance, *args, **kwargs):    
        super(_CosinnusProjectForm, self).__init__(instance=instance, *args, **kwargs)
        # choosable groups are only the ones the user is a member of, and never the forum
        user_group_ids = list(CosinnusSociety.objects.get_for_user_pks(self.request.user))
        # choosable are also conferences the user is an admin of 
        user_conference_ids = list(CosinnusConference.objects.get_for_user_group_admin_pks(self.request.user))
        
        conference_and_group_types = [get_cosinnus_group_model().TYPE_SOCIETY, get_cosinnus_group_model().TYPE_CONFERENCE]
        groups_and_conferences = get_cosinnus_group_model().objects.filter(type__in=conference_and_group_types)
        qs = groups_and_conferences.filter(portal=CosinnusPortal.get_current(), is_active=True, id__in=user_group_ids+user_conference_ids)
        
        forum_slug = getattr(settings, 'NEWW_FORUM_GROUP_SLUG', None)
        if forum_slug:
            qs = qs.exclude(slug=forum_slug)
        self.fields['parent'].queryset = qs


class _CosinnusSocietyForm(CleanAppSettingsMixin, AsssignPortalMixin, CosinnusBaseGroupForm):
    """ Specific form implementation for CosinnusSociety objects (used through `registration.group_models`)  """
    
    membership_mode = forms.ChoiceField(
        choices=CosinnusSociety.MEMBERSHIP_MODE_CHOICES,
        required=False
    )
    
    dynamic_forms_setting = 'COSINNUS_GROUP_ADDITIONAL_FORMS'

    class Meta(object):
        fields = CosinnusBaseGroupForm.Meta.fields + ['video_conference_type',]
        model = CosinnusSociety


class _CosinnusConferenceForm(CleanAppSettingsMixin, CleanFromToDateFieldsMixin, AsssignPortalMixin, CosinnusBaseGroupForm):
    """ Specific form implementation for CosinnusConference objects (used through `registration.group_models`)  """
    
    from_date = forms.SplitDateTimeField(widget=SplitHiddenDateWidget(default_time='00:00'))
    to_date = forms.SplitDateTimeField(widget=SplitHiddenDateWidget(default_time='23:59'))
    membership_mode = forms.ChoiceField(
        initial=(CosinnusConference.MEMBERSHIP_MODE_APPLICATION if settings.COSINNUS_CONFERENCES_USE_APPLICATIONS_CHOICE_DEFAULT else CosinnusConference.MEMBERSHIP_MODE_REQUEST),
        choices=CosinnusConference.MEMBERSHIP_MODE_CHOICES,
        required=False
    )
    
    dynamic_forms_setting = 'COSINNUS_CONFERENCE_ADDITIONAL_FORMS'
    
    class Meta(object):
        fields = CosinnusBaseGroupForm.Meta.fields + [
                    'conference_theme_color',
                    'from_date',
                    'to_date',
                ]
        model = CosinnusConference
        

class MembershipForm(GroupKwargModelFormMixin, forms.ModelForm):

    class Meta(object):
        fields = ('user', 'status',)
        model = CosinnusGroupMembership

    def __init__(self, *args, **kwargs):
        user_qs = kwargs.pop('user_qs')
        super(MembershipForm, self).__init__(*args, **kwargs)
        self.fields['user'].queryset = user_qs
        self.initial.setdefault('status', MEMBERSHIP_MEMBER)

    def save(self, *args, **kwargs):
        obj = super(MembershipForm, self).save(commit=False)
        obj.group = self.group
        obj.save()
        return obj


class MultiSelectForm(forms.Form):
    """ The form to select items in a select2 field """
    select_field = ''

    def __init__(self, *args, **kwargs):
        super(MultiSelectForm, self).__init__(*args, **kwargs)
        self.init_items(**kwargs)

    def init_items(self, **kwargs):
        # Retrieve the attached objects ids to select them in the update view
        items, item_list, results = [], [], []
        initial = kwargs.get('initial', {}).get(self.select_field, None)
        use_ids = False

        if initial:
            item_list = initial.split(', ')
            # delete the initial data or our select2 field initials will be overwritten by django
            if self.select_field in kwargs['initial']:
                del kwargs['initial'][self.select_field]
            if self.select_field in self.initial:
                del self.initial[self.select_field]
        elif 'data' in kwargs and kwargs['data'].getlist(self.select_field):
            item_list = kwargs['data'].getlist(self.select_field)
            use_ids = True

        if item_list:
            ids = self.fields[self.select_field].get_ids_for_value(item_list, intify=use_ids)
            ids_type = self.select_field[:-1]
            queryset = self.get_queryset()
            if use_ids:
                items = queryset.filter(id__in=ids[ids_type])
            else:
                items = queryset.filter(username__in=ids[ids_type])
            results = self.get_select2_pills(items, text_only=False)

        # we need to cheat our way around select2's annoying way of clearing initial data fields
        self.fields[self.select_field].choices = results
        self.fields[self.select_field].initial = [key for key, __ in results]
        self.fields[self.select_field].widget.options['ajax']['url'] = self.get_ajax_url()
        self.initial[self.select_field] = self.fields[self.select_field].initial

    def get_queryset(self):
        return NotImplementedError

    def get_select2_pills(self, items, text_only=False):
        return NotImplementedError

    def get_ajax_url(self):
        return NotImplementedError


class MultiUserSelectForm(MultiSelectForm):
    """ The form to select users in a select2 field """
    select_field = 'users'

    # specify help_text only to avoid the possible default 'Enter text to search.' of ajax_select v1.2.5
    users = UserSelect2MultipleChoiceField(label=_("Users"), data_url='/stub/')
    
    class Meta(object):
        fields = ('users',)
        
    def __init__(self, *args, **kwargs):
        self.group = kwargs.pop('group')
        super(MultiUserSelectForm, self).__init__(*args, **kwargs)

    def get_queryset(self):
        include_uids = CosinnusPortal.get_current().members
        exclude_uids = self.group.members
        return filter_active_users(get_user_model().objects.filter(id__in=include_uids).exclude(id__in=exclude_uids))

    def get_select2_pills(self, items, text_only=False):
        return get_user_select2_pills(items, text_only=text_only)

    def get_ajax_url(self):
        if isinstance(self.group, CosinnusOrganization):
            return reverse('cosinnus:organization-member-invite-select2', kwargs={'organization': self.group.slug})
        return group_aware_reverse('cosinnus:group-member-invite-select2', kwargs={'group': self.group})


class MultiGroupSelectForm(MultiSelectForm):
    select_field = 'groups'

    # specify help_text only to avoid the possible default 'Enter text to search.' of ajax_select v1.2.5
    groups = GroupSelect2MultipleChoiceField(label=_("Groups"), data_url='/stub/')

    class Meta(object):
        fields = ('groups',)

    def __init__(self, *args, **kwargs):
        self.group = kwargs.pop('group', None)
        super().__init__(*args, **kwargs)

    def get_queryset(self):
        include_uids = CosinnusPortal.get_current().groups.values_list('id', flat=True)
        queryset = get_cosinnus_group_model().objects.filter(id__in=include_uids)
        if self.group and isinstance(self.group, CosinnusOrganization):
            exclude_uids = self.organization.groups.values_list('id', flat=True)
            queryset = queryset.exclude(id__in=exclude_uids)
        return queryset

    def get_select2_pills(self, items, text_only=False):
        return get_group_select2_pills(items, text_only=text_only)

    def get_ajax_url(self):
        if self.group:
            if isinstance(self.group, CosinnusOrganization):
                return reverse('cosinnus:organization-group-invite-select2', kwargs={'organization': self.group.slug})
            else:
                return group_aware_reverse('cosinnus:group-invite-select2', kwargs={'group': self.group.slug})
        return ''


class CosinnusLocationForm(forms.ModelForm):

    class Meta(object):
        model = CosinnusLocation
        fields = ('group', 'location', 'location_lat', 'location_lon', )
        widgets = {
            'location_lat': forms.HiddenInput(),
            'location_lon': forms.HiddenInput(),
        }


class CosinnusGroupGalleryImageForm(forms.ModelForm):

    class Meta(object):
        model = CosinnusGroupGalleryImage
        fields = ('group', 'image', )


class CosinnusGroupCallToActionButtonForm(forms.ModelForm):
    
    url = forms.URLField(widget=forms.TextInput, required=False)
    
    class Meta(object):
        model = CosinnusGroupCallToActionButton
        fields = ('group', 'label', 'url', )


class CosinusWorkshopParticipantCSVImportForm(forms.Form):

    participants = forms.FileField()

    def __init__(self, *args, **kwargs):
        self.group = kwargs.pop('group', None)
        super().__init__(*args, **kwargs)

    def clean_participants(self):
        csv_file = self.cleaned_data['participants']
        reader = self.process_csv(csv_file)
        header = next(reader, None)
        cleaned_header = self.clean_row_data(header)
        data = self.process_and_validate_data(reader)

        return {
            'header_original': cleaned_header,
            'data': data
        }

    def process_and_validate_data(self, reader):
        data = []
        usernames = []

        for row in reader:
            cleaned_row = self.clean_row_data(row)
            username = cleaned_row[0]
            first_name = cleaned_row[1]
            if not username:
                raise forms.ValidationError(_("Please always provide a username"))
            if not first_name:
                raise forms.ValidationError(_("Please always provide a first name"))
            if ' ' in username:
                raise forms.ValidationError(_("Please remove the whitespace from '{}'").format(username))
            if username not in usernames:
                usernames.append(username)
            else:
                raise forms.ValidationError(_("Names must be unique. You added '{}' more"
                                              " then once to your CSV. Please change the name.").format(username))
            data.append(self.clean_row_data(cleaned_row))

        return data

    def process_csv(self, csv_file):
        try:
            raw_file = csv_file.read()
            encoding = chardet.detect(raw_file)['encoding']
            file = raw_file.decode(encoding)
            io_string = io.StringIO(file)
            dialect = csv.Sniffer().sniff(io_string.read(102400000), delimiters=";,")
            io_string.seek(0)
            reader = csv.reader(io_string, dialect)
            return reader
        except UnicodeDecodeError:
            raise forms.ValidationError(_("This is not a valid CSV File"))
        except csv.Error as e:
            raise forms.ValidationError(_("CSV could not be parsed. Please use ',' or ';' as delimiter."))


    def clean_row_data(self, row):
        cleaned_row = []
        for entry in row:
            cleaned_row.append(entry.strip())
        return cleaned_row


class GroupContactForm(forms.Form):
    email = forms.EmailField()
    message = forms.CharField(widget=forms.Textarea)
    captcha = CaptchaField()<|MERGE_RESOLUTION|>--- conflicted
+++ resolved
@@ -161,11 +161,7 @@
                         'avatar', 'wallpaper', 'website', 'video', 'twitter_username',
                          'twitter_widget_id', 'flickr_url', 'deactivated_apps', 'microsite_public_apps',
                          'call_to_action_active', 'call_to_action_title', 'call_to_action_description',
-<<<<<<< HEAD
-                         'membership_mode',] \
-=======
                          'membership_mode', 'is_open_for_cooperation'] \
->>>>>>> 8bf4fdb4
                         + getattr(settings, 'COSINNUS_GROUP_ADDITIONAL_FORM_FIELDS', []) \
                         + (['show_contact_form'] if settings.COSINNUS_ALLOW_CONTACT_FORM_ON_MICROPAGE else []) \
                         + (['publicly_visible'] if settings.COSINNUS_GROUP_PUBLICY_VISIBLE_OPTION_SHOWN else []) \
