# -*- coding: utf-8 -*-
from __future__ import unicode_literals

from haystack import indexes

from django.contrib.auth import get_user_model
from django.urls import reverse
from django.contrib.auth.models import AnonymousUser
from django.utils.timezone import now
from haystack.fields import SearchField

from cosinnus.conf import settings
from cosinnus.utils.search import TemplateResolveCharField, TemplateResolveNgramField,\
    TagObjectSearchIndex, BOOSTED_FIELD_BOOST, StoredDataIndexMixin,\
    DocumentBoostMixin, CommaSeperatedIntegerMultiValueField,\
    LocalCachedIndexMixin, DEFAULT_BOOST_PENALTY_FOR_MISSING_IMAGE,\
    TimezoneAwareHaystackDateTimeField
from cosinnus.utils.user import filter_active_users, filter_portal_users,\
    is_user_active
from cosinnus.models.profile import get_user_profile_model
from cosinnus.models.group_extra import CosinnusProject, CosinnusSociety,\
    CosinnusConference
from cosinnus.utils.functions import normalize_within_stddev, resolve_class
from cosinnus.utils.group import get_cosinnus_group_model,\
    get_default_user_group_ids
from cosinnus.models.idea import CosinnusIdea
from cosinnus_organization.models import CosinnusOrganization


class NestedField(SearchField):
    field_type = "nested"
    nested_fields = []
    properties = {
    }

    def __init__(self, *args, nested_fields=None, **kwargs):
        self.nested_fields = nested_fields or getattr(settings, 'COSINNUS_MATCHING_DYNAMIC_FIELDS', [])
        super().__init__(*args, **kwargs)

    def get_properties(self):
        if not self.properties:
            self.properties = dict((k, {"type": "keyword"}) for k in self.nested_fields)
        return self.properties


class CosinnusGroupIndexMixin(LocalCachedIndexMixin, DocumentBoostMixin, StoredDataIndexMixin, indexes.SearchIndex):
    
    location = indexes.LocationField(null=True)
    boosted = indexes.CharField(model_attr='name', boost=BOOSTED_FIELD_BOOST)
    
    portal = indexes.IntegerField(model_attr='portal_id')
    group_members = indexes.MultiValueField(indexed=False)
    sdgs = indexes.MultiValueField(model_attr='sdgs', null=True)
    managed_tags = indexes.MultiValueField()
    public = indexes.BooleanField()
    always_visible = indexes.BooleanField()
    visible_for_all_authenticated_users = indexes.BooleanField()
    created = TimezoneAwareHaystackDateTimeField(model_attr='created')
    group = indexes.IntegerField(model_attr='id')
<<<<<<< HEAD
    from_date = TimezoneAwareHaystackDateTimeField(model_attr='from_date', null=True)
    to_date = TimezoneAwareHaystackDateTimeField(model_attr='to_date', null=True)
=======
    from_date = indexes.DateTimeField(model_attr='from_date', null=True)
    to_date = indexes.DateTimeField(model_attr='to_date', null=True)
    humanized_event_time_html = indexes.CharField(stored=True, indexed=False)
    dynamic_fields = NestedField(model_attr='dynamic_fields', stored=True, indexed=False)
    is_open_for_cooperation = indexes.BooleanField(model_attr='is_open_for_cooperation')
>>>>>>> 8bf4fdb4
    
    # for filtering on this model
    is_group_model = indexes.BooleanField(default=True)
    
    local_cached_attrs = ['_group_members']
    
    def prepare_location(self, obj):
        locations = obj.locations.all()
        if locations and locations[0].location_lat and locations[0].location_lon:
            # this expects (lat,lon)!
            ret = "%s,%s" % (locations[0].location_lat, locations[0].location_lon)
            return ret
        return None
    
    def prepare_mt_location(self, obj):
        """ Groups have save their location in related model GroupLocation and not in media_tag """
        locations = obj.locations.all()
        if locations:
            return locations[0].location
        return None
        
    def prepare_mt_location_lat(self, obj):
        """ Groups have save their location in related model GroupLocation and not in media_tag """
        locations = obj.locations.all()
        if locations:
            return locations[0].location_lat
        return None
    
    def prepare_mt_location_lon(self, obj):
        """ Groups have save their location in related model GroupLocation and not in media_tag """
        locations = obj.locations.all()
        if locations:
            return locations[0].location_lon
        return None
    
    def prepare_title(self, obj):
        """ TODO: this should actually reflect the group['name'] language-sensitive magic! """
        return obj.name
    
    def prepare_url(self, obj):
        return obj.get_absolute_url()
    
    def get_image_field_for_icon(self, obj):
        return obj.get_image_field_for_icon()
    
    def get_image_field_for_background(self, obj):
        return obj.get_image_field_for_background()
    
    def prepare_description(self, obj):
        """ TODO: this should actually reflect the group['description'] language-sensitive magic! """
        return obj.description_long or obj.description
    
    def prepare_managed_tags(self, obj):
        return obj.get_managed_tag_ids()
    
    def prepare_public(self, obj):
        if not obj.is_publicly_visible:
            return False
        return obj.public

    def prepare_always_visible(self, obj):
        return obj.is_publicly_visible
    
    def prepare_visible_for_all_authenticated_users(self, obj):
        """ This is hacky, but Haystack provides no method to filter
            for models in subqueries, so we set this indexed flag to be
            able to filter on for permissions """
        return True
    
    def prepare_group_members(self, obj):
        if not hasattr(obj, '_group_members'):
            obj._group_members = obj.members
        return obj._group_members
    
    def prepare_member_count(self, obj):
        """ Member count for projects/groups """
        return len(self.prepare_group_members(obj))
    
    def prepare_content_count(self, obj):
        """ Upcoming events for this project/group """
        try:
            event_model = resolve_class('cosinnus_event.models.Event')
        except ImportError:
            return -1
        return event_model.get_current(obj, AnonymousUser()).count()

    def index_queryset(self, using=None):
        qs = self.get_model().objects.all()
        qs = qs.filter(is_active=True)
        qs = qs.select_related('media_tag').all()
        return qs
    
    def should_update(self, instance, **kwargs):
        """ Only update active groups """
        should = super(CosinnusGroupIndexMixin, self).should_update(instance, **kwargs)
        return should and instance.is_active
    
    def boost_model(self, obj, indexed_data):
        """ We boost a combined measure of 2 added factors: newness (50%) and group member rank (50%).
            This means that a new group with lots of members will rank highest and an old group with no members lowest.
            But it also means that new groups with no members will still rank quite high, as will old groups with lots
            of members.
            
            Factors:
            - 50%: number of members this group has, normalized over
            the mean/stddev of the member count of all groups in this portal (excluded the Forum!), 
            in a range of [0.0..1.0]
            - 50%: the group's created date, highest being now() and lowest >= 3 months
            """
        group = obj
        forum_slug = getattr(settings, 'NEWW_FORUM_GROUP_SLUG', None)
        def qs_func():
            qs = get_cosinnus_group_model().objects.all_in_portal()
            if forum_slug:
                qs = qs.exclude(slug=forum_slug)
            return qs
        
        mean, stddev = self.get_mean_and_stddev(qs_func, 'memberships')
        group_member_count = group.actual_members.count()
        members_rank = normalize_within_stddev(group_member_count, mean, stddev, stddev_factor=1.0)
        
        age_timedelta = now() - obj.created
        group_newness = max(1.0 - (age_timedelta.days/90.0), 0) 
        
        return (members_rank / 2.0) + (group_newness / 2.0)
    
    def apply_boost_penalty(self, obj, indexed_data):
        """ Penaliize by 15% for not having a wallpaper image.
            @return: 1.0 for no penalty, a float in range [0.0..1.0] for a penalty
        """
        if not self.get_image_field_for_background(obj):
            return DEFAULT_BOOST_PENALTY_FOR_MISSING_IMAGE
        return 1.0
    
    
class CosinnusProjectIndex(CosinnusGroupIndexMixin, TagObjectSearchIndex, indexes.Indexable):
    
    text = TemplateResolveNgramField(document=True, use_template=True, template_name='search/indexes/cosinnus/cosinnusgroup_{field_name}.txt')
    rendered = TemplateResolveCharField(use_template=True, indexed=False, template_name='search/indexes/cosinnus/cosinnusgroup_{field_name}.txt')
    
    def get_model(self):
        return CosinnusProject
    
    def prepare_group_slug(self, obj):
        """ For projects assigned to a parent group, we link that group """
        return obj.parent and obj.parent.slug or None
    
    def prepare_group_name(self, obj):
        """ Stub, overridden by individual indexes """
        return obj.parent and obj.parent.name or None
    
    
class CosinnusSocietyIndex(CosinnusGroupIndexMixin, TagObjectSearchIndex, indexes.Indexable):
    
    text = TemplateResolveNgramField(document=True, use_template=True, template_name='search/indexes/cosinnus/cosinnusgroup_{field_name}.txt')
    rendered = TemplateResolveCharField(use_template=True, indexed=False, template_name='search/indexes/cosinnus/cosinnusgroup_{field_name}.txt')
    
    def get_model(self):
        return CosinnusSociety
    
    def prepare_participant_count(self, obj):
        """ child projects for groups """ 
        return obj.groups.count()

    
class CosinnusConferenceIndex(CosinnusGroupIndexMixin, TagObjectSearchIndex, indexes.Indexable):
    
    text = TemplateResolveNgramField(document=True, use_template=True, template_name='search/indexes/cosinnus/cosinnusgroup_{field_name}.txt')
    rendered = TemplateResolveCharField(use_template=True, indexed=False, template_name='search/indexes/cosinnus/cosinnusgroup_{field_name}.txt')
    
    from_date = TimezoneAwareHaystackDateTimeField(model_attr='from_date', null=True)
    to_date = TimezoneAwareHaystackDateTimeField(model_attr='to_date', null=True)
    participants_limit_count = indexes.IntegerField(stored=True, indexed=False)
    
    def get_model(self):
        return CosinnusConference

    def prepare_participant_count(self, obj):
        """ Mirrored the member count for simplicity """
        return self.prepare_member_count(obj)
    
    def prepare_participants_limit_count(self, obj):
        """ Mirrored the member count for simplicity """
        participation_managements = obj.participation_management.all()
        if len(participation_managements) > 0:
            return participation_managements[0].participants_limit
        return 0
    
    def boost_model(self, obj, indexed_data):
        """ We boost a combined measure of 2 added factors: soonishnes (50%) and participant count (50%).
            This means that a soon happening event with lots of participants will rank highest and an far off event 
            with no participants lowest.
            But it also means that soon happening events with no participants will still rank quite high, 
            as will far off events with lots of participants.
            
            Factors:
            - The conference's date, highest being now() and lowest >= 12 months from now
            """
        
        if obj.from_date:
            future_date_timedelta = obj.from_date - now()
            if future_date_timedelta.days < 0:
                if obj.to_date and (obj.to_date - now()).days > 0:
                    rank_from_date = 0.1 # running events rank not nothing
                else:
                    rank_from_date = 0.0  # past events rank worst 
            else:
                rank_from_date = max(1.0 - (future_date_timedelta.days/365.0), 0) 
        else:
            rank_from_date = 0.0
        return rank_from_date
    

class UserProfileIndex(LocalCachedIndexMixin, DocumentBoostMixin, StoredDataIndexMixin, 
           TagObjectSearchIndex, indexes.Indexable):
    text = TemplateResolveNgramField(document=True, use_template=True, template_name='search/indexes/cosinnus/userprofile_{field_name}.txt')
    rendered = TemplateResolveCharField(use_template=True, indexed=False, template_name='search/indexes/cosinnus/userprofile_{field_name}.txt')
    
    boosted = indexes.CharField(model_attr='get_full_name', boost=BOOSTED_FIELD_BOOST)
    
    user_visibility_mode = indexes.BooleanField(default=True) # switch to filter differently on mt_visibility
    membership_groups = indexes.MultiValueField() # ids of all groups the user is member/admin of
    admin_groups = indexes.MultiValueField() # ids of all groups the user is member/admin of
    admin_organizations = indexes.MultiValueField() # ids of all organizations the user is member/admin of
    portals = indexes.MultiValueField()
    location = indexes.LocationField(null=True)
    managed_tags = indexes.MultiValueField()
    user_id = indexes.IntegerField(model_attr='user__id')
    created = TimezoneAwareHaystackDateTimeField(model_attr='user__date_joined')

    local_cached_attrs = ['_memberships_count']
    
    def prepare_portals(self, obj):
        return list(obj.user.cosinnus_portal_memberships.values_list('group_id', flat=True))
    
    def prepare_location(self, obj):
        if obj.media_tag and obj.media_tag.location_lat and obj.media_tag.location_lon:
            # this expects (lat,lon)!
            return "%s,%s" % (obj.media_tag.location_lat, obj.media_tag.location_lon)
        return None
    
    def prepare_title(self, obj):
        return obj.user.get_full_name()
    
    def prepare_slug(self, obj):
        return obj.user.username
    
    def get_image_field_for_icon(self, obj):
        return obj.get_image_field_for_icon()
    
    def prepare_managed_tags(self, obj):
        return obj.get_managed_tag_ids()

    def prepare_url(self, obj):
        """ NOTE: UserProfiles always contain a relative URL! """
        return reverse('cosinnus:profile-detail', kwargs={'username': obj.user.username})
    
    def prepare_membership_groups(self, obj):
        """ Better to convert this QS to native list """
        group_ids = list(obj.cosinnus_groups_pks)
        if getattr(settings, 'COSINNUS_USE_V2_DASHBOARD', False):
            group_ids = [pk for pk in group_ids if not pk in get_default_user_group_ids()]
        return group_ids
    
    def prepare_member_count(self, obj):
        """ Memberships for users """
        return self._get_memberships_count(obj)
    
    def prepare_admin_groups(self, obj):
        return list(get_cosinnus_group_model().objects.get_for_user_group_admin_pks(obj.user))

    def prepare_admin_organizations(self, obj):
        return list(CosinnusOrganization.objects.get_for_user_group_admin_pks(obj.user))

    def get_model(self):
        return get_user_profile_model()

    def index_queryset(self, using=None):
        qs = self.get_model().objects.all()
        qs = filter_active_users(qs, filter_on_user_profile_model=True)
        qs = qs.select_related('user').all()
        return qs
    
    def should_update(self, instance, **kwargs):
        """ Only update active users """
        should = super(UserProfileIndex, self).should_update(instance, **kwargs)
        return should and is_user_active(instance.user)
    
    def _get_memberships_count(self, obj):
        if not hasattr(obj, '_memberships_count'):
            setattr(obj, '_memberships_count', obj.user.cosinnus_memberships.count())
        return obj._memberships_count
    
    def boost_model(self, obj, indexed_data):
        """ We boost by number of groups the user is a member of, normalized over
            the mean/stddev of the count of groups each portal user is a members of, 
            in a range of [0.0..1.0] """
        def qs_func():
            return filter_portal_users(filter_active_users(get_user_model().objects.all()))
        mean, stddev = self.get_mean_and_stddev(qs_func, 'cosinnus_memberships')
        user_memberships_count = self._get_memberships_count(obj)
        memberships_rank = normalize_within_stddev(user_memberships_count, mean, stddev, stddev_factor=2.0)
        return memberships_rank
    
    def apply_boost_penalty(self, obj, indexed_data):
        """ Penaliize by 15% for not having an avatar image.
            @return: 1.0 for no penalty, a float in range [0.0..1.0] for a penalty
        """
        if not self.get_image_field_for_icon(obj):
            return DEFAULT_BOOST_PENALTY_FOR_MISSING_IMAGE
        return 1.0
    
    
class IdeaSearchIndex(LocalCachedIndexMixin, DocumentBoostMixin, TagObjectSearchIndex, 
          StoredDataIndexMixin, indexes.Indexable):
    
    text = TemplateResolveNgramField(document=True, use_template=True)
    boosted = indexes.NgramField(model_attr='title', boost=BOOSTED_FIELD_BOOST)

    public = indexes.BooleanField(model_attr='public')
    visible_for_all_authenticated_users = indexes.BooleanField()
    creator = indexes.IntegerField(null=True)
    portal = indexes.IntegerField(model_attr='portal_id')
    location = indexes.LocationField(null=True)
    liked_user_ids = CommaSeperatedIntegerMultiValueField(indexed=False, stored=True)
    
    local_cached_attrs = ['_like_count', '_liked_ids']
    
    def get_model(self):
        return CosinnusIdea
    
    def prepare_creator(self, obj):
        """ Returning this without using model_attr because of a haystack bug resolving lazy objects """
        return obj.creator_id
    
    def prepare_visible_for_all_authenticated_users(self, obj):
        """ This is hacky, but Haystack provides no method to filter
            for models in subqueries, so we set this indexed flag to be
            able to filter on for permissions """
        return True
    
    def prepare_liked_user_ids(self, obj):
        return obj.get_liked_user_ids()
    
    def prepare_participant_count(self, obj):
        """ Group member count for taggable objects """
        return obj.like_count
    
    def prepare_member_count(self, obj):
        return self.prepare_participant_count(obj)
        
    def prepare_content_count(self, obj):
        return obj.created_groups.filter(is_active=True).count()
    
    def prepare_location(self, obj):
        if obj.media_tag and obj.media_tag.location_lat and obj.media_tag.location_lon:
            # this expects (lat,lon)!
            return "%s,%s" % (obj.media_tag.location_lat, obj.media_tag.location_lon)
        return None

    def get_image_field_for_background(self, obj):
        return obj.image
    
    def index_queryset(self, using=None):
        qs = self.get_model().objects.active()
        qs = qs.select_related('media_tag')
        return qs
    
    def boost_model(self, obj, indexed_data):
        """ We boost a combined measure of 2 added factors: newness (50%) and like count (50%).
            This means that a new idea with lots of likes will rank highest and an old idea with no likes lowest.
            But it also means that new ideas with no likes will still rank quite high, as will old ideas with lots
            of likes.
            
            Factors:
            - 50%: the idea's like count, normalized over the mean/stddev of the like count of all other ideas, 
                in a range of [0.0..1.0]
            - 50%: the idea's created date, highest being now() and lowest >= 3 months
            """
        
        def qs_func():
            return CosinnusIdea.objects.all_in_portal().annotate_likes()
        
        mean, stddev = self.get_mean_and_stddev(qs_func, 'like_count', non_annotated_property=True)
        current_like_count = obj.likes.filter(liked=True).count()
        members_rank_from_likes = normalize_within_stddev(current_like_count, mean, stddev, stddev_factor=1.0)
        
        age_timedelta = now() - obj.created
        members_rank_from_date = max(1.0 - (age_timedelta.days/90.0), 0) 
        
        return (members_rank_from_likes / 2.0) + (members_rank_from_date / 2.0)
    
    def apply_boost_penalty(self, obj, indexed_data):
        """ Penaliize by 15% for not having a wallpaper image.
            @return: 1.0 for no penalty, a float in range [0.0..1.0] for a penalty
        """
        if not self.get_image_field_for_background(obj):
            return DEFAULT_BOOST_PENALTY_FOR_MISSING_IMAGE
        return 1.0


# also import all external search indexes<|MERGE_RESOLUTION|>--- conflicted
+++ resolved
@@ -57,16 +57,10 @@
     visible_for_all_authenticated_users = indexes.BooleanField()
     created = TimezoneAwareHaystackDateTimeField(model_attr='created')
     group = indexes.IntegerField(model_attr='id')
-<<<<<<< HEAD
     from_date = TimezoneAwareHaystackDateTimeField(model_attr='from_date', null=True)
     to_date = TimezoneAwareHaystackDateTimeField(model_attr='to_date', null=True)
-=======
-    from_date = indexes.DateTimeField(model_attr='from_date', null=True)
-    to_date = indexes.DateTimeField(model_attr='to_date', null=True)
-    humanized_event_time_html = indexes.CharField(stored=True, indexed=False)
     dynamic_fields = NestedField(model_attr='dynamic_fields', stored=True, indexed=False)
     is_open_for_cooperation = indexes.BooleanField(model_attr='is_open_for_cooperation')
->>>>>>> 8bf4fdb4
     
     # for filtering on this model
     is_group_model = indexes.BooleanField(default=True)
