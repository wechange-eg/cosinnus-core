# -*- coding: utf-8 -*-
from __future__ import unicode_literals

import datetime
import hashlib
import logging
import random

import pytz
import six
from dateutil import parser
from django.apps import apps
from django.contrib.auth import get_user_model, login
from django.core.cache import cache
from django.core.exceptions import MultipleObjectsReturned
from django.db import transaction
from django.db.models import Q
from django.template.loader import render_to_string
from django.urls import reverse
from django.utils.crypto import get_random_string
from django.utils.html import escape
from django.utils.timezone import is_naive, now

from cosinnus.conf import settings
from cosinnus.core.registries.widgets import widget_registry
from cosinnus.utils.group import get_cosinnus_group_model, get_default_user_group_slugs
from cosinnus.utils.tokens import email_blacklist_token_generator
from cosinnus.utils.urls import get_domain_for_portal

_CosinnusPortal = None

logger = logging.getLogger('cosinnus')


def get_user_by_email_safe(email):
    """Gets a user by email from the DB. Works around the fact that we're using a non-unique email
    field, but assume it should be unique.

    This method DOES NOT throw USER_MODEL.DoesNotExist! If no user was found, it returns None instead!

    If a user with the same 2 (case-insensitive) email addresses is found, we:
        - keep the user with the most recent login date and lowercase his email-address
        - set the older users inactive and change their email to '__deduplicate__<old-email>'

    @return: None if no user was found. A user object if found, even if it had a duplicated email.
    """
    USER_MODEL = get_user_model()
    if not email:
        return None
    try:
        user = USER_MODEL.objects.get(email__iexact=email)
        return user
    except MultipleObjectsReturned:
        users = USER_MODEL.objects.filter(email__iexact=email)
        # if none of the users has logged in, take the newest registered
        if users.filter(last_login__isnull=False).count() == 1:
            newest = users.latest('date_joined')
        elif users.filter(last_login__isnull=False).count() == 0:
            newest = users[0]
        else:
            newest = users.filter(last_login__isnull=False).latest('last_login')
        others = users.exclude(id=newest.id)

        newest.email = newest.email.lower()
        newest.save()

        for user in others:
            user.is_active = False
            user.email = '__deduplicate__%s' % user.email
            user.save()

        # we re-retrieve the newest user here so we can fail early here if something went really wrong
        return USER_MODEL.objects.get(email__iexact=email)

    except USER_MODEL.DoesNotExist:
        return None


def ensure_user_widget(user, app_name, widget_name, config={}):
    """Makes sure if a widget exists for the given user, and if not, creates it"""
    from cosinnus.models.widget import WidgetConfig

    wqs = WidgetConfig.objects.filter(user_id=user.pk, app_name=app_name, widget_name=widget_name)
    if wqs.count() <= 0:
        widget_class = widget_registry.get(app_name, widget_name)
        widget = widget_class.create(None, group=None, user=user)
        widget.save_config(config)


def assign_user_to_default_auth_group(sender, **kwargs):
    from django.contrib.auth.models import Group

    user = kwargs.get('instance')
    for group_name in getattr(settings, 'NEWW_DEFAULT_USER_AUTH_GROUPS', []):
        try:
            group = Group.objects.get(name=group_name)
        except Group.DoesNotExist:
            continue
        group.user_set.add(user)


def ensure_user_to_default_portal_groups(sender, created, **kwargs):
    """Whenever a portal membership changes, make sure the user is in the default groups for this Portal,
    unless they are a guest account."""
    try:
        from cosinnus.models.group import CosinnusGroupMembership
        from cosinnus.models.membership import MEMBERSHIP_MEMBER

        membership = kwargs.get('instance')
        if membership.user.is_guest:
            return
        CosinnusGroup = get_cosinnus_group_model()
        for group_slug in get_default_user_group_slugs():
            try:
                group = CosinnusGroup.objects.get(slug=group_slug, portal_id=membership.group.id)
                CosinnusGroupMembership.objects.get_or_create(
                    user=membership.user, group=group, defaults={'status': MEMBERSHIP_MEMBER}
                )
            except CosinnusGroup.DoesNotExist:
                continue

    except Exception:
        # We fail silently, because we never want to 500 here unexpectedly
        logger.error('Error while trying to add User Membership for newly created user.')


def is_user_active(user):
<<<<<<< HEAD
    """Similar to `filter_active_users`, returns True if
    the user account is considered active in the portal and not a guest."""
    return (
        user.is_active
        and user.last_login
        and user.cosinnus_profile.tos_accepted
        and user.email
        and user.cosinnus_profile.email_verified
        and not user.email.startswith('__deleted_user__')
        and not user.is_guest
    )


def filter_active_users(user_model_qs, filter_on_user_profile_model=False, filter_guests=True):
    """Filters a QS of ``get_user_model()`` so that all users are removed that are either of
        - inactive
        - have never logged in
        - have not accepted the ToS
        - are a guest account
    @param filter_on_user_profile_model: Filter not on User, but on CosinnusUserProfile instead.
    @param filter_guests: switch to disable the standard mode of considering guest accounts inactive,
        which is done so that many permission checks do not apply to guests.
    """
    if filter_on_user_profile_model:
        filtered_qs = (
            user_model_qs.exclude(user__is_active=False)
            .exclude(user__last_login__exact=None)
            .exclude(email_verified=False)
            .filter(tos_accepted=True)
        )
=======
    """ Similar to `filter_active_users`, returns True if 
        the user account is considered active in the portal and not a guest.
    
        Note: the `user.email.startswith('__unverified__')` check is a check for legacy
        user accounts that are deactivated. we do NOT want to exclude unverified users from being considered active!
    """
    return user.is_active and user.last_login and \
            user.cosinnus_profile.tos_accepted and \
            user.email and not user.email.startswith('__unverified__') and \
            not user.email.startswith('__deleted_user__') and \
            not user.is_guest

def filter_active_users(user_model_qs, filter_on_user_profile_model=False, filter_guests=True):
    """ Filters a QS of ``get_user_model()`` so that all users are removed that are either of
            - inactive
            - have never logged in
            - have not accepted the ToS
            - are a guest account
        
        Note: the `user.email.startswith('__unverified__')` check is a check for legacy
        user accounts that are deactivated. we do NOT want to exclude unverified users from being considered active!
        
        @param filter_on_user_profile_model: Filter not on User, but on CosinnusUserProfile instead.
        @param filter_guests: switch to disable the standard mode of considering guest accounts inactive,
            which is done so that many permission checks do not apply to guests.
    """
    if filter_on_user_profile_model:
        filtered_qs = user_model_qs.exclude(user__is_active=False).\
            exclude(user__last_login__exact=None).\
            exclude(user__email__icontains='__unverified__').\
            filter(tos_accepted=True)
>>>>>>> 0500075b
        if filter_guests:
            filtered_qs = filtered_qs.exclude(_is_guest=True)
        return filtered_qs
    else:
<<<<<<< HEAD
        filtered_qs = (
            user_model_qs.exclude(is_active=False)
            .exclude(last_login__exact=None)
            .exclude(cosinnus_profile__email_verified=False)
            .filter(cosinnus_profile__tos_accepted=True)
        )
=======
        filtered_qs = user_model_qs.exclude(is_active=False). \
            exclude(last_login__exact=None). \
            exclude(email__icontains='__unverified__'). \
            filter(cosinnus_profile__tos_accepted=True)
>>>>>>> 0500075b
        if filter_guests:
            filtered_qs = filtered_qs.exclude(cosinnus_profile___is_guest=True)
        return filtered_qs


def filter_portal_users(user_model_qs, portal=None):
    """Filters a QS of ``get_user_model()`` so that only users of this portal remain."""
    if portal is None:
        global _CosinnusPortal
        if _CosinnusPortal is None:
            _CosinnusPortal = apps.get_model('cosinnus', 'CosinnusPortal')
        portal = _CosinnusPortal.get_current()
    return user_model_qs.filter(id__in=portal.members)


def get_user_query_filter_for_search_terms(terms):
    """Returns a django Q filter for use on USER_MODEL that returns all users with matching
    names, given an array of search terms. Each search term needs to be matched (AND)
    on at least one of the user's name fields (OR). Case is insensitive.
    User name fields are USER_MODEL.first_name, USER_MODEL.last_name, as well as any
    additional fields defined in the user profile model (``ADDITIONAL_USERNAME_FIELDS``).
    @param terms: An array of string search terms.
    @return: A django Q object.
    """
    from cosinnus.models.profile import get_user_profile_model

    ADDITIONAL_USERNAME_FIELDS = get_user_profile_model().ADDITIONAL_USERNAME_FIELDS
    first_term, other_terms = terms[0], terms[1:]

    # username is not used as filter for the term for now, might confuse
    # users why a search result is found
    q = Q(first_name__icontains=first_term) | Q(last_name__icontains=first_term)
    for field_name in ADDITIONAL_USERNAME_FIELDS:
        q |= Q(**{'cosinnus_profile__%s__icontains' % field_name: first_term})
    for other_term in other_terms:
        add_q = Q(first_name__icontains=other_term) | Q(last_name__icontains=other_term)
        for field_name in ADDITIONAL_USERNAME_FIELDS:
            add_q |= Q(**{'cosinnus_profile__%s__icontains' % field_name: first_term})
        q &= add_q

    return q


# very similar to create_user but uses UserCreateForm from django.contrib.auth as the one from cosinnus.forms.user
# requires a captcha
def create_base_user(email, username=None, password=None, first_name=None, last_name=None, no_generated_password=False):
    """:param no_generated_password: set password generation behaviour. If False Password will be kept with None
    :type no_generated_password: bool | default False
    """

    from django.contrib.auth import get_user_model
    from django.contrib.auth.forms import UserCreationForm
    from django.core.exceptions import ObjectDoesNotExist

    from cosinnus.models.group import CosinnusPortal, CosinnusPortalMembership
    from cosinnus.models.membership import MEMBERSHIP_MEMBER

    try:
        user_model = get_user_model()
        user_model.objects.get(email__iexact=email)
        logger.warning('Manual user creation failed because email already exists!')
        return False
    except ObjectDoesNotExist:
        pass

    if not password and no_generated_password:
        # special handling for user without password
        user_model = get_user_model()
        temp_username = str(random.randint(100000000000, 999999999999)) if not username else username

        # check if user with that password already exist
        user, created = user_model.objects.get_or_create(username=temp_username, email=email, is_active=False)
        if not created:
            logger.error('Manual user creation failed. A user with tha username already exists!')

    else:
        password = get_random_string(length=12)

        user_data = {'username': username or get_random_string(length=12), 'password1': password, 'password2': password}

        form = UserCreationForm(user_data)
        if form.is_valid():
            user = form.save()
        else:
            logger.warning(
                'Manual user creation failed because of form errors!',
                extra={'data': user_data, 'form-errors': form.errors},
            )
            return False

    user.email = email
    if not username:
        user.username = user.id
    if first_name:
        user.first_name = first_name
    if last_name:
        user.last_name = last_name
    user.backend = 'cosinnus.backends.EmailAuthBackend'
    user.save()

    CosinnusPortalMembership.objects.get_or_create(
        group=CosinnusPortal.get_current(), user=user, defaults={'status': MEMBERSHIP_MEMBER}
    )

    return user


def create_user(email, username=None, first_name=None, last_name=None):
    """Creates a user with a random password, and adds proper PortalMemberships for this portal.
    @param email: Email is required because it's basically our pk
    @param username: Can be left blank and will then be set to the user's id after creation.
    @return: A <USER_MODEL> instance if creation successful, False if failed to create (was the username taken?)
    """
    from cosinnus.forms.user import UserCreationForm
    from cosinnus.models.profile import get_user_profile_model  # leave here because of cyclic imports

    pwd = get_random_string(length=12)
    data = {
        'username': username or get_random_string(length=12),
        'email': email,
        'password1': pwd,
        'password2': pwd,
        'first_name': first_name,
        'last_name': last_name,
        'tos_check': True,  # needs to be True for form validation, may be reset later
    }
    # use Cosinnus' UserCreationForm to apply all usual user-creation-related effects
    form = UserCreationForm(data)
    if form.is_valid():
        user = form.save()
    else:
        logger.warning(
            'Manual user creation failed because of form errors!', extra={'data': data, 'form-errors': form.errors}
        )
        return False
    # always retrieve this to make sure the profile was created, we had a Heisenbug here
    get_user_profile_model()._default_manager.get_for_user(user)

    # username is always its id
    user.username = user.id

    user.backend = 'cosinnus.backends.EmailAuthBackend'
    user.save()

    return user


def get_newly_registered_user_email(user):
    """Safely gets a user object's email address, even if they have yet to veryify their email address
    (in this case, the `user.email` field is scrambled.
    See `cosinnus.views.user.send_user_email_to_verify()`"""
    from cosinnus.models.profile import PROFILE_SETTING_EMAIL_TO_VERIFY

    return user.cosinnus_profile.settings.get(PROFILE_SETTING_EMAIL_TO_VERIFY, user.email)


def get_user_select2_pills(users, text_only=False):
    from cosinnus.templatetags.cosinnus_tags import full_name

    return [
        (
            'user:' + six.text_type(user.id),
            render_to_string('cosinnus/common/user_select2_pill.html', {'user': user})
            .replace('\n', '')
            .replace('\r', '')
            if not text_only
            else escape(full_name(user)),
        )
        for user in users
    ]


def get_group_select2_pills(groups, text_only=False):
    return [
        (
            'group:' + six.text_type(group.id),
            render_to_string('cosinnus/common/group_select2_pill.html', {'text': escape(group.name)})
            .replace('\n', '')
            .replace('\r', '')
            if not text_only
            else escape(group.name),
        )
        for group in groups
    ]


def get_list_unsubscribe_url(email):
    """Generates a URL to be used for a List-Unsubscribe header. Util function."""
    global _CosinnusPortal
    if _CosinnusPortal is None:
        _CosinnusPortal = apps.get_model('cosinnus', 'CosinnusPortal')
    domain = get_domain_for_portal(_CosinnusPortal.get_current())
    return domain + reverse(
        'cosinnus:user-add-email-blacklist',
        kwargs={'email': email, 'token': email_blacklist_token_generator.make_token(email)},
    )


def accept_user_tos_for_portal(user, profile=None, portal=None, save=True):
    """Saves that the user has accepted this portal's ToS.
    @param profile: if supplied, will use the given profile instance instead of querying it from the user."""
    if portal is None:
        from cosinnus.models.group import CosinnusPortal

        portal = CosinnusPortal.get_current()

    # set the user's tos_accepted flag to true and date for this portal to now
    if profile is None:
        profile = user.cosinnus_profile
    profile.tos_accepted = True

    # save the accepted date for this portal in a new dict, or update the dict for this portal
    # (the old style setting for this only had a datetime saved, now we use a dict)
    portal_dict_or_date = user.cosinnus_profile.settings.get('tos_accepted_date', None)
    if portal_dict_or_date is None or not isinstance(portal_dict_or_date, dict):
        profile.settings['tos_accepted_date'] = {str(portal.id): now()}
    else:
        portal_dict_or_date[portal.id] = now()
        profile.settings['tos_accepted_date'] = portal_dict_or_date

    if save:
        profile.save()


def check_user_has_accepted_any_tos(user):
    """Checks if the user has accepted any ToS ever, of any portal"""
    return user.cosinnus_profile.tos_accepted


def check_user_has_accepted_portal_tos(user):
    """Checks if the user has accepted the ToS of this portal before"""
    return check_user_has_accepted_any_tos(user) and (get_user_tos_accepted_date(user) is not None)


def get_user_tos_accepted_date(user):
    """Gets the datetime the user accepted this portals ToS, or None if they have not accepted it yet.
    @return: a Datetime object or None
    """
    from cosinnus.models.group import CosinnusPortal

    portal = CosinnusPortal.get_current()
    portal_dict_or_date = user.cosinnus_profile.settings.get('tos_accepted_date', None)
    if portal_dict_or_date is None:
        if check_user_has_accepted_any_tos(user):
            # if user has accepted some ToS, but we don't know when, set it to in the past for this portal
            portal_dict_or_date = {str(portal.id): datetime.datetime(1999, 1, 1, 13, 37, 0, 0, pytz.utc)}
            user.cosinnus_profile.settings['tos_accepted_date'] = portal_dict_or_date
            user.cosinnus_profile.save(update_fields=['settings'])
            portal_dict_or_date = user.cosinnus_profile.settings.get('tos_accepted_date', None)
        else:
            return None
    if not isinstance(portal_dict_or_date, dict):
        # the old style setting for this only had a datetime saved, convert it to the modern
        # dict version of {<portal_id>: datetime, ...}
        portal_dict_or_date = {str(portal.id): portal_dict_or_date}
        user.cosinnus_profile.settings['tos_accepted_date'] = portal_dict_or_date
        user.cosinnus_profile.save(update_fields=['settings'])

    datetime_or_none = portal_dict_or_date.get(str(portal.id), None)
    if datetime_or_none is not None:
        if type(datetime_or_none) is not datetime.datetime:
            datetime_or_none = parser.parse(datetime_or_none)
        # we had a phase where we had unaware default datetimes saved, so backport-make them aware
        if is_naive(datetime_or_none):
            datetime_or_none = pytz.utc.localize(datetime_or_none)
    return datetime_or_none


def get_unread_message_count_for_user(user):
    """Returns the unread message count for a user, independent of which internal
    messaging system is being used (Postman, Rocketchat, etc)"""
    if not user.is_authenticated or user.is_guest:
        return 0
    if getattr(settings, 'COSINNUS_ROCKET_ENABLED', False):
        unread_count = 0
        # rocketchat mollycoddling: if the unread message retrieval gets an exception
        # for any reason, we impose a 5 minute break on retrieving it again, for this user
        # if the rocketchat service experiences timeouts because of high load, frequent
        # re-requesting on this connection has shown to finish it off for good, so we give it a break
        paused_cache_key = 'cosinnus/core/alerts/user/%(user_id)s/rocketchatunreadtimeout' % {'user_id': user.id}
        is_paused = cache.get(paused_cache_key)
        if not is_paused:
            from cosinnus_message.rocket_chat import RocketChatConnection  # noqa

            try:
                # we also use caching for the rocketchat unread count itself
                unread_cache_key = 'cosinnus/core/alerts/user/%(user_id)s/rocketchatunreadcount' % {'user_id': user.id}
                unread_count = cache.get(unread_cache_key)
                if unread_count is None:
                    unread_count = RocketChatConnection().unread_messages(user)
                    cache.set(unread_cache_key, unread_count, settings.COSINNUS_NOTIFICATION_ALERTS_CACHE_TIMEOUT)
            except Exception:
                # we do not care what caused an exception here, but we handle them by returning
                # 0 unread messages and imposing a break for this user
                cache.set(paused_cache_key, True, 60 * 5)  # 5 minutes
    else:
        from postman.models import Message

        unread_count = Message.objects.inbox_unread_count(user)
    return unread_count


def get_user_from_set_password_token(token):
    """Checks if a token given as URL parameter for a user created without password is valid or not

    :param token: UUID4 send by mail as string
    :type token: str

    :rtype: user
    """
    from cosinnus.models.profile import PROFILE_SETTING_PASSWORD_NOT_SET

    USER_MODEL = get_user_model()

    # TODO this query could be simplified, if json field is imported by postgress library instead of django-jsonfield
    token_users = USER_MODEL.objects.filter(cosinnus_profile__settings__has_key='password_not_set')

    for user in token_users:
        if user.cosinnus_profile.settings.get(PROFILE_SETTING_PASSWORD_NOT_SET, '') == token:
            return user

    return None


def get_user_id_hash(user):
    """Get a short hash for a user that always stays the same and can be used for
    identifying a user without using their user id."""
    salted_id = f'{str(user.id)}_{settings.SECRET_KEY}'
    hasher = hashlib.sha1(salted_id.encode('utf-8'))
    short_digest = hasher.hexdigest()[:12]
    return short_digest


def create_guest_user_and_login(guest_access, username, request=None):
    """
    Creates a guest-type user account based on a UserGroupGuestAccess token with the given username
    and if a request is given, logs the current session in as that guest user.
    If a request is given, the current user may not already be logged in or this method will fail!

    @param guest_access: instance of `UserGroupGuestAccess`
    @return: True if successful, False if not
    """
    if request and request.user.is_authenticated:
        return False
    if not guest_access or not guest_access.group:
        return False
    group = guest_access.group

    # create and validate a random email for the guest user
    rnd_user_session = get_random_string(length=12)
    email = f'guestuser_{group.id}_{guest_access.id}_{group.portal.slug}_{rnd_user_session}@wechange.de'
    if get_user_model().objects.filter(email__iexact=email):
        logger.error(
            'User guest signup: Could not create a user because the email was already in use!',
            extra={'guest_access_id': guest_access.id, 'email': email},
        )
        return False
    username = username.strip()
    if not username or len(username) < 2:
        logger.error(
            'User guest signup: Could not create a user because the username was too short!',
            extra={'guest_access_id': guest_access.id, 'username': username},
        )
        return False

    # create user instance and cosinnus_profile
    with transaction.atomic():
        # add fake username first before we know the user id
        user = get_user_model()(
            username=str(random.randint(100000000000, 999999999999)), email=email, first_name=username, last_name=''
        )
        # patch `user.initial_is_guest=True` onto the new user object before it is saved to
        # make sure the user objects knows it is a guest before a cosinnus_profile is created.
        # this is to prevent hooks from happening that are blocked for guest users.
        setattr(user, '_initial_is_guest', True)
        user.set_password(get_random_string(length=12))
        user.save()
        # set user id
        user.username = str(user.id)
        user.save()

        # add guest nature to userprofile
        user.cosinnus_profile.is_guest = True
        user.cosinnus_profile.guest_access_object = guest_access
        user.cosinnus_profile.save()

        # set user visibility to least viisble
        from cosinnus.models.tagged import BaseTagObject

        media_tag = user.cosinnus_profile.media_tag
        if not media_tag.visibility == BaseTagObject.VISIBILITY_USER:
            media_tag.visibility = BaseTagObject.VISIBILITY_USER
            media_tag.save()

        # set the user's tos_accepted flag to true and date to now
        accept_user_tos_for_portal(user, save=False)

    # make user a member of the guest access' group
    with transaction.atomic():
        group.add_member_to_group(user)

    # log the user in
    if request:
        user.backend = 'cosinnus.backends.EmailAuthBackend'
        login(request, user)
    return True<|MERGE_RESOLUTION|>--- conflicted
+++ resolved
@@ -125,15 +125,18 @@
 
 
 def is_user_active(user):
-<<<<<<< HEAD
     """Similar to `filter_active_users`, returns True if
-    the user account is considered active in the portal and not a guest."""
+    the user account is considered active in the portal and not a guest.
+
+    Note: the `user.email.startswith('__unverified__')` check is a check for legacy
+    user accounts that are deactivated. we do NOT want to exclude unverified users from being considered active!
+    """
     return (
         user.is_active
         and user.last_login
         and user.cosinnus_profile.tos_accepted
         and user.email
-        and user.cosinnus_profile.email_verified
+        and not user.email.startswith('__unverified__')
         and not user.email.startswith('__deleted_user__')
         and not user.is_guest
     )
@@ -145,67 +148,32 @@
         - have never logged in
         - have not accepted the ToS
         - are a guest account
+
+    Note: the `user.email.startswith('__unverified__')` check is a check for legacy
+    user accounts that are deactivated. we do NOT want to exclude unverified users from being considered active!
+
     @param filter_on_user_profile_model: Filter not on User, but on CosinnusUserProfile instead.
     @param filter_guests: switch to disable the standard mode of considering guest accounts inactive,
         which is done so that many permission checks do not apply to guests.
+
     """
     if filter_on_user_profile_model:
         filtered_qs = (
             user_model_qs.exclude(user__is_active=False)
             .exclude(user__last_login__exact=None)
-            .exclude(email_verified=False)
+            .exclude(user__email__icontains='__unverified__')
             .filter(tos_accepted=True)
         )
-=======
-    """ Similar to `filter_active_users`, returns True if 
-        the user account is considered active in the portal and not a guest.
-    
-        Note: the `user.email.startswith('__unverified__')` check is a check for legacy
-        user accounts that are deactivated. we do NOT want to exclude unverified users from being considered active!
-    """
-    return user.is_active and user.last_login and \
-            user.cosinnus_profile.tos_accepted and \
-            user.email and not user.email.startswith('__unverified__') and \
-            not user.email.startswith('__deleted_user__') and \
-            not user.is_guest
-
-def filter_active_users(user_model_qs, filter_on_user_profile_model=False, filter_guests=True):
-    """ Filters a QS of ``get_user_model()`` so that all users are removed that are either of
-            - inactive
-            - have never logged in
-            - have not accepted the ToS
-            - are a guest account
-        
-        Note: the `user.email.startswith('__unverified__')` check is a check for legacy
-        user accounts that are deactivated. we do NOT want to exclude unverified users from being considered active!
-        
-        @param filter_on_user_profile_model: Filter not on User, but on CosinnusUserProfile instead.
-        @param filter_guests: switch to disable the standard mode of considering guest accounts inactive,
-            which is done so that many permission checks do not apply to guests.
-    """
-    if filter_on_user_profile_model:
-        filtered_qs = user_model_qs.exclude(user__is_active=False).\
-            exclude(user__last_login__exact=None).\
-            exclude(user__email__icontains='__unverified__').\
-            filter(tos_accepted=True)
->>>>>>> 0500075b
         if filter_guests:
             filtered_qs = filtered_qs.exclude(_is_guest=True)
         return filtered_qs
     else:
-<<<<<<< HEAD
         filtered_qs = (
             user_model_qs.exclude(is_active=False)
             .exclude(last_login__exact=None)
-            .exclude(cosinnus_profile__email_verified=False)
+            .exclude(email__icontains='__unverified__')
             .filter(cosinnus_profile__tos_accepted=True)
         )
-=======
-        filtered_qs = user_model_qs.exclude(is_active=False). \
-            exclude(last_login__exact=None). \
-            exclude(email__icontains='__unverified__'). \
-            filter(cosinnus_profile__tos_accepted=True)
->>>>>>> 0500075b
         if filter_guests:
             filtered_qs = filtered_qs.exclude(cosinnus_profile___is_guest=True)
         return filtered_qs
