import json
import logging
from datetime import datetime, timedelta
from importlib import import_module

import requests
from cosinnus.api.serializers import CosinnusProjectGoodDBSerializer
from cosinnus.models.group_extra import CosinnusProject
from cosinnus_event.api.serializers import EventGoodDBSerializer
from cosinnus_event.models import Event
from django.conf import settings
from django.apps import apps

logger = logging.getLogger(__name__)


class GoodDBError(Exception):
    pass


class GoodDBConnection:

    _base_url = None
    _user = None
    _password = None

    _access_token = None
    _expires_in = None

    def __init__(self, user=settings.COSINNUS_GOODDB_USER, password=settings.COSINNUS_GOODDB_PASSWORD,
                 url=settings.COSINNUS_GOODDB_BASE_URL):
        self._base_url = url
        self._user = user
        self._password = password

    def authenticate(self):
        if not self._access_token:
            self._authenticate()
        elif self._expires_in < datetime.now():
            self._authenticate()

    def _authenticate(self):
        """
        :return:
        """
        params = {
            'username': self._user,
            'password': self._password,
        }
        response = requests.post(f'{self._base_url}/login', params)
        try:
            response.raise_for_status()
        except requests.HTTPError:
            raise GoodDBError(response.status_code, response.content)
        if not response.content:
            # No content, but no HTTP error
            return True
        try:
            data = json.loads(response.content)
        except ValueError:
            raise GoodDBError(response.status_code, response.content)
        if 'errors' in data:
            raise GoodDBError(response.status_code, response.content)
        self._access_token = data['access_token']
        self._expires_in = datetime.now() + timedelta(seconds=data['expiresIn'])

    def _push(self, path, queryset, serializer, key='items'):
        """
        Push given queryset data to GoodDB
        :return:
        """
        headers = {
            'Authorization': 'Bearer %s' % self._access_token,
            'Accept': 'application/json'
        }
        # self.authenticate()

        serializer = serializer()
        offset, limit = 0, 100
        count = queryset.count()
        while offset < count:
            # Get items
            items = [serializer.to_representation(instance=e) for e in queryset.all()[offset:offset + limit]]
            self._push(path, {key: items})
            offset += limit

            # Push items
            response = requests.put(f'{self._base_url}{path}', data={key: items}, headers=headers)
            try:
                response.raise_for_status()
            except requests.HTTPError:
                raise GoodDBError(response.status_code, response.content)

    def push(self):
        """
        Push all registered models to GoodDB
        :return:
        """
        for name, config in settings.COSINNUS_GOODDB_PUSH.items():
            # Resolve model
            app_label, model_name = config['model'].rsplit('.')
            model = apps.get_model(app_label, model_name)

            # Resolve serializer
            serializer_module_name, serializer_name = config['model'].rsplit('.')
            serializer_module = import_module(serializer_module_name)
            serializer = getattr(serializer_module, serializer_name)

            # Create (public but not synced)
            queryset = model.objects.gooddb_create()
            self._push(config['path'], queryset, serializer, name)
            # Update (public, synced and modified since last run)
            queryset = model.objects.gooddb_update()
            self._push(config['path'], queryset, serializer, name)
            # Delete (not public but synced)
            queryset = model.objects.gooddb_delete()
            self._push(config['path'], queryset, serializer, name)

    def _pull(self, path, queryset, serializer, key='items'):
        """
        Pull given queryset data from GoodDB
        :return:
        """
        headers = {
            'Authorization': 'Bearer %s' % self._access_token,
            'Accept': 'application/json'
        }
        self.authenticate()

        serializer = serializer()
        offset, limit = 0, 100
        count = queryset.count()
        while offset < count:
            # Get items
            items = [serializer.to_representation(instance=e) for e in queryset.all()[offset:offset + limit]]
            self._push(path, {key: items})
            offset += limit

            # Push items
            response = requests.put(f'{self._base_url}{path}', data={key: items}, headers=headers)
            try:
                response.raise_for_status()
            except requests.HTTPError:
                raise GoodDBError(response.status_code, response.content)

    def pull(self):
        """
        Pull all registered models from GoodDB
        :return:
        """
<<<<<<< HEAD
        for name, config in settings.COSINNUS_GOODDB_PULL.items():
            # Resolve model
            app_label, model_name = config['model'].rsplit('.')
            model = apps.get_model(app_label, model_name)

            # Resolve serializer
            serializer_module_name, serializer_name = config['model'].rsplit('.')
            serializer_module = import_module(serializer_module_name)
            serializer = getattr(serializer_module, serializer_name)

            # Create (public but not synced)
            queryset = model.objects.gooddb_create()
            self._push(config['path'], queryset, serializer, name)

            # Update (public, synced and modified since last run)
            queryset = model.objects.gooddb_update()
            self._push(config['path'], queryset, serializer, name)

            # Delete (not public but synced)
            queryset = model.objects.gooddb_delete()
            self._push(config['path'], queryset, serializer, name)
=======
        queryset = CosinnusProject.objects.all_in_portal().filter(public=True)
        return self._push('/places/batch', queryset, CosinnusProjectGoodDBSerializer, key='places')

    def push_initiatives_to_good_db(self):
        raise NotImplementedError

    def _build_params(self, args_dict):
        if args_dict:
            params = ["%s=%s" % item for item in args_dict.items()]
            return u"?%s" % u'&'.join(params)
        else:
            return u""
>>>>>>> 465578ef
<|MERGE_RESOLUTION|>--- conflicted
+++ resolved
@@ -148,7 +148,6 @@
         Pull all registered models from GoodDB
         :return:
         """
-<<<<<<< HEAD
         for name, config in settings.COSINNUS_GOODDB_PULL.items():
             # Resolve model
             app_label, model_name = config['model'].rsplit('.')
@@ -169,18 +168,4 @@
 
             # Delete (not public but synced)
             queryset = model.objects.gooddb_delete()
-            self._push(config['path'], queryset, serializer, name)
-=======
-        queryset = CosinnusProject.objects.all_in_portal().filter(public=True)
-        return self._push('/places/batch', queryset, CosinnusProjectGoodDBSerializer, key='places')
-
-    def push_initiatives_to_good_db(self):
-        raise NotImplementedError
-
-    def _build_params(self, args_dict):
-        if args_dict:
-            params = ["%s=%s" % item for item in args_dict.items()]
-            return u"?%s" % u'&'.join(params)
-        else:
-            return u""
->>>>>>> 465578ef
+            self._push(config['path'], queryset, serializer, name)