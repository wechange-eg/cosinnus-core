# -*- coding: utf-8 -*-
from __future__ import absolute_import, unicode_literals

# The cosinnus version
<<<<<<< HEAD
VERSION = '1.3.5'
=======
VERSION = '1.3.3.1'
>>>>>>> c49a5595

celery_app = None

def init_celery_app():
    try:
        global celery_app
        # This will make sure the app is always imported when
        # Django starts so that shared_task will use this app.
        from .celery import app as celery_app
    except ImportError:
        pass

__all__ = ('celery_app', 'VERSION')
<|MERGE_RESOLUTION|>--- conflicted
+++ resolved
@@ -2,11 +2,7 @@
 from __future__ import absolute_import, unicode_literals
 
 # The cosinnus version
-<<<<<<< HEAD
-VERSION = '1.3.5'
-=======
-VERSION = '1.3.3.1'
->>>>>>> c49a5595
+VERSION = '1.3.5.1'
 
 celery_app = None
 
