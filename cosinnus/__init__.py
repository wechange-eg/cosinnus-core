--- conflicted
+++ resolved
@@ -2,11 +2,7 @@
 from __future__ import absolute_import, unicode_literals
 
 # The cosinnus version
-<<<<<<< HEAD
-VERSION = '2.1.0'
-=======
 VERSION = '2.2.0'
->>>>>>> 8d0723e1
 
 celery_app = None
 
