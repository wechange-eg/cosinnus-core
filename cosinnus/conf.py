# -*- coding: utf-8 -*-
from __future__ import unicode_literals

from builtins import object
from django.conf import settings  # noqa
from django.utils.translation import ugettext_lazy as _

from appconf import AppConf


class CosinnusConf(AppConf):
    """ Cosinnus settings, any of these values here will be included in the settings,
     with name prefix 'COSINNUS_'.
     They can be overwritten defining them again (using the prefix) in the settings.py.
     
     If you are looking for third-party default settings needed by cosinnus, 
     check cosinnus/default_settings.py!
    """
    
    class Meta(object):
        prefix = 'COSINNUS'

    #: A mapping of ``{'app1.Model1': ['app2.Model2', 'app3.Model3']}`` that
    #: defines the tells, that given an instance of ``app1.Model1``, objects
    #: of type ``app2.Model2`` or ``app3.Model3`` can be attached.
    ATTACHABLE_OBJECTS = {
        'cosinnus_note.Note': [
            'cosinnus_file.FileEntry',
            'cosinnus_event.Event',
            'cosinnus_todo.TodoEntry',
            'cosinnus_etherpad.Etherpad',
            'cosinnus_etherpad.Ethercalc',
            'cosinnus_poll.Poll',
            'cosinnus_marketplace.Offer',
        ],
        'cosinnus_event.Event': [
            'cosinnus_file.FileEntry',
            'cosinnus_todo.TodoEntry',
            'cosinnus_etherpad.Etherpad',
            'cosinnus_etherpad.Ethercalc',
            'cosinnus_poll.Poll',
            'cosinnus_marketplace.Offer',
        ],
        'cosinnus_etherpad.Etherpad': [
            'cosinnus_file.FileEntry',
            'cosinnus_event.Event',
            'cosinnus_todo.TodoEntry',
            'cosinnus_etherpad.Etherpad',
            'cosinnus_etherpad.Ethercalc',
            'cosinnus_poll.Poll',
            'cosinnus_marketplace.Offer',
        ],
        'cosinnus_todo.TodoEntry': [
            'cosinnus_file.FileEntry',
            'cosinnus_event.Event',
            'cosinnus_etherpad.Etherpad',
            'cosinnus_etherpad.Ethercalc',
            'cosinnus_poll.Poll',
            'cosinnus_marketplace.Offer',
        ],
        'cosinnus_poll.Poll': [
            'cosinnus_file.FileEntry',
            'cosinnus_todo.TodoEntry',
            'cosinnus_etherpad.Etherpad',
            'cosinnus_etherpad.Ethercalc',
            'cosinnus_poll.Poll',
            'cosinnus_marketplace.Offer',
        ],
      'cosinnus_marketplace.Offer': [
            'cosinnus_file.FileEntry',
            'cosinnus_todo.TodoEntry',
            'cosinnus_etherpad.Etherpad',
            'cosinnus_etherpad.Ethercalc',
            'cosinnus_poll.Poll',
            'cosinnus_event.Event',
        ],
    }
    if not settings.COSINNUS_ROCKET_ENABLED:
        ATTACHABLE_OBJECTS['postman.Message'] = [
            'cosinnus_file.FileEntry',
            'cosinnus_todo.TodoEntry',
            'cosinnus_etherpad.Etherpad',
            'cosinnus_etherpad.Ethercalc',
            'cosinnus_poll.Poll',
            'cosinnus_event.Event',
            'cosinnus_marketplace.Offer',
        ]
    
    # Configures by which search terms each Attachable Model can be match-restricted in the select 2 box
    # Each term will act as an additional restriction on search objects. Subterms of these terms will be matched!
    # Note: this should be configured for all of the ~TARGET~ objects from COSINNUS_ATTACHABLE_OBJECTS
    ATTACHABLE_OBJECTS_SUGGEST_ALIASES = {
        'cosinnus_file.FileEntry': [
            'dateien',
            'files',
            'bilder',
            'images',
        ],
        'cosinnus_event.Event': [
            'veranstaltung',
            'event',
        ],
        'cosinnus_etherpad.Etherpad': [
            'etherpad',
            'ethercalc',
            'dokumente',
            'documents',
            'diskussion',
        ],
        'cosinnus_poll.Poll': [
            'umfrage',
            'poll',
            'meinung',
            'diskussion',
            'discussion',
            'opinion',
        ],
        'cosinnus_marketplace.Offer': [
            'suche',
            'biete',
            'buying',
            'selling',
            'annonce',
            'classifieds',
            'angebot',
            'kleinanzeige',
        ],
        'cosinnus_todo.TodoEntry': [
            'todo',
            'aufgabe',
            'task'
        ],
    }
    
    # list of BaseTaggableObjectModels that can be reflected from groups into projects
    REFLECTABLE_OBJECTS = [
        'cosinnus_note.note',
        'cosinnus_event.event',
    ]
    
    # The default title for all pages unless the title block is overwritten. 
    # This is translated through a {% trans %} tag.
    BASE_PAGE_TITLE_TRANS = 'Cosinnus'
    
    # the order the apps will be displayed in the cosinnus_menu tag appsmenu.html
    APPS_MENU_ORDER = [
        'cosinnus_note',
        'cosinnus_event',
        'cosinnus_marketplace',
        'cosinnus_todo',
        'cosinnus_poll',
        'cosinnus_etherpad',
        'cosinnus_file',
        'cosinnus_cloud',
    ]
    
    # a list of groups slugs for a portal, that do not require the group
    # admins to accept join requests, instead the user will become a member immediately
    # upon requesting membership
    AUTO_ACCEPT_MEMBERSHIP_GROUP_SLUGS = []
    
    # if True, the entire /admin/ area is protected by 2-factor-authentication
    # and no user that hasn't got a device set up can gain access.
    # Set up at least one device at <host>/admin/otp_totp/totpdevice/ before activating this setting!
    ADMIN_2_FACTOR_AUTH_ENABLED = False
    
    # if True while `ADMIN_2_FACTOR_AUTH_ENABLED` is enabled, will force 2-factor-authentication
    # for superusers and portal on the ENTIRE site, and not only on the /admin/ backend
    ADMIN_2_FACTOR_AUTH_STRICT_MODE = False
    
    # enable this to sign up new members to a cleverreach newsletter group
    CLEVERREACH_AUTO_SIGNUP_ENABLED = False
    # dict of language --> int group-id of the cleverreach groups to sign up
    CLEVERREACH_GROUP_IDS = {}
    # dict of int group-id --> int formid of the cleverreach groups to sign up
    # if you add this for each group-id in `CLEVERREACH_GROUP_IDS`, users will be subscribed
    # to the group via the form, instead of directly (allows double-opt in confirmation etc)
    CLEVERREACH_FORM_IDS = {}
    
    # access token, as given after a login to /v2/login.json
    CLEVERREACH_ACCESS_TOKEN = None 
    # cleverreach API endpoint base URL (no trailing slash)
    CLEVERREACH_BASE_URL = 'https://rest.cleverreach.com/v2'
    
    # CSV Import settings
    CSV_IMPORT_DEFAULT_ENCODING = 'utf-8'
    CSV_IMPORT_DEFAULT_DELIMITER = ','
    CSV_IMPORT_DEFAULT_EXPECTED_COLUMNS = None
    
    # the class with the implementation for importing CosinnusGroups used for the CSV import
    CSV_IMPORT_GROUP_IMPORTER = 'cosinnus.utils.import_utils.GroupCSVImporter'
    
    # should a custom premoum page be shown for actions that require a paid subscription,
    # like creating groups. template for this is `premium_info_page.html`
    CUSTOM_PREMIUM_PAGE_ENABLED = False
    
    # These are the default values for the bootstrap3-datetime-picker and
    # are translated in `cosinnus/formats/LOCALE/formats.py`

    #: Default date format used by e.g. the "bootstrap3-datetime-picker"
    DATETIMEPICKER_DATE_FORMAT = 'YYYY-MM-DD'

    #: Default datetime format used by e.g. the "bootstrap3-datetime-picker"
    DATETIMEPICKER_DATETIME_FORMAT = 'YYYY-MM-DD HH:mm'

    #: Default time format used by e.g. the "bootstrap3-datetime-picker"
    DATETIMEPICKER_TIME_FORMAT = 'HH:mm'
    
    # the default send_mail sender email
    DEFAULT_FROM_EMAIL = 'noreply@example.com'
    
    # the notification setting for groups when user newly join them (3: weekly)
    DEFAULT_GROUP_NOTIFICATION_SETTING = 3
    
    # the global notification setting for users on the plattform (3: weekly)
    DEFAULT_GLOBAL_NOTIFICATION_SETTING = 3
    
    # default setting for notifications for followed objects
    DEFAULT_FOLLOWED_OBJECT_NOTIFICATION_SETTING = 2 # SETTING_DAILY = 2
    
    # when etherpad objects are deleted, should the etherpads on the server be deleted as well?
    DELETE_ETHERPADS_ON_SERVER_ON_DELETE = False
    
    # a list of cosinnus apps that are installed but are disabled for the users, e.g. ['cosinnus_marketplace', ]
    # (they are still admin accessible)
    DISABLED_COSINNUS_APPS = []
    
    # a list of which app checkboxes should be default-active on the create group form
    DEFAULT_ACTIVE_GROUP_APPS = [
        'cosinnus_conference',
        'cosinnus_etherpad',
        'cosinnus_event',
        'cosinnus_file',
        'cosinnus_marketplace',
        'cosinnus_note',
        'cosinnus_poll',
        'cosinnus_todo',
    ]
    
    # If set, will enable a download under / of an empty text file with the given name.
    # Can be used to quickly make a file available for a DNS server check, e.g. for Mailjet.
    EMPTY_FILE_DOWNLOAD_NAME = None
    
    # should the facebook integration scripts and templates be loaded?
    FACEBOOK_INTEGRATION_ENABLED = False
    # Facebook app id to use
    FACEBOOK_INTEGRATION_APP_ID = None
    # facebook app secret
    FACEBOOK_INTEGRATION_APP_SECRET = None
    
    # files of these mime types will always open within the browser when download is clicked
    FILE_NON_DOWNLOAD_MIMETYPES = ['application/pdf',]
    
    # Default timeout for objects. 
    # We keep this relatively low, because otherwise inter-portal contents can become stale
    DEFAULT_OBJECT_CACHE_TIMEOUT = 60 * 30 # 30 minutes
    
    #: How long an idea should at most stay in cache until it will be removed
    IDEA_CACHE_TIMEOUT = DEFAULT_OBJECT_CACHE_TIMEOUT
    
    # how long managed tags by portal should stay in cache until they will be removed
    MANAGED_TAG_CACHE_TIMEOUT = DEFAULT_OBJECT_CACHE_TIMEOUT
    
    # should CosinnusIdeas be enabled for this Portal?
    IDEAS_ENABLED = False
    
    #: How long an idea should at most stay in cache until it will be removed
    ORGANIZATION_CACHE_TIMEOUT = DEFAULT_OBJECT_CACHE_TIMEOUT

    # TODO: add here all values for new instances of organizations that should
    # be set as default for each new organization instance on create
    ORGANIZATION_DEFAULT_VALUES = {
        'place_type': 0, # TODO should always be 'initiative'
    }

    # should CosinnusOrganizations be enabled for this Portal?
    ORGANIZATIONS_ENABLED = False
    
    # disables the navbar language select menus
    LANGUAGE_SELECT_DISABLED = False
    
    # is the external content (GoodDB for example) enabled?
    EXTERNAL_CONTENT_ENABLED = False

    #: How long a group should at most stay in cache until it will be removed
    GROUP_CACHE_TIMEOUT = DEFAULT_OBJECT_CACHE_TIMEOUT

    #: How long a group membership should at most stay in cache until it will be removed
    GROUP_MEMBERSHIP_CACHE_TIMEOUT = DEFAULT_OBJECT_CACHE_TIMEOUT
    
    # How long a groups list of children should be cached
    GROUP_CHILDREN_CACHE_TIMEOUT = GROUP_CACHE_TIMEOUT
    
    # How long a groups list of locations should be cached
    GROUP_LOCATIONS_CACHE_TIMEOUT = GROUP_CACHE_TIMEOUT
    
    # how long should user notification settings be retained in cache
    GLOBAL_USER_NOTIFICATION_SETTING_CACHE_TIMEOUT = GROUP_CACHE_TIMEOUT
    
    # sets if live notification alerts are enabled
    NOTIFICATION_ALERTS_ENABLED = False
    
    # how long like and follow counts should be retained in cache
    LIKEFOLLOW_COUNT_CACHE_TIMEOUT = DEFAULT_OBJECT_CACHE_TIMEOUT
    
    # the url pattern for group overview URLs
    GROUP_PLURAL_URL_PATH = 'projects'
    
    # number of members displayed in the group widet
    GROUP_MEMBER_WIDGET_USER_COUNT = 19
    
    # widgets listed here will be created for the group dashboard upon CosinnusGroup creation.
    # this. will check if the cosinnus app is installed and if the widget is registered, so
    # invalid entries do not produce errors
    INITIAL_GROUP_WIDGETS = [
        #(app_name, widget_name, options),
        ("note", "detailed_news_list", {'amount':'3', 'sort_field':'1'}),
        ("event", "upcoming", {'amount':'5', 'sort_field':'2'}),
        ("todo", "mine", {'amount':'5', 'amount_subtask':'2', 'sort_field':'3'}),
        ("etherpad", "latest", {'amount':'5', 'sort_field':'4'}),
        ("cloud", "latest", {'amount':'5', 'sort_field':'4'}),
        ("file", "latest", {'sort_field':'5', 'amount':'5'}),
        ("poll", "current", {'sort_field':'6', 'amount':'5'}),
        ("marketplace", "current", {'sort_field':'7', 'amount':'5'}),
        ("cosinnus", "group_members", {'amount':'5', 'sort_field':'7'}),
        ("cosinnus", "related_groups", {'amount':'5', 'sort_field':'8'}),
    ]
    
    # widgets listed under a TYPE ID here will only be added to a group if it is of the type listed in
    # TYPE 0: CosinnusProject
    # TYPE 1: CosinnusSociety ("Group" in the frontend)
    TYPE_DEPENDENT_GROUP_WIDGETS = {
        0: [],
        1: [("cosinnus", "group_projects", {'amount':'5', 'sort_field':'999'}),],
    }
    
    # widgets listed here will be created for the group microsite upon CosinnusGroup creation.
    # this will check if the cosinnus app is installed and if the widget is registered, so
    # invalid entries do not produce errors
    INITIAL_GROUP_MICROSITE_WIDGETS = [
        #(app_name, widget_name, options),
        ("cosinnus", "meta_attr_widget", {'sort_field':'1'}),
        ("event", "upcoming", {'sort_field':'2', 'amount':'5'}),
        ("file", "latest", {'sort_field':'3', 'amount':'5'}),
        
    ]
    
    
    # a map of class dropins for the typed group trans classes
    # status (int) --> class (str classpath)
    GROUP_TRANS_TYPED_CLASSES_DROPINS = {
    }
    
    
    # all uploaded cosinnus images are scaled down on the website  (except direct downloads)
    # this is the maximum scale (at least one dimension fits) for any image
    IMAGE_MAXIMUM_SIZE_SCALE = (800, 800) 
    
    # group wallpaper max size
    GROUP_WALLPAPER_MAXIMUM_SIZE_SCALE = (1140, 240) 
    
    # additional fields for a possibly extended group form
    GROUP_ADDITIONAL_FORM_FIELDS = []
    
    # additional inline formsets (as string python path to Class) for the CosinnusGroupForm
    GROUP_ADDITIONAL_INLINE_FORMSETS = []
    
    # should the group avatar image be a required field?
    GROUP_AVATAR_REQUIRED = False
    
    # this is the thumbnail size for small image previews
    IMAGE_THUMBNAIL_SIZE_SCALE = (80, 80)
    
    # is the "Groups" menu visible in the navbar menu?
    NAVBAR_GROUP_MENU_VISIBLE = True
    
    # should the creator of an Event automatically be marked as "Going" in EventAttendance?
    EVENT_MARK_CREATOR_AS_GOING = False
    
    
    # global, multiplicative boost multipliers multiplied to *every* instance of
    # the given models (as django contenttypes strs).
    # if a model is not listed here, 1.0 is assumend
    # this exists so we can blanket boost specific models for visibility without diving
    # into the SearchIndexes and boost logic.
    HAYSTACK_GLOBAL_MODEL_BOOST_MULTIPLIERS = {
        'cosinnus_event.event': 0.35,
        #'cosinnus.cosinnusproject': 1.0,
        #'cosinnus.cosinnussociety': 1.0,
        'cosinnus.cosinnusidea': 1.2,
        'cosinnus.userprofile': 0.5,
    } 
    
    # global, additive boost offset. same as `HAYSTACK_GLOBAL_MODEL_BOOST_MULTIPLIERS`, but additive.
    HAYSTACK_GLOBAL_MODEL_BOOST_OFFSET = {
        'cosinnus_event.event': 0.5,
        'cosinnus.cosinnusproject': 0.5,
        'cosinnus.cosinnussociety': 0.5,
        'cosinnus.cosinnusidea': 0.5,
        #'cosinnus.userprofile': 0,
    }
    
    # widgets listed here will be created for the user dashboard upon user creation.
    # this will check if the cosinnus app is installed and if the widget is registered, so
    # invalid entries do not produce errors
    INITIAL_USER_WIDGETS = [
        #(app_name, widget_name, options),
        ('stream', 'my_streams', {'amount':'15', 'sort_field':'1'}),
        ('event', 'upcoming', {'amount':'5', 'sort_field':'2'}),
        ('todo', 'mine', {'amount':'5', 'amount_subtask':'2', 'sort_field':'3'}),
    ]
    
    # every how often max can you create a new user in your session in an integrated Portal
    INTEGRATED_CREATE_USER_CACHE_TIMEOUT = 60 * 5
    
    # yes, it's dumb, but we need the ids of all integrated Portals in this list, and this needs to
    # be set in the default_settings.py so that ALL portals know that
    INTEGRATED_PORTAL_IDS = []
    
    # has to be supplied if this portal is an integrated portal, used for handshake
    # format without trailing slash: 'http://mydomain.com'
    INTEGRATED_PORTAL_HANDSHAKE_URL = None
    
    # setting to be overriden by each portal
    # if True, Integrated mode is active:
    #     * manual login/logout/register is disabled
    #     * user accounts cannot be disabled
    #     * special views are active on /integrated/ URLs, enabling cross-site login/logout/user-creation
    IS_INTEGRATED_PORTAL = False
    
    """ *******  SSO OAUTH Settings  ******* """
    
    # setting to be overriden by each portal
    # if True, single-sign-on only mode is active:
    #     * manual login/register is disabled. logout is enabled
    #     * user accounts ????
    #     * special views are active on /sso/ URLs, enabling OAuth flows
    IS_SSO_PORTAL = False
    
    # these 3 settings MUST MATCH the data in your OAuth1 server application exactly, 
    # otherwise the OAuth signature won't match
    SSO_OAUTH_CLIENT_KEY = None
    SSO_OAUTH_CLIENT_SECRET = None
    SSO_OAUTH_CALLBACK_URL = None
    
    # OAuth1 target URLs
    SSO_OAUTH_REQUEST_URL = None
    SSO_OAUTH_AUTHORIZATION_URL = None
    SSO_OAUTH_ACCESS_URL = None
    SSO_OAUTH_CURRENT_USER_ENDPOINT_URL = None
    # where to redirect when a user is already logged in when initiation the Oauth flow
    SSO_ALREADY_LOGGED_IN_REDIRECT_URL = '/'
    
    # can a staff user import CosinnusGroups via a CSV upload in the wagtail admin?
    # and is the button shown?
    IMPORT_PROJECTS_PERMITTED = False
    
    # shall each individual email be logged as a `CosinnusSentEmailLog`?
    LOG_SENT_EMAILS = False
    
    # in addition to the django setting, so we can know when this is set to None
    # may be used for specific portals to overwrite login redirect
    LOGIN_REDIRECT_URL = None
    
    # if set to anything but None, logged-in users will be redirected to this
    # URL if they try to visit the register or login pages
    LOGGED_IN_USERS_LOGIN_PAGE_REDIRECT_TARGET = '/map/'
    
    # if True, form fields will show a Required label for required fields
    # instead of showing an Optional label for optional fields
    FIELDS_SHOW_REQUIRED_INSTEAD_OPTIONAL = False
    
    # label for required fields
    FIELDS_REQUIRED_LABEL = '*'
    
    # Default starting map coordinates if no coordinates have been specified
    # currently: central europe with germany centered
    COSINNUS_MAP_OPTIONS = {
        'default_coordinates': {
            'ne_lat': 55.32, # north,
            'ne_lon': 15.56, # east,
            'sw_lat': 47.58, # south,
            'sw_lon': 5.01, # west,
        },
        'geojson_region': None,
        'filter_panel_default_visible': False, # whether the dropdown filter panel should be visible on load
        'ignore_location_default_activated': False, # whether the "In map area" button should be off on load
    }
    
    # dimensions of the images for map images
    MAP_IMAGE_SIZE = (500, 500)
    
    # switch to set if Microsites should be enabled.
    # this can be override for each portal to either activate or deactivate them
    MICROSITES_ENABLED = False
    
    # switch whether non-logged in users may access microsites
    MICROSITES_DISABLE_ANONYMOUS_ACCESS = False
    
    # the default setting used when a group has no microsite_public_apps setting set
    # determines which apps public objects are shown on a microsite
    # e.g: ['cosinnus_file', 'cosinnus_event', ]
    MICROSITE_DEFAULT_PUBLIC_APPS = []
    
    # --- for the old microsites ---
    # which apps objects as object lists will be listed on the microsite? 
    # must be model names of BaseTaggableObjects that can be resolved via a 
    # render_list_for_user() function in the app's registered Renderer.
    # example: ['cosinnus_note.Note', 'cosinnus_etherpad.Etherpad']
    MICROSITE_DISPLAYED_APP_OBJECTS = ['cosinnus_note.Note', 'cosinnus_etherpad.Etherpad',
        'cosinnus_file.FileEntry', 'cosinnus_event.Event']
    
    # --- for the old microsites ---
    # should empty apps list be displayed at all, or omitted?
    MICROSITE_RENDER_EMPTY_APPS = True
    
    # how many public items per type should be shown on the microsite?
    MICROSITE_PUBLIC_APPS_NUMBER_OF_ITEMS = 10
    
    # should twitter and flickr embed fields and display be active for microsites?
    MICROSITE_SOCIAL_MEDIA_FIELDS_ACTIVE = False
    
    #: A list of app_names (``'cosinnus_note'`` rather than ``note``) that will
    #: e.g. not be displayed in the cosinnus menu
    HIDE_APPS = set(['cosinnus_organization', 'cosinnus_conference', 'cosinnus_message', 'cosinnus_notifications',
                     'cosinnus_stream'])
    
    #: How long the perm redirect cache should last (1 week, because it organizes itself)
    PERMANENT_REDIRECT_CACHE_TIMEOUT = 60 * 60 * 24 * 7
    
    # if True, no notification message will be shown to the user when they get redirected
    # with a CosinnusPermanentRedirect
    PERMANENT_REDIRECT_HIDE_USER_MESSAGE = False
    
    # the body text for the non-signed-up user invitation mail, of notification `user_group_recruited`
    RECRUIT_EMAIL_BODY_TEXT = _('%(sender_name)s would like you to come join the project "%(team_name)s" '
        'on %(portal_name)s! Click the project\'s name below to check it out and collaborate!')
    
    # default URL used for this portal, used for example in the navbar "home" link
    ROOT_URL = '/'
    
    # if set to True, private groups will be shown in group lists, even for non-logged in users
    SHOW_PRIVATE_GROUPS_FOR_ANONYMOUS_USERS = True
    
    # shows any (MS1)-like context IDs in trans texts when rendered into templates
    SHOW_TRANSLATED_CONTEXT_IDS = False
    
    # if the app that includes has swappable models, it needs to either have all swappable definitions
    # in its initial migration or define a migration from within its app where all swappable models
    # are loaded
    # ex.: ``COSINNUS_SWAPPABLE_MIGRATION_DEPENDENCY_TARGET = '0007_auto_add_userprofile_fields'``
    SWAPPABLE_MIGRATION_DEPENDENCY_TARGET = None
    
    #: The ModelForm that will be used to modify the :attr:`TAG_OBJECT_MODEL`
    TAG_OBJECT_FORM = 'cosinnus.forms.tagged.TagObjectForm'

    #: A pointer to the swappable cosinnus tag object model
    TAG_OBJECT_MODEL = 'cosinnus.TagObject'

    #: The default search index for the :attr:`TAG_OBJECT_MODEL`
    TAG_OBJECT_SEARCH_INDEX = 'cosinnus.utils.search.DefaultTagObjectIndex'
    
    # the default choices for topics for tagged objects
    # WARNING: do NOT change remove/change these without a data migration! pure adding is ok.
    TOPIC_CHOICES = (
        (0, _('Mobilität')),
        (1, _('Energie')),
        (2, _('Umwelt')),
        (3, _('Bildung')),
        (4, _('Gesundheit')),
        (5, _('Ernährung und Konsum')),
        (6, _('Kunst und Kultur')),
        (7, _('Geld und Finanzen')),
        (8, _('Arbeit und Recht')),
        (9, _('Bauen und Wohnen')),
        (10, _('Klimaschutz')),
    )
    
    
    # a list of portal-ids of foreign portals to display search data from
    SEARCH_DISPLAY_FOREIGN_PORTALS = []

    # should the nutzungsbedingungen_content.html be sent to the user as an email
    # after successful registration?
    SEND_TOS_AFTER_USER_REGISTRATION = False
    
    # can be overriden to let cosinnus know that the server uses HTTPS. this is important to set!
    SITE_PROTOCOL = 'http'
    
    # whether or not to redirect to the welcome settings page after a user registers
    SHOW_WELCOME_SETTINGS_PAGE = True
    
    # the duration of the user stream (must be very short, otherwise notifications will not appear)
    STREAM_SHORT_CACHE_TIMEOUT = 30
    
    # special streams which are created for each user and can be pointed at hardcoded groups
    STREAM_SPECIAL_STREAMS = []
    
    # additional skip fields for a possibly extended cosinnus user profile
    USER_PROFILE_ADDITIONAL_FORM_SKIP_FIELDS = []
    
    #: A pointer to the swappable cosinnus user profile model
    USER_PROFILE_MODEL = 'cosinnus.UserProfile'

    #: Ths avatar sizes that will be exposed through the API
    USER_PROFILE_AVATAR_THUMBNAIL_SIZES = (
        (80, 80),
        (50, 50),
        (40, 40),
    )

    #: The serializer used for the user profile
    USER_PROFILE_SERIALIZER = 'cosinnus.api.serializers.user.UserProfileSerializer'
    
    # when users newly register, are their profiles marked as visible rather than private on the site?
    USER_DEFAULT_VISIBLE_WHEN_CREATED = True
    
    # should regular, non-admin users be allowed to create Groups (Societies) as well?
    # if False, users can only create Projects 
    USERS_CAN_CREATE_GROUPS = False
    
    # should regular, non-admin users be allowed to create CosinnusConferences as well?
    # if False, users can only create Projects 
    USERS_CAN_CREATE_CONFERENCES = False
    
    # should the "Create Conference" Main menu entry under the "+" menu be shown?
    # (this is safe with use of `USERS_CAN_CREATE_CONFERENCES`, 
    #  as non-permitted users will be redirected to an explanation page)  
    SHOW_MAIN_MENU_CONFERENCE_CREATE_BUTTON = False
    
    # if set to True, regular non-portal admin users can not create projects and groups by themselves
    # and some elements like the "+" button in the navbar is hidden
    LIMIT_PROJECT_AND_GROUP_CREATION_TO_ADMINS = False
    
    # will the `profile.may_be_contacted` be shown in forms and detail views?
    USER_SHOW_MAY_BE_CONTACTED_FIELD = False
    
    # if True, any user joining a group will also automatically follow it
    USER_FOLLOWS_GROUP_WHEN_JOINING = True
    
    # Temporary setting for the digest test phase.
    # set to ``False`` once testing is over
    DIGEST_ONLY_FOR_ADMINS = False
    
    # whether to use celery on this instance
    USE_CELERY = False
    
    # whether to use the new style navbar
    USE_V2_NAVBAR = False
    
    # whether to use the new style navbar ONLY for admins
    # does not need `USE_V2_NAVBAR` to be enabled
    USE_V2_NAVBAR_ADMIN_ONLY = False
    
    # whether to use the new style user-dashboard
    USE_V2_DASHBOARD = False    
    
    # whether to use the new style user-dashboard ONLY for admins 
    # does not need `USE_V2_DASHBOARD` to be enabled
    USE_V2_DASHBOARD_ADMIN_ONLY = False    
    
    # Debug: enable naive queryset picking for dashboard timeline
    V2_DASHBOARD_USE_NAIVE_FETCHING = False
    
    # should the dashboard show marketplace offers, both as widgets and in the timeline?
    V2_DASHBOARD_SHOW_MARKETPLACE = False
    
    # should the user dashboard welcome screen be shown?
    V2_DASHBOARD_WELCOME_SCREEN_ENABLED = True
    
    # default duration for which the welcome screen should be shown on the user dashboard, unless clicked aways
    V2_DASHBOARD_WELCOME_SCREEN_EXPIRY_DAYS = 7
    
    # in v2, the footer is disabled by default. set this to True to enable it!
    V2_FORCE_SITE_FOOTER = False
    
    # whether the regular user signup method is enabled for this portal
    USER_SIGNUP_ENABLED = True
    
    # if true, an additional signup form field will be present
    SIGNUP_REQUIRES_PRIVACY_POLICY_CHECK = False
    
    # if True, the modern user import views will be shown
    # they require a per-portal implementation of the importer class
    USER_IMPORT_ADMINISTRATION_VIEWS_ENABLED = False
    
    # a class dropin to replace CosinnusUserImportProcessorBase as user import processor
    # (str classpath)
    USER_IMPORT_PROCESSOR_CLASS_DROPIN = None
    
    # if true, during signup and in the user profile, an additional
    # opt-in checkbox will be shown to let the user choose if they wish to 
    # receive a newsletter
    USERPROFILE_ENABLE_NEWSLETTER_OPT_IN = False
    
    # base fields of the user profile form to hide in form and detail view
    USERPROFILE_HIDDEN_FIELDS = []
    
    # if set to any value other than None, the userprofile visibility field will be disabled
    # and locked to the value set here
    USERPROFILE_VISIBILITY_SETTINGS_LOCKED = None
    
    # extra fields for the user profile.
    # usage:
    # {
    #    field_name: dynamic_fields.CosinnusDynamicField(
    #         type=dynamic_fields.DYNAMIC_FIELD_TYPE_TEXT,
    #         label=_('Institution'),
    #         legend=None,
    #         placeholder=_('Institution'),
    #         required=False, # whether to be required in forms
    #         in_signup=True, # whether to show up in the signup form
    #     ), ...
    # }
    # example: {'organisation': {'type': 'text', 'required': True}}
    USERPROFILE_EXTRA_FIELDS = {}
    
    # a dict of <form-name> -> list of formfield names that will be disabled in the user profile forms 
    # for the current portal. can be dynamic and regular fields
    # multiforms choosable are 'obj' (CosinnusProfile), 'user', 'media_tag'
    USERPROFILE_DISABLED_FIELDS = {}
    
    # should the form view for admin-defined dynamic fields be shown
    # in the admin
    DYNAMIC_FIELD_ADMINISTRATION_VIEWS_ENABLED = False
    
    # a list of tuples of a <LIST of managed tag slugs> and <LIST of profile extra field names>
    # that become disabled unless the user has the managed tag
    USERPROFILE_EXTRA_FIELDS_ONLY_ENABLED_FOR_MANAGED_TAGS = []
    
    # a i18n str that explains the special password rules to the user,
    # can be markdown.
    # will display default field legend if None
    USER_PASSWORD_FIELD_ADDITIONAL_HINT_TRANS = None
    
    # if True, payment urls and views will be enabled
    PAYMENTS_ENABLED = False
    # if True, and PAYMENTS_ENABLED == False, payments are only shown to superusers or portal admins
    PAYMENTS_ENABLED_ADMIN_ONLY = False
    
    # whether to enable the cosinnus cloud app
    CLOUD_ENABLED = False
    # whether to show the cosinnus cloud dashboard widget
    CLOUD_DASHBOARD_WIDGET_ENABLED = False 
    
    # base url of the nextcloud service, without trailing slash
    CLOUD_NEXTCLOUD_URL = None
    # admin user for the nextcloud api
    CLOUD_NEXTCLOUD_ADMIN_USERNAME = None
    # admin authorization (name, password)
    CLOUD_NEXTCLOUD_AUTH = (None, None)
    # base for the groupfolders app
    CLOUD_NEXTCLOUD_GROUPFOLDER_BASE = None
    
    # URL for the iframe/tab leading to a specific group folder (with leading slash)
    CLOUD_GROUP_FOLDER_IFRAME_URL = '/apps/files/?dir=/%(group_folder_name)s'
    # whether all cloud links should open with target="_blank"
    CLOUD_OPEN_IN_NEW_TAB = False
    # whether to prefix all nextcloud group folders with "Projekt" or "Gruppe"
    CLOUD_PREFIX_GROUP_FOLDERS = True
    # the quota for groupfolders, in bytes. -3 is the default for "unlimited"
    # currently set to 1GB
    CLOUD_NEXTCLOUD_GROUPFOLDER_QUOTA = 1024 * 1024 * 1024
    # timeout for nextcloud webdav requests in seconds
    CLOUD_NEXTCLOUD_REQUEST_TIMEOUT = 15
    
    CLOUD_NEXTCLOUD_SETTINGS = {
        'DEFAULT_USER_QUOTA': '100 MB', # in human readable nextcloud format
        'ALLOW_PUBLIC_UPLOADS': 'no', # "yes" or "no"
        'ALLOW_AUTOCOMPLETE_USERS': 'no', # "yes" or "no"
        'SEND_EMAIL_TO_NEW_USERS': 'no', # "yes" or "no"
        'ENABLE_APP_IDS': ["groupfolders", "onlyoffice", "sociallogin", "wechangecsp"], # list of string app ids
        'DISABLE_APP_IDS': ["theming", "photos", "activity", "systemtags"], # list of string app ids
        # disable: ["spreed", "calendar", "mail"], these seem not necessary as they are disabled by default
    }
    
    # if set to a hex color string,
    # the group with `NEWW_FORUM_GROUP_SLUG` will receive a custom background color on all pages
    FORUM_GROUP_CUSTOM_BACKGROUND = None
    
    # if set to True, will hide some UI elements in navbar and dashboard and change some redirects
    FORUM_DISABLED = False
    
<<<<<<< HEAD
    # if`InactiveLogoutMiddleware` is active, this is the time after which a user is logged out
    INACTIVE_LOGOUT_TIME_SECONDS = 60 * 60
=======
    # if set to True, will hide some UI elements in navbar and dashboard and change some redirects
    POST_TO_FORUM_FROM_DASHBOARD_DISABLED = False
>>>>>>> 57a3191c
    
    # if set to True, will hide the userdashboard timeline controls and force the 
    # "only show content from my projects and groups" option 
    USERDASHBOARD_FORCE_ONLY_MINE = False
    
    GROUP_DASHBOARD_EMBED_HTML_FIELD_ENABLED = False
    
    # enable e-mail downloads of newsletter-enabled users in the administration area
    # if enabled, this allows all portal-admins to download user emails, this might be
    # *VERY* risky, so use cautiously
    ENABLE_ADMIN_EMAIL_CSV_DOWNLOADS = False

    # set to True if you want to use this instance as oauth provider for other platforms
    IS_OAUTH_PROVIDER = False
    
    # set to True if you want to enable oauth2 social login with another instance (this other
    # instance then has to have IS_OAUTH_PROVIDER to True). Add the url of the other instane as
    # OAUTH_SERVER_BASEURL
    IS_OAUTH_CLIENT = False
    OAUTH_SERVER_BASEURL = None
    OAUTH_SERVER_PROVIDER_NAME = 'wechange'
    
    # whether SDGs should be shown in group/project forms and detail templates
    ENABLE_SDGS = False

    # default value for form field for how many coffee table
    # participants should be allowed
    CONFERENCE_COFFEETABLES_MAX_PARTICIPANTS_DEFAULT = 6

    # default value for form field for if to allow user creation of coffee tables
    CONFERENCE_COFFEETABLES_ALLOW_USER_CREATION_DEFAULT = False
    
    CONFERENCE_PARTICIPATION_OPTIONS = [
        (1, _('Vegan cuisine')),
        (2, _('Vegetarian cuisine')),
        (3, _('Hotelroom needed'))
    ]
    
    # enable display and forms for managed tags
    MANAGED_TAGS_ENABLED = False
    # allows assigning multiple managed tags to objects
    MANAGED_TAGS_ASSIGN_MULTIPLE_ENABLED = False
    # str path to a drop-in class for managed tags containing strings 
    MANAGED_TAGS_LABEL_CLASS_DROPIN = None
    # will the managed tag show up in the user profile form for the users to assign themselves?
    MANAGED_TAGS_USERS_MAY_ASSIGN_SELF = False
    # users cannot assign the managed tags in their profiles,
    # but admins can assign them in the userprofile admin update view
    MANAGED_TAGS_ASSIGNABLE_IN_USER_ADMIN_FORM = False
    # will the managed tag show up in the group form for the users to assign their groups?
    MANAGED_TAGS_USERS_MAY_ASSIGN_GROUPS = False
    
    MANAGED_TAGS_IN_SIGNUP_FORM = True
    # if set to True, managed tag descriptions will only be shown in form fields
    MANAGED_TAGS_SHOW_DESCRIPTION_IN_FORMS_ONLY = False
    # is approval by an admin needed on user created tags?
    # (setting this to true makes managed tags get created with approved=False)
    MANAGED_TAGS_USER_TAGS_REQUIRE_APPROVAL = False
    # makes a popout info panel appear on tags in formfields
    MANAGED_TAGS_SHOW_FORMFIELD_SELECTED_TAG_DETAILS = True
    # whether formfields are required=True
    MANAGED_TAGS_USERPROFILE_FORMFIELD_REQUIRED = False
    MANAGED_TAGS_GROUP_FORMFIELD_REQUIRED = False
    # the default slug for pre-filled managed tags
    MANAGED_TAGS_DEFAULT_INITIAL_SLUG = None
    # the prefix for any automatically created paired groups
    MANAGED_TAGS_PAIRED_GROUPS_PREFIX = ''
    # whether to show the managed tags as a filter on the map
    MANAGED_TAGS_SHOW_FILTER_ON_MAP = True
    # if set to a str managed tag slugs, the user choices for
    # DYNAMIC_FIELD_TYPE_MANAGED_TAG_USER_CHOICE_FIELD fields will be 
    # filtered on users tagged with this tag
    MANAGED_TAG_DYNAMIC_USER_FIELD_FILTER_ON_TAG_SLUG = None
    

class CosinnusDefaultSettings(AppConf):
    """ Settings without a prefix namespace to provide default setting values for other apps.
        These are settings used by default in cosinnus apps, such as avatar dimensions, etc.
    """
    
    class Meta(object):
        prefix = ''
        
    DJAJAX_VIEW_CLASS = 'cosinnus.views.djajax_endpoints.DjajaxCosinnusEndpoint'
    
    DJAJAX_ALLOWED_ACCESSES = {
        'cosinnus.UserProfile': ('settings', ),
        'cosinnus_todo.TodoEntry': ('priority', 'assigned_to', 'is_completed', 'title', ),
        'cosinnus_todo.TodoList': ('title', ),
        'cosinnus_etherpad.Etherpad': ('title', ),
        'cosinnus_file.FileEntry': ('title', ),
    }

    """ BBB-Settings """
    BBB_SECRET_KEY = None
    BBB_API_URL = None
    BBB_HASH_ALGORITHM = "SHA1"

    BBB_ROOM_DEFAULT_SETTINGS = {
        "record": False,
        "autoStartRecording": False,
        "allowStartStopRecording": True
    }
    # cache timeout for retrieval of participants
    BBB_ROOM_PARTICIPANTS_CACHE_TIMEOUT_SECONDS = 20
    # should we monkeypatch for BBB appearently allowing one less persons to enter a room
    # than provided in max_participants during room creation
    BBB_ROOM_FIX_PARTICIPANT_COUNT_PLUS_ONE = True

    # the default parameters added to every BBB room join
    # see https://docs.bigbluebutton.org/2.2/customize.html#passing-custom-parameters-to-the-client-on-join
    BBB_DEFAULT_EXTRA_JOIN_PARAMETER = {
        'userdata-bbb_mirror_own_webcam': 'true',

    }
    BBB_ROOM_TYPE_DEFAULT = 0
    BBB_ROOM_TYPE_CHOICES = (
        (0, _('General')),
        (1, _('Active')),
        (2, _('Restricted')),
        (3, _('Premium')),
    )
    # a map for variable room types
    BBB_ROOM_TYPE_EXTRA_JOIN_PARAMETERS = {
        0: {},
        1: {
            'userdata-bbb_skip_check_audio': 'true',
            'userdata-bbb_auto_join_audio': 'true',
            'userdata-bbb_listen_only_mode': 'false',
            'userdata-bbb_auto_share_webcam': 'true',
            'userdata-bbb_skip_video_preview': 'true',
            'userdata-bbb_auto_swap_layout': 'true', #  keine Präsentation zeigen
        },
        2: {},
        3: {},
    }
    # limit visit creation for (user, bbb_room) pairs to a time window
    BBB_ROOM_STATISTIC_VISIT_COOLDOWN_SECONDS = 60*60

    STARRED_STAR_LABEL = _('Bookmark')
    STARRED_STARRING_LABEL = _('Bookmarked')
    STARRED_OBJECTS_LIST = _('Bookmark list')
    STARRED_USERS_LIST = _('Bookmarked Users list')

    PLATFORM_ADMIN_CAN_EDIT_PROFILES = False
<|MERGE_RESOLUTION|>--- conflicted
+++ resolved
@@ -781,13 +781,11 @@
     # if set to True, will hide some UI elements in navbar and dashboard and change some redirects
     FORUM_DISABLED = False
     
-<<<<<<< HEAD
     # if`InactiveLogoutMiddleware` is active, this is the time after which a user is logged out
     INACTIVE_LOGOUT_TIME_SECONDS = 60 * 60
-=======
+    
     # if set to True, will hide some UI elements in navbar and dashboard and change some redirects
     POST_TO_FORUM_FROM_DASHBOARD_DISABLED = False
->>>>>>> 57a3191c
     
     # if set to True, will hide the userdashboard timeline controls and force the 
     # "only show content from my projects and groups" option 
