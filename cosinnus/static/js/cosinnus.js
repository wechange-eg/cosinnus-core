--- conflicted
+++ resolved
@@ -1284,7 +1284,6 @@
 
             });
         },
-<<<<<<< HEAD
         
         snapToBottom: function() {
             /* Snap class="snap-to-bottom" elements to the bottom of the page when they are scrolled out of view.
@@ -1329,9 +1328,8 @@
             }
             refresh_snap();
         },
-=======
-
-
+
+        
         dashboardArrangeInput: function() {
             $(window).on('dashboardArrangeInputShow', function() {
                 // Alle Widgets mit unsichtbaren Elementen abdecken
@@ -1376,59 +1374,6 @@
         popover: function() {
             $('.popover-button').popover();
         },
-
-
-        toggleGroup: function() {
-            // Immer genau ein Element aus der Gruppe .togglegroup wird angezeigt. Innerhalb der Elemente gibt es einen Umschalt-Knopf .togglegroup-button
-
-            $('.togglegroup').each(function() {
-                var togglegroup = $(this);
-                var hasactive = false; // is there an active item?
-                togglegroup.find('> *').each(function() {
-                    $(this).addClass('togglegroup-item');
-
-                    if( $(this).hasClass('togglegroup-active')) {
-                        if (hasactive == true) {
-                            // Es gibt schon ein aktives Item, also dieses deaktivieren
-                            $(this).removeClass('togglegroup-active');
-                            return;
-                        }
-                        hasactive = true;
-                    }
-                });
-                if (!hasactive) {
-                    // Add active status to first item
-                    togglegroup.find('> *').first().addClass('togglegroup-active');
-                }
-
-
-                togglegroup.find('> *:not(.togglegroup-active)').each(function() {
-                    // Hide the items that are not active
-                    $(this).hide();
-                });
-
-                togglegroup.find('.togglegroup-button').click(function(e) {
-                    var item = false;
-                    if ($(this).hasClass('togglegroup-item')) {
-                        item = $(this);
-                    } else {
-                        item = $(this).closest('.togglegroup-item');
-                    }
-
-                    item.hide();
-                    if (item.next().length) {
-                        item.next().show();
-                    } else {
-                        item.parent().find('> *').first().show();
-                    }
-
-                    e.preventDefault();
-                });
-
-            });
-        }
->>>>>>> 7cac0506
-
 
     };
 })( jQuery );
