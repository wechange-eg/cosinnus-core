--- conflicted
+++ resolved
@@ -85,11 +85,8 @@
                 'COSINNUS_SHOW_PROJECT_AND_GROUP_CREATE_BUTTONS': COSINNUS_SHOW_PROJECT_AND_GROUP_CREATE_BUTTONS,
                 'COSINNUS_SHOW_SUPERUSER_CONTROLS': COSINNUS_SHOW_SUPERUSER_CONTROLS,
                 'COSINNUS_USER_CAN_CREATE_CONFERENCE': COSINNUS_USER_CAN_CREATE_CONFERENCE,
-<<<<<<< HEAD
                 'COSINNUS_USER_EXTERNAL_USERS_FORBIDDEN': COSINNUS_USER_EXTERNAL_USERS_FORBIDDEN,
-=======
                 'COSINNUS_FORUM_GROUP_SLUG': COSINNUS_FORUM_GROUP_SLUG,
->>>>>>> 8bf4fdb4
                 'COSINNUS_TRANS': {
                     'COSINNUS_TRANS_MY_CONFERENCES': COSINNUS_TRANS_MY_CONFERENCES,
                     'COSINNUS_TRANS_MY_CONFERENCES_EMPTY': COSINNUS_TRANS_MY_CONFERENCES_EMPTY,
