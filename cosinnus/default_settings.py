# -*- coding: utf-8 -*-

"""
Django settings for cosinnus projects.

For more information on this file, see
https://docs.djangoproject.com/en/dev/topics/settings/

For the full list of settings and their values, see
https://docs.djangoproject.com/en/dev/ref/settings/
"""

import sys
from os.path import dirname, join, realpath

from django.utils.translation import ugettext_lazy as _


# this is the default portal, and will change the location of the staticfiles
COSINNUS_PORTAL_NAME = None


DEBUG = False

ADMINS = ()
MANAGERS = ()

# Hosts/domain names that are valid for this site; required if DEBUG is False
# See https://docs.djangoproject.com/en/1.5/ref/settings/#allowed-hosts
ALLOWED_HOSTS = ()

DATABASES = {}

# Local time zone for this installation. Choices can be found here:
# http://en.wikipedia.org/wiki/List_of_tz_zones_by_name
# although not all choices may be available on all operating systems.
# In a Windows environment this must be set to your system time zone.
TIME_ZONE = 'Europe/Berlin'

# Language code for this installation. All choices can be found here:
# http://www.i18nguy.com/unicode/language-identifiers.html
LANGUAGE_CODE = 'de'

SITE_ID = 1

FILE_CHARSET = 'utf-8'

# If you set this to False, Django will make some optimizations so as not
# to load the internationalization machinery.
USE_I18N = True

# If you set this to False, Django will not format dates, numbers and
# calendars according to the current locale.
USE_L10N = True

# If you set this to False, Django will not use timezone-aware datetimes.
USE_TZ = True


# URL that handles the media served from MEDIA_ROOT. Make sure to use a
# trailing slash.
# Examples: "http://media.lawrence.com/media/", "http://example.com/media/"
MEDIA_URL = '/media/'

LOGIN_URL = '/login/'


# URL prefix for static files.
# Example: "http://media.lawrence.com/static/"
STATIC_URL = '/static/'


# List of finder classes that know how to find static files in
# various locations.
STATICFILES_FINDERS = (
    'django.contrib.staticfiles.finders.FileSystemFinder',
    'django.contrib.staticfiles.finders.AppDirectoriesFinder',
    # 'django.contrib.staticfiles.finders.DefaultStorageFinder',
    
    'compressor.finders.CompressorFinder',
)

MIDDLEWARE_CLASSES = (
    'django.middleware.common.CommonMiddleware',
    'django.contrib.sessions.middleware.SessionMiddleware',
    'django.middleware.csrf.CsrfViewMiddleware',
    'django.contrib.auth.middleware.AuthenticationMiddleware',
    'django.middleware.locale.LocaleMiddleware',
    'django.contrib.messages.middleware.MessageMiddleware',
    
    'django.middleware.clickjacking.XFrameOptionsMiddleware',

    'wagtail.wagtailcore.middleware.SiteMiddleware',
    'wagtail.wagtailredirects.middleware.RedirectMiddleware',
    
    'cosinnus.core.middleware.StartupMiddleware',
    'cosinnus.core.middleware.ForceInactiveUserLogoutMiddleware',
    'cosinnus.core.middleware.AddRequestToModelSaveMiddleware',
    'cosinnus.core.middleware.GroupPermanentRedirectMiddleware',
)


TEMPLATES = [
    {
        'BACKEND': 'django.template.backends.django.DjangoTemplates',
        'DIRS': [
            # base directory is being put in by the main app's settings file
        ],
        'OPTIONS': {
            'context_processors': (
                'django.contrib.auth.context_processors.auth',
                'django.template.context_processors.debug',
                'django.template.context_processors.i18n',
                'django.template.context_processors.media',
                'django.template.context_processors.static',
                'django.template.context_processors.tz',
                'django.template.context_processors.csrf',
                'django.template.context_processors.request',
                'django.contrib.messages.context_processors.messages',
                'sekizai.context_processors.sekizai',
                'postman.context_processors.inbox',
                'cosinnus.utils.context_processors.settings',
                'cosinnus.utils.context_processors.cosinnus',
             ),
            'loaders': (
                'django.template.loaders.filesystem.Loader',
                'django.template.loaders.app_directories.Loader',
                'django.template.loaders.eggs.Loader',
            ),
            'debug': DEBUG,
        }
    },
]



def compile_installed_apps(internal_apps=[]):
    """ Supports gathering INSTALLED_APPS with external-project options.
        Must be called after importing these settings!
    """
    
    _INSTALLED_APPS = [
        # Django Apps
        'django.contrib.auth',
        'django.contrib.contenttypes',
        'django.contrib.humanize',
        'django.contrib.messages',
        'django.contrib.sessions',
        'django.contrib.sites',
        'django.contrib.staticfiles',
        'django.contrib.webdesign',
        'suit',
        'django.contrib.admin',
        'sekizai',
        
        # haystack needs to precede wagtail because wagtail idiotically overrides haystack's mmanagement commands
        'haystack',
        
        # wagtail
        'overextends',
        'wagtail_overextends',
        'compressor',
        'modelcluster',
        'wagtail.wagtailcore',
        'wagtail.wagtailadmin',
        'wagtail.wagtaildocs',
        'wagtail.wagtailsnippets',
        'wagtail.wagtailusers',
        'wagtail.wagtailimages',
        'wagtail.wagtailembeds',
        'wagtail.wagtailsearch',
        'wagtail.wagtailsites',
        'wagtail.wagtailredirects',
        'wagtail.wagtailforms',
        
        'wagtail_modeltranslation',
    ]
    
    # Internal Apps (as defined in external project)
    _INSTALLED_APPS += internal_apps
    
    _INSTALLED_APPS += [
        'cosinnus',
        'cosinnus_etherpad',
        'cosinnus_event',
        'cosinnus_file',
        'cosinnus_marketplace',
        'cosinnus_message',
        'cosinnus_note',
        'cosinnus_notifications',
        'cosinnus_poll',
        'cosinnus_stream',
        'cosinnus_todo',
        
        # 'django_extensions',
        'django_filters',
        'django_select2',
        'django_cron',
        'widget_tweaks',
        
        # External Apps
        'awesome_avatar',
        'bootstrap3',
        'bootstrap3_datetime',
        'captcha',
        'djajax',
        'easy_thumbnails',
        'embed_video',
        'endless_pagination',
        'osm_field',
        'phonenumber_field',
        'postman',
        'raven.contrib.django.raven_compat',
        'rest_framework',
        'taggit',
    ]
    return _INSTALLED_APPS

LANGUAGES = [
    ('de', _('Deutsch')),
    ('en', _('English')),
    ('ru', _('Russian')),
    ('uk', _('Ukrainian')),
]

SESSION_SERIALIZER = 'django.contrib.sessions.serializers.JSONSerializer'

# A sample logging configuration. The only tangible logging
# performed by this configuration is to send an email to
# the site admins on every HTTP 500 error when DEBUG=False.
# See http://docs.djangoproject.com/en/dev/topics/logging for
# more details on how to customize your logging configuration.
LOGGING = {
    'version': 1,
    'disable_existing_loggers': True,
    'root': {
        'level': 'WARNING',
        'handlers': ['sentry'],
    },
    'formatters': {
        'verbose': {
            'format': '%(levelname)s %(asctime)s %(module)s %(process)d %(thread)d %(message)s'
        },
    },
    'handlers': {
        'sentry': {
            'level': 'INFO',
            'class': 'raven.contrib.django.raven_compat.handlers.SentryHandler',
        },
        'console': {
            'level': 'DEBUG',
            'class': 'logging.StreamHandler',
            'formatter': 'verbose'
        }
    },
    'loggers': {
        'django.db.backends': {
            'level': 'ERROR',
            'handlers': ['console'],
            'propagate': False,
        },
        'raven': {
            'level': 'DEBUG',
            'handlers': ['console', 'sentry'],
            'propagate': False,
        },
        'sentry.errors': {
            'level': 'DEBUG',
            'handlers': ['console'],
            'propagate': False,
        },
        'cosinnus': {
            'level': 'DEBUG',
            'handlers': ['console', 'sentry'],
            'propagate': False,
        },
    },
}


# Required for cmsplugin_filer_image
THUMBNAIL_PROCESSORS = (
    'easy_thumbnails.processors.colorspace',
    'easy_thumbnails.processors.autocrop',
    # 'easy_thumbnails.processors.scale_and_crop',
    'filer.thumbnail_processors.scale_and_crop_with_subject_location',
    'easy_thumbnails.processors.filters',
)


ENDLESS_PAGINATION_PER_PAGE = 8
ENDLESS_PAGINATION_PREVIOUS_LABEL = '<b>&#9001;</b> Zurück'
ENDLESS_PAGINATION_NEXT_LABEL = 'Weiter <b>&#9002;</b>'

MESSAGE_STORAGE = 'django.contrib.messages.storage.session.SessionStorage'


# detect testing mode
TESTING = 'test' in sys.argv


# wagtail
WAGTAIL_SITE_NAME = 'Wechange'
WAGTAIL_ENABLE_UPDATE_CHECK = False


""" Default non-cosinnus specific settings i.e. for third-party apps.
    
    These *MUST* be imported in the settings.py of the app using cosinnus!

    Unless you have a good reason and plan to implement replacement solutions
    you should probably leave these as they are.
    
    For cosinnus-specific internal default settings, check cosinnus/conf.py!
"""

AUTHENTICATION_BACKENDS = ('cosinnus.backends.EmailAuthBackend',)

# select2 render static files
AUTO_RENDER_SELECT2_STATICS = False
    
AWESOME_AVATAR = {
    'width': 120,
    'height': 120,
    'select_area_width': 120,
    'select_area_height': 120,
    'save_quality': 100,
    'save_format': 'png',
    'no_resize': True,
}

FORMAT_MODULE_PATH = 'cosinnus.formats'


# this processor is tied to any save/delete signals of models,
# If the model has an associated SearchIndex, the RealtimeSignalProcessor 
# will then trigger an update/delete of that model instance within the search index proper.
HAYSTACK_SIGNAL_PROCESSOR = 'haystack.signals.RealtimeSignalProcessor'


# django-cron cronjob class definitions
# TODO: FIXME: this should be inverted, ie each cosinnus app should set these settings!
# cosinnus-core should not know about other cosinnus apps here!
CRON_CLASSES = [
    'cosinnus_marketplace.cron.DeactivateExpiredOffers',
                 
]
# delete cronjob logs older than 30 days
DJANGO_CRON_DELETE_LOGS_OLDER_THAN = 30


""" -----------  Important Cosinnus-specific settings:  ----------- """


# Tag objects
COSINNUS_TAG_OBJECT_FORM = 'cosinnus.forms.tagged.TagObjectForm'
COSINNUS_TAG_OBJECT_MODEL = 'cosinnus.TagObject'
COSINNUS_TAG_OBJECT_SEARCH_INDEX = 'cosinnus.utils.search.TagObjectIndex'

COSINNUS_GROUP_OBJECT_MODEL = 'cosinnus.CosinnusGroup'

# Microsite
COSINNUS_MICROSITE_RENDER_EMPTY_APPS = False

# Default title for all pages unless the title block is overwritten. 
# This is put through a {% trans %} tag. """
COSINNUS_BASE_PAGE_TITLE_TRANS = 'Netzwerk Wachstumswende'

# Etherpad config.
# Warning: Etherpad URL and KEY are usually overwritten in settings.py on the server! """
COSINNUS_ETHERPAD_BASE_URL = 'https://pad.sinnwerkstatt.com/api'
COSINNUS_ETHERPAD_API_KEY = '11456b253e74523f62059a5e341dd877fa4c01dbade5ba5309e1df7dfbc45e14'

# Ethercalc config
COSINNUS_ETHERPAD_ENABLE_ETHERCALC = True
COSINNUS_ETHERPAD_ETHERCALC_BASE_URL = 'https://calc.wechange.de'

# default from-email:
COSINNUS_DEFAULT_FROM_EMAIL = 'noreply@wachstumswende.de'
DEFAULT_FROM_EMAIL = COSINNUS_DEFAULT_FROM_EMAIL

COSINNUS_SITE_PROTOCOL = 'http'

# should microsites be enabled per default for all portals?
# (can be set for each portal individually in their settings.py)
COSINNUS_MICROSITES_ENABLED = True


""" -----------  More configurable Cosinnus settings (for defaults check cosinnus/conf.py!)  ----------- """

#AWESOME_AVATAR = {...}
#COSINNUS_USER_PROFILE_MODEL = 'cosinnus.UserProfile'
#COSINNUS_ATTACHABLE_OBJECTS = {...}
#COSINNUS_ATTACHABLE_OBJECTS_SUGGEST_ALIASES = {...}
#COSINNUS_INITIAL_GROUP_WIDGETS = [...]
#COSINNUS_INITIAL_GROUP_MICROSITE_WIDGETS = [...]
#COSINNUS_INITIAL_USER_WIDGETS = [...]
#COSINNUS_MICROSITE_DISPLAYED_APP_OBJECTS = [...] 
# Navbar display in the apps menu
#COSINNUS_HIDE_APPS = [(...)]


""" -----------  This app's cosinnus-related custom settings  ----------- """

# new users that register will automatically be assigned these django permission groups
NEWW_DEFAULT_USER_AUTH_GROUPS = ['Users']

# new user that register will automatically become members of these groups/projects (supply group slugs!)
NEWW_DEFAULT_USER_GROUPS = ['forum']

NEWW_FORUM_GROUP_SLUG = 'forum'

# if enabled, group admins will see a "rearrange" button and can re-order the widgets.
# pretty wonky and unintuitive right now, so be careful!
<<<<<<< HEAD
COSINNUS_ALLOW_DASHBOARD_WIDGET_REARRANGE = True

# Default country code to assume when none is entered for django-phonenumber-field
PHONENUMBER_DEFAULT_REGION = 'DE'
=======
COSINNUS_ALLOW_DASHBOARD_WIDGET_REARRANGE = False
>>>>>>> ec34fe48
<|MERGE_RESOLUTION|>--- conflicted
+++ resolved
@@ -412,11 +412,7 @@
 
 # if enabled, group admins will see a "rearrange" button and can re-order the widgets.
 # pretty wonky and unintuitive right now, so be careful!
-<<<<<<< HEAD
-COSINNUS_ALLOW_DASHBOARD_WIDGET_REARRANGE = True
+COSINNUS_ALLOW_DASHBOARD_WIDGET_REARRANGE = False
 
 # Default country code to assume when none is entered for django-phonenumber-field
 PHONENUMBER_DEFAULT_REGION = 'DE'
-=======
-COSINNUS_ALLOW_DASHBOARD_WIDGET_REARRANGE = False
->>>>>>> ec34fe48
