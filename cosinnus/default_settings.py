# -*- coding: utf-8 -*-

"""
Django settings for cosinnus projects.

For more information on this file, see
https://docs.djangoproject.com/en/dev/topics/settings/

For the full list of settings and their values, see
https://docs.djangoproject.com/en/dev/ref/settings/
"""

# import global settings so we can extend some of them
from os.path import dirname, join, realpath
import random
import string
import sys

from django.utils.translation import ugettext_lazy as _
import environ

from cosinnus import VERSION as COSINNUS_VERSION

from django.conf.global_settings import *
# `django.core.exceptions.ImproperlyConfigured: PASSWORD_RESET_TIMEOUT_DAYS/PASSWORD_RESET_TIMEOUT are mutually exclusive.`
# because django.conf.global_settings is being imported directly to be able to modify pre-existing default values.
# PASSWORD_RESET_TIMEOUT_DAYS is deprecated however and will be deleted in a future django version
if 'PASSWORD_RESET_TIMEOUT_DAYS' in globals():
    del globals()['PASSWORD_RESET_TIMEOUT_DAYS']


# WARNING: do not add any settings on this level! 
# all settings added should go within `define_cosinnus_base_settings` 


    



def define_cosinnus_base_settings(project_settings, project_base_path):
    """ This function is called from the base project and is used instead of just importing
        the settings directly, because this way we can reference project_settings like 
        `COSINNUS_PORTAL_NAME` within settings in this file, even though it was defined in
        the very first, outer settings file like "config.staging.py".
    
        It is also necessary because we need 
        to determine the base path of the main project and pass it to these settings,
        which we couldn't reliably do by checking the module paths from within this file. """
    
    """ --------------- WECHANGE REFERENCED PROJECT SETTINGS ---------------- """
    """ These are the settings that should always be defined before the `vars().update` line
        in your project settings, as they will be referenced here """
    
    SITE_ID = project_settings.get("SITE_ID", 1)
    #COSINNUS_PORTAL_NAME = project_settings["COSINNUS_PORTAL_NAME"] # needs to be configured in project config.base
    #COSINNUS_PORTAL_URL = project_settings["COSINNUS_PORTAL_URL"] # needs to be configured in project config.base
    COSINNUS_DEFAULT_FROM_EMAIL = project_settings.get("COSINNUS_DEFAULT_FROM_EMAIL", f"noreply@{project_settings['COSINNUS_PORTAL_URL']}") # needs to be configured in project config.base
    
    
    """ --------------- BASE CONFIG ---------------- """
    
    # the suffix of every often-changing JS/CSS staticfile
    # increase this to make sure browsers reload a cached version 
    # after making non-compatible changes to scripts or styles!
    COSINNUS_STATICFILES_VERSION = COSINNUS_VERSION
    
    WSGI_APPLICATION = "config.wsgi.application"
    ASGI_APPLICATION = "config.routing.application"
    
    
    """ --------------- PATHS ---------------- """
    
    BASE_PATH = project_base_path
    COSINNUS_BASE_PATH = realpath(join(dirname(__file__), '..'))
    
    env = environ.Env()
    env.read_env(BASE_PATH(".env"))
    
    # Absolute filesystem path to the directory that will hold user-uploaded files.
    # Example: "/home/media/media.lawrence.com/media/"
    MEDIA_ROOT = join(BASE_PATH, "media")
    # this might be overridden in an out settings file to match the cosinnus Portal's static dir
    STATIC_ROOT = join(BASE_PATH, "static-collected")
    # Additional locations of static files
    STATICFILES_DIRS = (
        # Put strings here, like "/home/html/static" or "C:/www/django/static".
        # Always use forward slashes, even on Windows.
        # Don't forget to use absolute paths, not relative paths.
        join(BASE_PATH, "static"),
    )
    LOCALE_PATHS = [
        join(COSINNUS_BASE_PATH, 'locale'),
        join(BASE_PATH, "locale"),
    ]
    
    
    """ --------------- URLS ---------------- """
    
    # URL that handles the media served from MEDIA_ROOT. Make sure to use a
    # trailing slash.
    # Examples: "http://media.lawrence.com/media/", "http://example.com/media/"
    MEDIA_URL = '/media/'
    
    LOGIN_URL = '/login/'
    
    # URL prefix for static files.
    # Example: "http://media.lawrence.com/static/"
    STATIC_URL = '/static/'
    
    # List of finder classes that know how to find static files in
    # various locations
    STATICFILES_FINDERS = (
        'django.contrib.staticfiles.finders.FileSystemFinder',
        'django.contrib.staticfiles.finders.AppDirectoriesFinder',
        'compressor.finders.CompressorFinder',
    )
    
    ROOT_URLCONF = "config.urls"
    
    
    """ --------------- DJANGO-SPECIFICS ---------------- """
    
    # DEBUG SETTINGS
    DEBUG = env.bool("WECHANGE_DEBUG", default=False)
    THUMBNAIL_DEBUG = DEBUG
    # Extra-aggressive Exception raising
    DEBUG_LOCAL = DEBUG
    
    ADMINS = ()
    MANAGERS = ()
    
    # Hosts/domain names that are valid for this site; required if DEBUG is False
    ALLOWED_HOSTS = env.list("WECHANGE_ALLOWED_HOSTS", default=["localhost"])
    DATABASES = {
        "default": env.db("WECHANGE_DATABASE_URL"),
    }
    ADMIN_URL = env("WECHANGE_ADMIN_URL", default="admin/")
    
    # Default primary key field type to use for models that don’t have a field with primary_key=True.
    # New in Django 3.2.
    DEFAULT_AUTO_FIELD = 'django.db.models.AutoField'
    SESSION_SERIALIZER = 'django.contrib.sessions.serializers.JSONSerializer'
    
    MIDDLEWARE = [
        'django.middleware.common.CommonMiddleware',
         # enable this middleware to prevent all cookies for non-logged in users. this breaks
         # language switching while not logged in!
         #'cosinnus.core.middleware.cosinnus_middleware.PreventAnonymousUserCookieSessionMiddleware',
        'django.contrib.sessions.middleware.SessionMiddleware',
        'cosinnus.core.middleware.cosinnus_middleware.MovedTemporarilyRedirectFallbackMiddleware',
        'django.middleware.csrf.CsrfViewMiddleware',
        
        'django.contrib.auth.middleware.AuthenticationMiddleware',
        'cosinnus.core.middleware.frontend_middleware.FrontendMiddleware',
        'django_otp.middleware.OTPMiddleware',
        'cosinnus.core.middleware.cosinnus_middleware.AdminOTPMiddleware',
        'cosinnus.core.middleware.cosinnus_middleware.UserOTPMiddleware',
        
        'django.middleware.locale.LocaleMiddleware',
        'django.contrib.messages.middleware.MessageMiddleware',
        
        'django.middleware.clickjacking.XFrameOptionsMiddleware',
    
        'wagtail.contrib.redirects.middleware.RedirectMiddleware',
        
        'cosinnus.core.middleware.cosinnus_middleware.StartupMiddleware',
        'cosinnus.core.middleware.cosinnus_middleware.ForceInactiveUserLogoutMiddleware',
        'cosinnus.core.middleware.cosinnus_middleware.ConditionalRedirectMiddleware',
        'cosinnus.core.middleware.cosinnus_middleware.AddRequestToModelSaveMiddleware',
        'cosinnus.core.middleware.cosinnus_middleware.GroupPermanentRedirectMiddleware',
        'cosinnus.core.middleware.cosinnus_middleware.ExternalEmailLinkRedirectNoticeMiddleware',
        'cosinnus.core.middleware.login_ratelimit_middleware.LoginRateLimitMiddleware',
        'cosinnus.core.middleware.time_zone_middleware.TimezoneMiddleware',
    ]
    
    TEMPLATES = [
        {
            'BACKEND': 'django.template.backends.django.DjangoTemplates',
            'DIRS': [ 
                join(BASE_PATH, "templates"),
            ],
            'OPTIONS': {
                'context_processors': [
                    'django.contrib.auth.context_processors.auth',
                    'django.template.context_processors.debug',
                    'django.template.context_processors.i18n',
                    'django.template.context_processors.media',
                    'django.template.context_processors.static',
                    'django.template.context_processors.tz',
                    'django.template.context_processors.csrf',
                    'django.template.context_processors.request',
                    'django.contrib.messages.context_processors.messages',
                    'sekizai.context_processors.sekizai',
                    'postman.context_processors.inbox',
                    'cosinnus.utils.context_processors.settings',
                    'cosinnus.utils.context_processors.cosinnus',
                    'cosinnus.utils.context_processors.tos_check',
                    'cosinnus.utils.context_processors.email_verified',
                    'announcements.context_processors.add_custom_announcements',
                 ],
                'loaders': (
                    'django.template.loaders.filesystem.Loader',
                    'django.template.loaders.app_directories.Loader',
                    'cosinnus.loaders.eggs.Loader',
                ),
                'debug': DEBUG,
            }
        },
    ]
    
    # Security settings
    try:
        SECRET_KEY = env("WECHANGE_SECRET_KEY")
    except environ.ImproperlyConfigured:
        SECRET_KEY = "".join(
            [
                random.SystemRandom().choice(
                    f"{string.ascii_letters}{string.digits}{'+-:$;<=>?@^_~'}"
                )
                for i in range(63)
            ]
        )
        with open(".env", "a") as envfile:
            envfile.write(f"WECHANGE_SECRET_KEY={SECRET_KEY}\n")
    
    
    
    """ --------------- SESSION/COOKIES ---------------- """
    
    # use session storage for CSRF instead of cookie
    # can't use this yet, until we fix the jQuery-POST usage of csrf cookies
    CSRF_USE_SESSIONS = False
    # use session based CSRF cookies
    CSRF_COOKIE_AGE = None
    # session cookie name
    SESSION_COOKIE_DOMAIN = project_settings["COSINNUS_PORTAL_URL"]
    SESSION_COOKIE_NAME = f"{project_settings['COSINNUS_PORTAL_NAME']}-sessionid"
    
    
    """ --------------- DATE AND TIME ---------------- """
    
    # Local time zone for this installation. Choices can be found here:
    # http://en.wikipedia.org/wiki/List_of_tz_zones_by_name
    # although not all choices may be available on all operating systems.
    # In a Windows environment this must be set to your system time zone.
    TIME_ZONE = 'Europe/Berlin'
    # Language code for this installation. All choices can be found here:
    # http://www.i18nguy.com/unicode/language-identifiers.html
    LANGUAGE_CODE = 'de'
    # If you set this to False, Django will make some optimizations so as not
    # to load the internationalization machinery.
    USE_I18N = True
    # If you set this to False, Django will not format dates, numbers and
    # calendars according to the current locale.
    USE_L10N = True
    # If you set this to False, Django will not use timezone-aware datetimes.
    USE_TZ = True
    
    
    """ --------------- APP CONFIG  ---------------- """
    
    INSTALLED_APPS = [
        # Django Apps
        'django.contrib.auth',
        'django.contrib.contenttypes',
        'django.contrib.humanize',
        'django.contrib.messages',
        'django.contrib.redirects',
        'django.contrib.sessions',
        'django.contrib.sites',
        'django.contrib.staticfiles',
        'suit_overextends',
        'suit',
        'django.contrib.admin',
        'sekizai',
        'apps.core',
        'django_countries',  # needed for i18n for the country list
    ]
    
    # Internal Apps (as defined in external project)
    INSTALLED_APPS += project_settings.get("INTERNAL_INSTALLED_APPS", [])
    
    INSTALLED_APPS += [
        'cosinnus',
        'cosinnus_organization',
        'cosinnus_oauth_client',
        'cosinnus_cloud',
        'cosinnus_etherpad',
        'cosinnus_event',
        'cosinnus_file',
        'cosinnus_marketplace',
        'cosinnus_message',
        'cosinnus_note',
        'cosinnus_notifications',
        'cosinnus_poll',
        'cosinnus_stream',
        'cosinnus_todo',
        'cosinnus_conference',
        'cosinnus_exchange',
    ]
    
    # Extra Cosinnus Apps (as defined in external project)
    INSTALLED_APPS += project_settings.get("EXTRA_COSINNUS_APPS", [])
    
    INSTALLED_APPS += [
        
        # haystack needs to precede wagtail because wagtail idiotically overrides haystack's mmanagement commands
        'haystack',
        
        # wagtail
        'wagtail_overextends',
        'compressor',
        'modelcluster',
        'wagtail.core',
        'wagtail.admin',
        'wagtail.documents',
        'wagtail.snippets',
        'wagtail.users',
        'wagtail.images',
        'wagtail.embeds',
        'wagtail.search',
        'wagtail.sites',
        'wagtail.contrib.redirects',
        'wagtail.contrib.forms',
        
        
        'announcements',
        'ajax_forms',
      
        # SSO
        'allauth',
        'allauth.account',
        'allauth.socialaccount',
        
        # 'django_extensions',
        'django_filters',
        'django_select2',
        'django_cron',
        'widget_tweaks',
        'django_otp',
        'django_otp.plugins.otp_totp',
        'django_otp.plugins.otp_static',
        'two_factor',
        'timezone_field',
        'django_extensions',
        
        # External Apps
        'awesome_avatar',
        'bootstrap3',
        'bootstrap3_datetime',
        'captcha',
        'djajax',
        'django_mailbox',
        'easy_thumbnails',
        'embed_video',
        'el_pagination',
        'honeypot',
        'osm_field',
        'phonenumber_field',
        'postman',
        'oauth2_provider',
        'corsheaders',
        'rest_framework',
        'drf_yasg',
        'taggit',
        'django_bigbluebutton',
        'django_clamd',
        'rest_framework_simplejwt.token_blacklist',
    ]    
    
    
    """ --------------- SENTRY/RAVEN LOGGING ---------------- """
    
    try:
        # this will bounce us out of the try/catch immediately if no DSN is given
        _sentry_dsn = env("WECHANGE_SENTRY_DSN")
        import logging
        import sentry_sdk
        from sentry_sdk.integrations.django import DjangoIntegration
        from sentry_sdk.integrations.logging import LoggingIntegration
        from raven.processors import SanitizeKeysProcessor, SanitizePasswordsProcessor
    
        INSTALLED_APPS += ["raven.contrib.django.raven_compat"]
        MIDDLEWARE = [
            "raven.contrib.django.raven_compat.middleware.SentryResponseErrorIdMiddleware"
        ] + MIDDLEWARE
        # you can up the event_level to INFO to get detailed event infos for a portal
        sentry_logging = LoggingIntegration(
            level=logging.INFO,        # Capture info and above as breadcrumbs
            event_level=logging.WARNING  # Send warnings as events (default: error)
        )
        class FakeRavenClient:
            sanitize_keys = [
                'bic',
                'iban',
            ]
        processors = [
            SanitizePasswordsProcessor(FakeRavenClient),
            SanitizeKeysProcessor(FakeRavenClient),
        ]
        def before_send(event, hint):
            for processor in processors:
                event = processor.process(event)
            return event
        sentry_sdk.init(
            dsn=_sentry_dsn,
            integrations=[sentry_logging, DjangoIntegration()],
            before_send=before_send,
            attach_stacktrace=True
        )
    except environ.ImproperlyConfigured:
        print("Watch out, there is no sentry dsn defined as 'WECHANGE_SENTRY_DSN' in .env, so there is no sentry-support!")
    
    
    
    """ --------------- LOCAL SERVICES  ---------------- """
    
    # If you run into trouble in dev, update your HAYSTACK_CONNECTIONS on your local settings as
    # explained on http://django-haystack.readthedocs.org/en/latest/tutorial.html#modify-your-settings-py
    HAYSTACK_CONNECTIONS = {
        "default": {
            "ENGINE": "cosinnus.backends.RobustElasticSearchEngine",
            # replaces 'haystack.backends.elasticsearch_backend.ElasticsearchSearchEngine',
            "URL": env("WECHANGE_HAYSTACK_URL", default="http://127.0.0.1:9200/"),
            "INDEX_NAME": env("WECHANGE_HAYSTACK_INDEX_NAME", default=project_settings['COSINNUS_PORTAL_NAME']),
        },
    }
    
    # memcached
    CACHES = {
        'default': {
            # todo: Switch to PyMemcache
            'BACKEND': "django.core.cache.backends.memcached.MemcachedCache",
            'LOCATION':  env("WECHANGE_MEMCACHED_LOCATION", default=f"unix:/srv/http/{project_settings['COSINNUS_PORTAL_URL']}/run/memcached.socket"),
        }
    }
    
    # email
    try:
        # use the mailjet email configuration directly if
        # WECHANGE_EMAIL_MAILJET_USER and WECHANGE_EMAIL_MAILJET_PASSWORD are set
        _mailjet_user = env("WECHANGE_EMAIL_MAILJET_USER")
        _mailjet_password = env("WECHANGE_EMAIL_MAILJET_PASSWORD")
        EMAIL_HOST = "in-v3.mailjet.com"
        EMAIL_PORT = 25
        EMAIL_HOST_USER = _mailjet_user
        EMAIL_HOST_PASSWORD = _mailjet_password
        EMAIL_USE_TLS = True
    except environ.ImproperlyConfigured:
        EMAIL_HOST = env("WECHANGE_EMAIL_HOST", default="localhost")
        EMAIL_PORT = env("WECHANGE_EMAIL_PORT", cast=int, default=25)
        EMAIL_HOST_USER = env("WECHANGE_EMAIL_HOST_USER", default='')
        EMAIL_HOST_PASSWORD = env("WECHANGE_EMAIL_HOST_PASSWORD", default='')
        EMAIL_USE_TLS = env("WECHANGE_EMAIL_USE_TLS", cast=bool, default=False)

    # Etherpad config.
    COSINNUS_ETHERPAD_BASE_URL = f"https://pad.{project_settings['COSINNUS_PORTAL_URL']}/api"
    COSINNUS_ETHERPAD_API_KEY = env("WECHANGE_COSINNUS_ETHERPAD_API_KEY", default="")
    
    # Ethercalc config
    COSINNUS_ETHERPAD_ENABLE_ETHERCALC = True
    COSINNUS_ETHERPAD_ETHERCALC_BASE_URL = f"https://calc.{project_settings['COSINNUS_PORTAL_URL']}"
    
    # Rocketchat
    COSINNUS_ROCKET_ENABLED = False
    COSINNUS_CHAT_BASE_URL = f"https://chat.{project_settings['COSINNUS_PORTAL_URL']}"
    COSINNUS_CHAT_USER = f"{project_settings['COSINNUS_PORTAL_NAME']}-bot"
    COSINNUS_CHAT_PASSWORD = env("WECHANGE_COSINNUS_CHAT_PASSWORD", default='')
    
    # Nextcloud
    COSINNUS_CLOUD_ENABLED = False
    COSINNUS_CLOUD_NEXTCLOUD_URL = f"https://cloud.{project_settings['COSINNUS_PORTAL_URL']}"
    COSINNUS_CLOUD_NEXTCLOUD_ADMIN_USERNAME = project_settings.get('COSINNUS_CLOUD_NEXTCLOUD_ADMIN_USERNAME', 'admin')
    COSINNUS_CLOUD_NEXTCLOUD_AUTH = (COSINNUS_CLOUD_NEXTCLOUD_ADMIN_USERNAME, env("WECHANGE_COSINNUS_CLOUD_NEXTCLOUD_AUTH", default=''))
    
    
    """ --------------- EXTERNAL SERVICES  ---------------- """
    
    COSINNUS_HCAPTCHA_SECRET_KEY = env("WECHANGE_COSINNUS_HCAPTCHA_SECRET_KEY", default=None)
    
    
    """ --------------- MORE SETTINGS  ---------------- """
    
    # for language codes see https://en.wikipedia.org/wiki/List_of_ISO_639-1_codes
    LANGUAGES = [
        ('de', _('Deutsch--LEAVE-THIS-EMPTY-DO-NOT-TRANSLATE')),
        ('en', _('English--LEAVE-THIS-EMPTY-DO-NOT-TRANSLATE')),
        ('ru', _('Russian--LEAVE-THIS-EMPTY-DO-NOT-TRANSLATE')),
        ('uk', _('Ukrainian--LEAVE-THIS-EMPTY-DO-NOT-TRANSLATE')),
        # other languages available, but not yet, or not by default
        # (enable them for your specific portals by defining `LANGUAGES` in settings.py
        ('fr', _('French--LEAVE-THIS-EMPTY-DO-NOT-TRANSLATE')),
        ('pl', _('Polish--LEAVE-THIS-EMPTY-DO-NOT-TRANSLATE')),
        ('es', _('Spanish--LEAVE-THIS-EMPTY-DO-NOT-TRANSLATE')),
        ('ro', _('Romanian--LEAVE-THIS-EMPTY-DO-NOT-TRANSLATE')),
        ('be', _('Belarussian--LEAVE-THIS-EMPTY-DO-NOT-TRANSLATE')),
        ('nl', _('Dutch--LEAVE-THIS-EMPTY-DO-NOT-TRANSLATE')),
        
        ('cs', _('Czech--LEAVE-THIS-EMPTY-DO-NOT-TRANSLATE')),
        ('az', _('Azerbaijani--LEAVE-THIS-EMPTY-DO-NOT-TRANSLATE')),
        ('hy', _('Armenian--LEAVE-THIS-EMPTY-DO-NOT-TRANSLATE')),
        ('ka', _('Georgian--LEAVE-THIS-EMPTY-DO-NOT-TRANSLATE')),
        ('kk', _('Kazakh--LEAVE-THIS-EMPTY-DO-NOT-TRANSLATE')),
        
        ('ar', _('Arabic--LEAVE-THIS-EMPTY-DO-NOT-TRANSLATE')),
        ('he', _('Hebrew--LEAVE-THIS-EMPTY-DO-NOT-TRANSLATE')),
        ('el', _('Greek--LEAVE-THIS-EMPTY-DO-NOT-TRANSLATE')),
        ('fa', _('Persian--LEAVE-THIS-EMPTY-DO-NOT-TRANSLATE')),
    ]
    
    # allow a lot of POST parameters (notification settings will have many fields)
    DATA_UPLOAD_MAX_NUMBER_FIELDS = 10000 
    X_FRAME_OPTIONS = 'SAMEORIGIN'
    
    # Required for cmsplugin_filer_image
    THUMBNAIL_PROCESSORS = (
        'easy_thumbnails.processors.colorspace',
        'easy_thumbnails.processors.autocrop',
        # 'easy_thumbnails.processors.scale_and_crop',
        'filer.thumbnail_processors.scale_and_crop_with_subject_location',
        'easy_thumbnails.processors.filters',
    )
    # this namer prevents exposing the source file in its path
    THUMBNAIL_NAMER = 'easy_thumbnails.namers.hashed'
    
    
    EL_PAGINATION_PER_PAGE = 8
    EL_PAGINATION_PREVIOUS_LABEL = '<b>&#9001;</b> Zurück'
    EL_PAGINATION_NEXT_LABEL = 'Weiter <b>&#9002;</b>'
    
    MESSAGE_STORAGE = 'django.contrib.messages.storage.session.SessionStorage'
    
    
    # detect testing mode
    TESTING = 'test' in sys.argv
    
    
    # leave this on for production, but may want to disable for dev
    #SESSION_COOKIE_SECURE = True
    
    # wagtail
    WAGTAIL_SITE_NAME = 'Wechange'
    WAGTAIL_ENABLE_UPDATE_CHECK = False
    
    
    """ Default non-cosinnus specific settings i.e. for third-party apps.
        
        These *MUST* be imported in the settings.py of the app using cosinnus!
    
        Unless you have a good reason and plan to implement replacement solutions
        you should probably leave these as they are.
        
        For cosinnus-specific internal default settings, check cosinnus/conf.py!
    """
    
    AUTHENTICATION_BACKENDS = ['cosinnus.backends.EmailAuthBackend', 'allauth.account.auth_backends.AuthenticationBackend']
    
    # select2 render static files
    AUTO_RENDER_SELECT2_STATICS = False
        
    AWESOME_AVATAR = {
        'width': 263,
        'height': 263,
        'select_area_width': 263,
        'select_area_height': 263,
        'save_quality': 100,
        'save_format': 'png',
        'no_resize': True,
    }
    
    FORMAT_MODULE_PATH = 'cosinnus.formats'
    
    
    # this processor is tied to any save/delete signals of models,
    # If the model has an associated SearchIndex, the RealtimeSignalProcessor 
    # will then trigger an update/delete of that model instance within the search index proper.
    HAYSTACK_SIGNAL_PROCESSOR = 'haystack.signals.RealtimeSignalProcessor'
    
    
    # django-cron cronjob class definitions
    CRON_CLASSES = [
        'cosinnus.cron.DeleteScheduledUserProfiles',
        'cosinnus.cron.UpdateConferencePremiumStatus',
        'cosinnus_conference.cron.SendConferenceReminders',
        'cosinnus_event.cron.TriggerBBBStreamers',
        'cosinnus_exchange.cron.PullData',
        'cosinnus_marketplace.cron.DeactivateExpiredOffers',
        'cosinnus_message.cron.ProcessDirectReplyMails',
    ]
    # delete cronjob logs older than 30 days
    DJANGO_CRON_DELETE_LOGS_OLDER_THAN = 30
    
    
    """ -----------  Important Cosinnus-specific settings:  ----------- """
    
    
    # Tag objects
    COSINNUS_TAG_OBJECT_FORM = 'cosinnus.forms.tagged.TagObjectForm'
    COSINNUS_TAG_OBJECT_MODEL = 'cosinnus.TagObject'
    COSINNUS_TAG_OBJECT_SEARCH_INDEX = 'cosinnus.utils.search.TagObjectIndex'
    
    COSINNUS_GROUP_OBJECT_MODEL = 'cosinnus.CosinnusGroup'
    
    # Microsite
    COSINNUS_MICROSITE_RENDER_EMPTY_APPS = False
    
    # Default title for all pages unless the title block is overwritten. 
    # This is put through a {% trans %} tag. """
    COSINNUS_BASE_PAGE_TITLE_TRANS = project_settings.get("COSINNUS_BASE_PAGE_TITLE_TRANS", None) or project_settings["COSINNUS_PORTAL_NAME"]
    
    # default from-email:
    DEFAULT_FROM_EMAIL = COSINNUS_DEFAULT_FROM_EMAIL
    
    # settings for email-dkim signing. you can follow this guide for creating a key https://blog.codinghorror.com/so-youd-like-to-send-some-email-through-code/ (point 2)
    DKIM_DOMAIN = None # e.g. 'example.com'
    DKIM_SELECTOR = None # e.g. 'selector' if using selector._domainkey.example.com
    DKIM_PRIVATE_KEY = None # full private key string, including """-----BEGIN RSA PRIVATE KEY-----""", etc
    # set these settings in your server's settings.py. then if you have all of them, you also need to include this:
    if DKIM_SELECTOR and DKIM_DOMAIN and DKIM_PRIVATE_KEY: 
        EMAIL_BACKEND = 'cosinnus.backends.DKIMEmailBackend'
    
    COSINNUS_SITE_PROTOCOL = 'https'
    
    # should microsites be enabled per default for all portals?
    # (can be set for each portal individually in their settings.py)
    COSINNUS_MICROSITES_ENABLED = True
    
    # NOTE: CELERY IS NOW DISABLED UNTIL THE SERVICE HAS BEEN UPDATED
    COSINNUS_USE_CELERY = False
    BROKER_URL = f"redis://localhost:6379/{project_settings['SITE_ID']}"
    CELERY_RESULT_BACKEND = 'redis://localhost:6379'
    CELERY_ACCEPT_CONTENT = ['application/json']
    CELERY_TASK_SERIALIZER = 'json' 
    CELERY_RESULT_SERIALIZER = 'json'
    CELERY_TIMEZONE = 'Europe/Berlin'
    
    
    # django upload restriction settings
    # POST body size
    DATA_UPLOAD_MAX_MEMORY_SIZE = 20971520 # 20mb (default is 2.5mb)
    # File upload size
    FILE_UPLOAD_MAX_MEMORY_SIZE = 524288000 # 500mb (default is 2.5mb)
    
    CSRF_FAILURE_VIEW = 'cosinnus.views.common.view_403_csrf'
    
    """ -----------  More configurable Cosinnus settings (for defaults check cosinnus/conf.py!)  ----------- """
    
    #AWESOME_AVATAR = {...}
    #COSINNUS_USER_PROFILE_MODEL = 'cosinnus.UserProfile'
    #COSINNUS_ATTACHABLE_OBJECTS = {...}
    #COSINNUS_ATTACHABLE_OBJECTS_SUGGEST_ALIASES = {...}
    #COSINNUS_INITIAL_GROUP_WIDGETS = [...]
    #COSINNUS_INITIAL_GROUP_MICROSITE_WIDGETS = [...]
    #COSINNUS_INITIAL_USER_WIDGETS = [...]
    #COSINNUS_MICROSITE_DISPLAYED_APP_OBJECTS = [...] 
    # Navbar display in the apps menu
    #COSINNUS_HIDE_APPS = [(...)]
    
    # LOGIN Rate limiting settings:
    LOGIN_RATELIMIT_USERNAME_FIELD = 'email'
    LOGIN_RATELIMIT_LOGIN_URLS = {
        '/admin/login/': 'username',
        '/login/': 'username',
    }
    LOGIN_RATELIMIT_LOGGER_NAME = 'cosinnus'
    
    
    """ -----------  This app's cosinnus-related custom settings  ----------- """
    
    # new users that register will automatically be assigned these django permission groups
    NEWW_DEFAULT_USER_AUTH_GROUPS = ['Users']
    
    # the "Home" group for this portal. if not set, some things won't work (like attaching files to direct messages)
    NEWW_FORUM_GROUP_SLUG = 'forum'
    
    # new user that register will automatically become members of these groups/projects (supply group slugs!)
    NEWW_DEFAULT_USER_GROUPS = [NEWW_FORUM_GROUP_SLUG]
    
    # these groups will accept members instantly after requesting membership
    COSINNUS_AUTO_ACCEPT_MEMBERSHIP_GROUP_SLUGS = NEWW_DEFAULT_USER_GROUPS
    
    
    # the resident "Events" group for this portal. set this to thhe `NEWW_FORUM_GROUP_SLUG` if there isn't a seperate group!
    NEWW_EVENTS_GROUP_SLUG = NEWW_FORUM_GROUP_SLUG
    
    
    # if enabled, group admins will see a "rearrange" button and can re-order the widgets.
    # pretty wonky and unintuitive right now, so be careful!
    COSINNUS_ALLOW_DASHBOARD_WIDGET_REARRANGE = False
    
    # Default country code to assume when none is entered for django-phonenumber-field
    PHONENUMBER_DEFAULT_REGION = 'DE'
    
    # django_countries settings
    COUNTRIES_FIRST = ['de', 'at' 'ru', 'ua']
    COUNTRIES_FIRST_REPEAT = True
    # single out i18n country strings to differently translate them
    COUNTRIES_OVERRIDE = {
        'BY': _('Belarus'),
    }
    
    # PIWIK settings. set individually for each portal. won't load if PIWIK_SITE_ID is not set
    PIWIK_SERVER_URL = '//stats.wechange.de/'
    PIWIK_SITE_ID = None
    
    # Cookie settings. We will let cookies expire browser-session-based for anonymous users, and keep them
    # for 30 days for logged in users
    SESSION_EXPIRE_AT_BROWSER_CLOSE = True
    COSINNUS_SESSION_EXPIRY_AUTHENTICATED_IN_USERS = 30 * 60 * 24 * 60 # 30 days
    
    # honeypot field name shouldn't be too obvious, but also not trigger browsers' autofill
    HONEYPOT_FIELD_NAME = 'phnoenumber_8493'
    
    # API AND SWAGGER SETTINGS
    REST_FRAMEWORK = {
        'DEFAULT_PAGINATION_CLASS': 'rest_framework.pagination.LimitOffsetPagination',
        'PAGE_SIZE': 10,
        'DEFAULT_AUTHENTICATION_CLASSES': (
            'rest_framework.authentication.SessionAuthentication',
            'oauth2_provider.contrib.rest_framework.OAuth2Authentication',
            'rest_framework_simplejwt.authentication.JWTAuthentication'
        ),
        'EXCEPTION_HANDLER': 'cosinnus.api_frontend.handlers.exception_handlers.cosinnus_error_code_exception_handler',
    }
    
    COSINNUS_API_SETTINGS = {
        'user': ['head', 'post'],
        # 'users': [ 'head', 'get', 'post', 'put', 'patch', 'delete']
        # 'hooks': {
        #     'user.activated': ['https://webhook.site/test'],
        #     'user.updated': ['https://webhook.site/test'],
        #     'user.deactivated': ['https://webhook.site/test'],
        # }
    }
    
    JWT_AUTH = {
        'JWT_RESPONSE_PAYLOAD_HANDLER': 'cosinnus.utils.jwt.jwt_response_handler'
    }
    
    SUIT_CONFIG = {
        'ADMIN_NAME': f"{project_settings['COSINNUS_PORTAL_NAME']} Admin",
    }
    
    
    # django-simple captcha settings
    CAPTCHA_CHALLENGE_FUNCT = 'cosinnus.utils.captcha.dissimilar_random_char_challenge'
    CAPTCHA_NOISE_FUNCTIONS = ('captcha.helpers.noise_dots',)
    CAPTCHA_TIMEOUT = 30
    
    # django-rest-framework-simplejwt, see https://django-rest-framework-simplejwt.readthedocs.io/en/latest/settings.html
    from datetime import timedelta
    SIMPLE_JWT = {
        'ACCESS_TOKEN_LIFETIME': timedelta(minutes=5),
        'REFRESH_TOKEN_LIFETIME': timedelta(days=1),
    }
    
    # enables the read-only mode for the legacy postman messages system if True
    # and shows an "archived messages button" in the user profile
    COSINNUS_POSTMAN_ARCHIVE_MODE = False 
    
    # SSO default settings for any client portal
    ACCOUNT_ADAPTER = 'cosinnus_oauth_client.views.CosinusAccountAdapter'
    SOCIALACCOUNT_ADAPTER = 'cosinnus_oauth_client.views.CosinusSocialAccountAdapter'
    SOCIALACCOUNT_AUTO_SIGNUP = False
    SOCIALACCOUNT_FORMS = {'signup': 'cosinnus_oauth_client.forms.SocialSignupProfileSettingsForm'}
    SOCIALACCOUNT_EMAIL_VERIFICATION = "none"
    
    # Organizations
    COSINNUS_ORGANIZATIONS_ENABLED = False
    
    # Additional fields (List of form pathes, required form fields are: label and icon)
    COSINNUS_ORGANIZATION_ADDITIONAL_FORMS = []
    COSINNUS_PROJECT_ADDITIONAL_FORMS = []
    COSINNUS_GROUP_ADDITIONAL_FORMS = []
    COSINNUS_CONFERENCE_ADDITIONAL_FORMS = []
    
    # Exchange
    COSINNUS_EXCHANGE_ENABLED = False
    COSINNUS_EXCHANGE_RUN_EVERY_MINS = 60 * 24
    # Exchange Backends
    # Defaults:
    #   backend: 'cosinnus_exchange.backends.ExchangeBackend'
    #   url: None (required)
    #   token_url: (url + ../token/)
    #   username: None (if no login required)
    #   password: None (if no login required)
    #   source: (domain from URL)
    #   model: None (required, e.g. 'cosinnus_exchange.Event')
    #   serializer: None (required, e.g. 'cosinnus_exchange.serializers.ExchangeEventSerializer')
    """
    # Example Backends:
    COSINNUS_EXCHANGE_ENABLED = True
    COSINNUS_EXCHANGE_RUN_EVERY_MINS = 60*24
    COSINNUS_EXCHANGE_BACKENDS = [
        {
            'backend': 'cosinnus_exchange.backends.ExchangeBackend',
            'url': 'http://staging.wechange.de/api/v2/events/',
            'source': 'WECHANGE Staging',
            'model': 'cosinnus_exchange.ExchangeEvent',
            'serializer': 'cosinnus_exchange.serializers.ExchangeEventSerializer',
        },
        {
            'backend': 'cosinnus_exchange.backends.ExchangeBackend',
            'url': 'http://staging.wechange.de/api/v2/organizations/',
            'source': 'WECHANGE Staging',
            'model': 'cosinnus_exchange.ExchangeOrganization',
            'serializer': 'cosinnus_exchange.serializers.ExchangeOrganizationSerializer',
        },
        {
            'backend': 'cosinnus_exchange.backends.ExchangeBackend',
            'url': 'https://community.civilsocietycooperation.net/api/v2/events/',
            'source': 'Civilsocietycooperation.net',
            'model': 'cosinnus_exchange.ExchangeEvent',
            'serializer': 'cosinnus_exchange.serializers.ExchangeEventSerializer',
        },
    ]
    """
    COSINNUS_EXCHANGE_BACKENDS = []
    
    COSINNUS_LOGIN_REDIRECT_URL = "/dashboard/"
    
<<<<<<< HEAD
    return vars()
=======
    For cosinnus-specific internal default settings, check cosinnus/conf.py!
"""

AUTHENTICATION_BACKENDS = ['cosinnus.backends.EmailAuthBackend', 'allauth.account.auth_backends.AuthenticationBackend']

# select2 render static files
AUTO_RENDER_SELECT2_STATICS = False
    
AWESOME_AVATAR = {
    'width': 263,
    'height': 263,
    'select_area_width': 263,
    'select_area_height': 263,
    'save_quality': 100,
    'save_format': 'png',
    'no_resize': True,
}

FORMAT_MODULE_PATH = 'cosinnus.formats'


# this processor is tied to any save/delete signals of models,
# If the model has an associated SearchIndex, the RealtimeSignalProcessor 
# will then trigger an update/delete of that model instance within the search index proper.
HAYSTACK_SIGNAL_PROCESSOR = 'haystack.signals.RealtimeSignalProcessor'


# django-cron cronjob class definitions
# TODO: FIXME: this should be inverted, ie each cosinnus app should set these settings!
# cosinnus-core should not know about other cosinnus apps here!
CRON_CLASSES = [
    'cosinnus.cron.DeleteScheduledUserProfiles',
    'cosinnus.cron.UpdateConferencePremiumStatus',
    'cosinnus_conference.cron.SendConferenceReminders',
    'cosinnus_event.cron.TriggerBBBStreamers',
    'cosinnus_exchange.cron.PullData',
    'cosinnus_marketplace.cron.DeactivateExpiredOffers',
    'cosinnus_message.cron.ProcessDirectReplyMails',
]
# delete cronjob logs older than 30 days
DJANGO_CRON_DELETE_LOGS_OLDER_THAN = 30


""" -----------  Important Cosinnus-specific settings:  ----------- """


# Tag objects
COSINNUS_TAG_OBJECT_FORM = 'cosinnus.forms.tagged.TagObjectForm'
COSINNUS_TAG_OBJECT_MODEL = 'cosinnus.TagObject'
COSINNUS_TAG_OBJECT_SEARCH_INDEX = 'cosinnus.utils.search.TagObjectIndex'

COSINNUS_GROUP_OBJECT_MODEL = 'cosinnus.CosinnusGroup'

# Microsite
COSINNUS_MICROSITE_RENDER_EMPTY_APPS = False

# Default title for all pages unless the title block is overwritten. 
# This is put through a {% trans %} tag. """
COSINNUS_BASE_PAGE_TITLE_TRANS = ''

# Etherpad config.
# Warning: Etherpad URL and KEY are usually overwritten in settings.py on the server! """
COSINNUS_ETHERPAD_BASE_URL = None
COSINNUS_ETHERPAD_API_KEY = None

# Ethercalc config
COSINNUS_ETHERPAD_ENABLE_ETHERCALC = True
COSINNUS_ETHERPAD_ETHERCALC_BASE_URL = None

# default from-email:
COSINNUS_DEFAULT_FROM_EMAIL = ''
DEFAULT_FROM_EMAIL = COSINNUS_DEFAULT_FROM_EMAIL

# settings for email-dkim signing. you can follow this guide for creating a key https://blog.codinghorror.com/so-youd-like-to-send-some-email-through-code/ (point 2)
DKIM_DOMAIN = None # e.g. 'example.com'
DKIM_SELECTOR = None # e.g. 'selector' if using selector._domainkey.example.com
DKIM_PRIVATE_KEY = None # full private key string, including """-----BEGIN RSA PRIVATE KEY-----""", etc
# set these settings in your server's settings.py. then if you have all of them, you also need to include this:
if DKIM_SELECTOR and DKIM_DOMAIN and DKIM_PRIVATE_KEY: 
    EMAIL_BACKEND = 'cosinnus.backends.DKIMEmailBackend'

COSINNUS_SITE_PROTOCOL = 'http'

# should microsites be enabled per default for all portals?
# (can be set for each portal individually in their settings.py)
COSINNUS_MICROSITES_ENABLED = True


# CELERY STUFF
# set this in each portal's settings.py!
#COSINNUS_USE_CELERY = True
#BROKER_URL = 'redis://localhost:6379/%d' % SITE_ID
CELERY_RESULT_BACKEND = 'redis://localhost:6379'
CELERY_ACCEPT_CONTENT = ['application/json']
CELERY_TASK_SERIALIZER = 'json' 
CELERY_RESULT_SERIALIZER = 'json'
CELERY_TIMEZONE = 'Europe/Berlin'


# django upload restriction settings
# POST body size
DATA_UPLOAD_MAX_MEMORY_SIZE = 20971520 # 20mb (default is 2.5mb)
# File upload size
FILE_UPLOAD_MAX_MEMORY_SIZE = 524288000 # 500mb (default is 2.5mb)

CSRF_FAILURE_VIEW = 'cosinnus.views.common.view_403_csrf'

""" -----------  More configurable Cosinnus settings (for defaults check cosinnus/conf.py!)  ----------- """

#AWESOME_AVATAR = {...}
#COSINNUS_USER_PROFILE_MODEL = 'cosinnus.UserProfile'
#COSINNUS_ATTACHABLE_OBJECTS = {...}
#COSINNUS_ATTACHABLE_OBJECTS_SUGGEST_ALIASES = {...}
#COSINNUS_INITIAL_GROUP_WIDGETS = [...]
#COSINNUS_INITIAL_GROUP_MICROSITE_WIDGETS = [...]
#COSINNUS_INITIAL_USER_WIDGETS = [...]
#COSINNUS_MICROSITE_DISPLAYED_APP_OBJECTS = [...] 
# Navbar display in the apps menu
#COSINNUS_HIDE_APPS = [(...)]

# LOGIN Rate limiting settings:
LOGIN_RATELIMIT_USERNAME_FIELD = 'email'
LOGIN_RATELIMIT_LOGIN_URLS = {
    '/admin/login/': 'username',
    '/login/': 'username',
}
LOGIN_RATELIMIT_LOGGER_NAME = 'cosinnus'


""" -----------  This app's cosinnus-related custom settings  ----------- """

# new users that register will automatically be assigned these django permission groups
NEWW_DEFAULT_USER_AUTH_GROUPS = ['Users']

# the "Home" group for this portal. if not set, some things won't work (like attaching files to direct messages)
NEWW_FORUM_GROUP_SLUG = 'forum'

# new user that register will automatically become members of these groups/projects (supply group slugs!)
NEWW_DEFAULT_USER_GROUPS = [NEWW_FORUM_GROUP_SLUG]

# these groups will accept members instantly after requesting membership
COSINNUS_AUTO_ACCEPT_MEMBERSHIP_GROUP_SLUGS = NEWW_DEFAULT_USER_GROUPS


# the resident "Events" group for this portal. set this to thhe `NEWW_FORUM_GROUP_SLUG` if there isn't a seperate group!
NEWW_EVENTS_GROUP_SLUG = NEWW_FORUM_GROUP_SLUG


# if enabled, group admins will see a "rearrange" button and can re-order the widgets.
# pretty wonky and unintuitive right now, so be careful!
COSINNUS_ALLOW_DASHBOARD_WIDGET_REARRANGE = False

# Default country code to assume when none is entered for django-phonenumber-field
PHONENUMBER_DEFAULT_REGION = 'DE'

# django_countries settings
COUNTRIES_FIRST = ['de', 'at' 'ru', 'ua']
COUNTRIES_FIRST_REPEAT = True
# single out i18n country strings to differently translate them
COUNTRIES_OVERRIDE = {
    'BY': _('Belarus'),
}

# PIWIK settings. set individually for each portal. won't load if PIWIK_SITE_ID is not set
PIWIK_SERVER_URL = '//stats.wechange.de/'
PIWIK_SITE_ID = None

# Cookie settings. We will let cookies expire browser-session-based for anonymous users, and keep them
# for 30 days for logged in users
SESSION_EXPIRE_AT_BROWSER_CLOSE = True
COSINNUS_SESSION_EXPIRY_AUTHENTICATED_IN_USERS = 30 * 60 * 24 * 60 # 30 days

# honeypot field name shouldn't be too obvious, but also not trigger browsers' autofill
HONEYPOT_FIELD_NAME = 'phnoenumber_8493'

# API AND SWAGGER SETTINGS
REST_FRAMEWORK = {
    'DEFAULT_PAGINATION_CLASS': 'rest_framework.pagination.LimitOffsetPagination',
    'PAGE_SIZE': 10,
    'DEFAULT_AUTHENTICATION_CLASSES': (
        'rest_framework.authentication.SessionAuthentication',
        'oauth2_provider.contrib.rest_framework.OAuth2Authentication',
        'rest_framework_jwt.authentication.JSONWebTokenAuthentication',
    )
}

COSINNUS_API_SETTINGS = {
    'user': ['head', 'post'],
    # 'users': [ 'head', 'get', 'post', 'put', 'patch', 'delete']
    # 'hooks': {
    #     'user.activated': ['https://webhook.site/test'],
    #     'user.updated': ['https://webhook.site/test'],
    #     'user.deactivated': ['https://webhook.site/test'],
    # }
}

JWT_AUTH = {
    'JWT_RESPONSE_PAYLOAD_HANDLER': 'cosinnus.utils.jwt.jwt_response_handler'
}

SUIT_CONFIG = {
    'ADMIN_NAME': 'Wechange Admin'
}

# 2-factor authentication issuer name for admin backend
# if set to None, will use the portal domain, which is fine
OTP_TOTP_ISSUER = None

# django-simple captcha settings
CAPTCHA_CHALLENGE_FUNCT = 'cosinnus.utils.captcha.dissimilar_random_char_challenge'
CAPTCHA_NOISE_FUNCTIONS = ('captcha.helpers.noise_dots',)
CAPTCHA_TIMEOUT = 30

# enables rocketchat if True
COSINNUS_ROCKET_ENABLED = False
COSINNUS_ROCKET_EXPORT_ENABLED = False

# enables the read-only mode for the legacy postman messages system if True
# and shows an "archived messages button" in the user profile
COSINNUS_POSTMAN_ARCHIVE_MODE = False 

# SSO default settings for any client portal
ACCOUNT_ADAPTER = 'cosinnus_oauth_client.views.CosinusAccountAdapter'
SOCIALACCOUNT_ADAPTER = 'cosinnus_oauth_client.views.CosinusSocialAccountAdapter'
SOCIALACCOUNT_AUTO_SIGNUP = False
SOCIALACCOUNT_FORMS = {'signup': 'cosinnus_oauth_client.forms.SocialSignupProfileSettingsForm'}
SOCIALACCOUNT_EMAIL_VERIFICATION = "none"

# Organizations
COSINNUS_ORGANIZATIONS_ENABLED = False

# Additional fields (List of form pathes, required form fields are: label and icon)
COSINNUS_ORGANIZATION_ADDITIONAL_FORMS = []
COSINNUS_PROJECT_ADDITIONAL_FORMS = []
COSINNUS_GROUP_ADDITIONAL_FORMS = []
COSINNUS_CONFERENCE_ADDITIONAL_FORMS = []

# Exchange
COSINNUS_EXCHANGE_ENABLED = False
COSINNUS_EXCHANGE_RUN_EVERY_MINS = 60 * 24
# Exchange Backends
# Defaults:
#   backend: 'cosinnus_exchange.backends.ExchangeBackend'
#   url: None (required)
#   token_url: (url + ../token/)
#   username: None (if no login required)
#   password: None (if no login required)
#   source: (domain from URL)
#   model: None (required, e.g. 'cosinnus_exchange.Event')
#   serializer: None (required, e.g. 'cosinnus_exchange.serializers.ExchangeEventSerializer')
"""
# Example Backends:
COSINNUS_EXCHANGE_ENABLED = True
COSINNUS_EXCHANGE_RUN_EVERY_MINS = 60*24
COSINNUS_EXCHANGE_BACKENDS = [
    {
        'backend': 'cosinnus_exchange.backends.ExchangeBackend',
        'url': 'http://staging.wechange.de/api/v2/events/',
        'source': 'WECHANGE Staging',
        'model': 'cosinnus_exchange.ExchangeEvent',
        'serializer': 'cosinnus_exchange.serializers.ExchangeEventSerializer',
    },
    {
        'backend': 'cosinnus_exchange.backends.ExchangeBackend',
        'url': 'http://staging.wechange.de/api/v2/organizations/',
        'source': 'WECHANGE Staging',
        'model': 'cosinnus_exchange.ExchangeOrganization',
        'serializer': 'cosinnus_exchange.serializers.ExchangeOrganizationSerializer',
    },
    {
        'backend': 'cosinnus_exchange.backends.ExchangeBackend',
        'url': 'https://community.civilsocietycooperation.net/api/v2/events/',
        'source': 'Civilsocietycooperation.net',
        'model': 'cosinnus_exchange.ExchangeEvent',
        'serializer': 'cosinnus_exchange.serializers.ExchangeEventSerializer',
    },
]
"""
>>>>>>> 0277ff60

# WARNING: do not add any settings on this level! 
# settings added "behind" the last settings should go within `define_cosinnus_base_settings` <|MERGE_RESOLUTION|>--- conflicted
+++ resolved
@@ -741,6 +741,9 @@
         'ADMIN_NAME': f"{project_settings['COSINNUS_PORTAL_NAME']} Admin",
     }
     
+    # django-otp settings
+    # if set to None, will use the portal domain, which is fine
+    OTP_TOTP_ISSUER = None
     
     # django-simple captcha settings
     CAPTCHA_CHALLENGE_FUNCT = 'cosinnus.utils.captcha.dissimilar_random_char_challenge'
@@ -819,288 +822,7 @@
     
     COSINNUS_LOGIN_REDIRECT_URL = "/dashboard/"
     
-<<<<<<< HEAD
     return vars()
-=======
-    For cosinnus-specific internal default settings, check cosinnus/conf.py!
-"""
-
-AUTHENTICATION_BACKENDS = ['cosinnus.backends.EmailAuthBackend', 'allauth.account.auth_backends.AuthenticationBackend']
-
-# select2 render static files
-AUTO_RENDER_SELECT2_STATICS = False
-    
-AWESOME_AVATAR = {
-    'width': 263,
-    'height': 263,
-    'select_area_width': 263,
-    'select_area_height': 263,
-    'save_quality': 100,
-    'save_format': 'png',
-    'no_resize': True,
-}
-
-FORMAT_MODULE_PATH = 'cosinnus.formats'
-
-
-# this processor is tied to any save/delete signals of models,
-# If the model has an associated SearchIndex, the RealtimeSignalProcessor 
-# will then trigger an update/delete of that model instance within the search index proper.
-HAYSTACK_SIGNAL_PROCESSOR = 'haystack.signals.RealtimeSignalProcessor'
-
-
-# django-cron cronjob class definitions
-# TODO: FIXME: this should be inverted, ie each cosinnus app should set these settings!
-# cosinnus-core should not know about other cosinnus apps here!
-CRON_CLASSES = [
-    'cosinnus.cron.DeleteScheduledUserProfiles',
-    'cosinnus.cron.UpdateConferencePremiumStatus',
-    'cosinnus_conference.cron.SendConferenceReminders',
-    'cosinnus_event.cron.TriggerBBBStreamers',
-    'cosinnus_exchange.cron.PullData',
-    'cosinnus_marketplace.cron.DeactivateExpiredOffers',
-    'cosinnus_message.cron.ProcessDirectReplyMails',
-]
-# delete cronjob logs older than 30 days
-DJANGO_CRON_DELETE_LOGS_OLDER_THAN = 30
-
-
-""" -----------  Important Cosinnus-specific settings:  ----------- """
-
-
-# Tag objects
-COSINNUS_TAG_OBJECT_FORM = 'cosinnus.forms.tagged.TagObjectForm'
-COSINNUS_TAG_OBJECT_MODEL = 'cosinnus.TagObject'
-COSINNUS_TAG_OBJECT_SEARCH_INDEX = 'cosinnus.utils.search.TagObjectIndex'
-
-COSINNUS_GROUP_OBJECT_MODEL = 'cosinnus.CosinnusGroup'
-
-# Microsite
-COSINNUS_MICROSITE_RENDER_EMPTY_APPS = False
-
-# Default title for all pages unless the title block is overwritten. 
-# This is put through a {% trans %} tag. """
-COSINNUS_BASE_PAGE_TITLE_TRANS = ''
-
-# Etherpad config.
-# Warning: Etherpad URL and KEY are usually overwritten in settings.py on the server! """
-COSINNUS_ETHERPAD_BASE_URL = None
-COSINNUS_ETHERPAD_API_KEY = None
-
-# Ethercalc config
-COSINNUS_ETHERPAD_ENABLE_ETHERCALC = True
-COSINNUS_ETHERPAD_ETHERCALC_BASE_URL = None
-
-# default from-email:
-COSINNUS_DEFAULT_FROM_EMAIL = ''
-DEFAULT_FROM_EMAIL = COSINNUS_DEFAULT_FROM_EMAIL
-
-# settings for email-dkim signing. you can follow this guide for creating a key https://blog.codinghorror.com/so-youd-like-to-send-some-email-through-code/ (point 2)
-DKIM_DOMAIN = None # e.g. 'example.com'
-DKIM_SELECTOR = None # e.g. 'selector' if using selector._domainkey.example.com
-DKIM_PRIVATE_KEY = None # full private key string, including """-----BEGIN RSA PRIVATE KEY-----""", etc
-# set these settings in your server's settings.py. then if you have all of them, you also need to include this:
-if DKIM_SELECTOR and DKIM_DOMAIN and DKIM_PRIVATE_KEY: 
-    EMAIL_BACKEND = 'cosinnus.backends.DKIMEmailBackend'
-
-COSINNUS_SITE_PROTOCOL = 'http'
-
-# should microsites be enabled per default for all portals?
-# (can be set for each portal individually in their settings.py)
-COSINNUS_MICROSITES_ENABLED = True
-
-
-# CELERY STUFF
-# set this in each portal's settings.py!
-#COSINNUS_USE_CELERY = True
-#BROKER_URL = 'redis://localhost:6379/%d' % SITE_ID
-CELERY_RESULT_BACKEND = 'redis://localhost:6379'
-CELERY_ACCEPT_CONTENT = ['application/json']
-CELERY_TASK_SERIALIZER = 'json' 
-CELERY_RESULT_SERIALIZER = 'json'
-CELERY_TIMEZONE = 'Europe/Berlin'
-
-
-# django upload restriction settings
-# POST body size
-DATA_UPLOAD_MAX_MEMORY_SIZE = 20971520 # 20mb (default is 2.5mb)
-# File upload size
-FILE_UPLOAD_MAX_MEMORY_SIZE = 524288000 # 500mb (default is 2.5mb)
-
-CSRF_FAILURE_VIEW = 'cosinnus.views.common.view_403_csrf'
-
-""" -----------  More configurable Cosinnus settings (for defaults check cosinnus/conf.py!)  ----------- """
-
-#AWESOME_AVATAR = {...}
-#COSINNUS_USER_PROFILE_MODEL = 'cosinnus.UserProfile'
-#COSINNUS_ATTACHABLE_OBJECTS = {...}
-#COSINNUS_ATTACHABLE_OBJECTS_SUGGEST_ALIASES = {...}
-#COSINNUS_INITIAL_GROUP_WIDGETS = [...]
-#COSINNUS_INITIAL_GROUP_MICROSITE_WIDGETS = [...]
-#COSINNUS_INITIAL_USER_WIDGETS = [...]
-#COSINNUS_MICROSITE_DISPLAYED_APP_OBJECTS = [...] 
-# Navbar display in the apps menu
-#COSINNUS_HIDE_APPS = [(...)]
-
-# LOGIN Rate limiting settings:
-LOGIN_RATELIMIT_USERNAME_FIELD = 'email'
-LOGIN_RATELIMIT_LOGIN_URLS = {
-    '/admin/login/': 'username',
-    '/login/': 'username',
-}
-LOGIN_RATELIMIT_LOGGER_NAME = 'cosinnus'
-
-
-""" -----------  This app's cosinnus-related custom settings  ----------- """
-
-# new users that register will automatically be assigned these django permission groups
-NEWW_DEFAULT_USER_AUTH_GROUPS = ['Users']
-
-# the "Home" group for this portal. if not set, some things won't work (like attaching files to direct messages)
-NEWW_FORUM_GROUP_SLUG = 'forum'
-
-# new user that register will automatically become members of these groups/projects (supply group slugs!)
-NEWW_DEFAULT_USER_GROUPS = [NEWW_FORUM_GROUP_SLUG]
-
-# these groups will accept members instantly after requesting membership
-COSINNUS_AUTO_ACCEPT_MEMBERSHIP_GROUP_SLUGS = NEWW_DEFAULT_USER_GROUPS
-
-
-# the resident "Events" group for this portal. set this to thhe `NEWW_FORUM_GROUP_SLUG` if there isn't a seperate group!
-NEWW_EVENTS_GROUP_SLUG = NEWW_FORUM_GROUP_SLUG
-
-
-# if enabled, group admins will see a "rearrange" button and can re-order the widgets.
-# pretty wonky and unintuitive right now, so be careful!
-COSINNUS_ALLOW_DASHBOARD_WIDGET_REARRANGE = False
-
-# Default country code to assume when none is entered for django-phonenumber-field
-PHONENUMBER_DEFAULT_REGION = 'DE'
-
-# django_countries settings
-COUNTRIES_FIRST = ['de', 'at' 'ru', 'ua']
-COUNTRIES_FIRST_REPEAT = True
-# single out i18n country strings to differently translate them
-COUNTRIES_OVERRIDE = {
-    'BY': _('Belarus'),
-}
-
-# PIWIK settings. set individually for each portal. won't load if PIWIK_SITE_ID is not set
-PIWIK_SERVER_URL = '//stats.wechange.de/'
-PIWIK_SITE_ID = None
-
-# Cookie settings. We will let cookies expire browser-session-based for anonymous users, and keep them
-# for 30 days for logged in users
-SESSION_EXPIRE_AT_BROWSER_CLOSE = True
-COSINNUS_SESSION_EXPIRY_AUTHENTICATED_IN_USERS = 30 * 60 * 24 * 60 # 30 days
-
-# honeypot field name shouldn't be too obvious, but also not trigger browsers' autofill
-HONEYPOT_FIELD_NAME = 'phnoenumber_8493'
-
-# API AND SWAGGER SETTINGS
-REST_FRAMEWORK = {
-    'DEFAULT_PAGINATION_CLASS': 'rest_framework.pagination.LimitOffsetPagination',
-    'PAGE_SIZE': 10,
-    'DEFAULT_AUTHENTICATION_CLASSES': (
-        'rest_framework.authentication.SessionAuthentication',
-        'oauth2_provider.contrib.rest_framework.OAuth2Authentication',
-        'rest_framework_jwt.authentication.JSONWebTokenAuthentication',
-    )
-}
-
-COSINNUS_API_SETTINGS = {
-    'user': ['head', 'post'],
-    # 'users': [ 'head', 'get', 'post', 'put', 'patch', 'delete']
-    # 'hooks': {
-    #     'user.activated': ['https://webhook.site/test'],
-    #     'user.updated': ['https://webhook.site/test'],
-    #     'user.deactivated': ['https://webhook.site/test'],
-    # }
-}
-
-JWT_AUTH = {
-    'JWT_RESPONSE_PAYLOAD_HANDLER': 'cosinnus.utils.jwt.jwt_response_handler'
-}
-
-SUIT_CONFIG = {
-    'ADMIN_NAME': 'Wechange Admin'
-}
-
-# 2-factor authentication issuer name for admin backend
-# if set to None, will use the portal domain, which is fine
-OTP_TOTP_ISSUER = None
-
-# django-simple captcha settings
-CAPTCHA_CHALLENGE_FUNCT = 'cosinnus.utils.captcha.dissimilar_random_char_challenge'
-CAPTCHA_NOISE_FUNCTIONS = ('captcha.helpers.noise_dots',)
-CAPTCHA_TIMEOUT = 30
-
-# enables rocketchat if True
-COSINNUS_ROCKET_ENABLED = False
-COSINNUS_ROCKET_EXPORT_ENABLED = False
-
-# enables the read-only mode for the legacy postman messages system if True
-# and shows an "archived messages button" in the user profile
-COSINNUS_POSTMAN_ARCHIVE_MODE = False 
-
-# SSO default settings for any client portal
-ACCOUNT_ADAPTER = 'cosinnus_oauth_client.views.CosinusAccountAdapter'
-SOCIALACCOUNT_ADAPTER = 'cosinnus_oauth_client.views.CosinusSocialAccountAdapter'
-SOCIALACCOUNT_AUTO_SIGNUP = False
-SOCIALACCOUNT_FORMS = {'signup': 'cosinnus_oauth_client.forms.SocialSignupProfileSettingsForm'}
-SOCIALACCOUNT_EMAIL_VERIFICATION = "none"
-
-# Organizations
-COSINNUS_ORGANIZATIONS_ENABLED = False
-
-# Additional fields (List of form pathes, required form fields are: label and icon)
-COSINNUS_ORGANIZATION_ADDITIONAL_FORMS = []
-COSINNUS_PROJECT_ADDITIONAL_FORMS = []
-COSINNUS_GROUP_ADDITIONAL_FORMS = []
-COSINNUS_CONFERENCE_ADDITIONAL_FORMS = []
-
-# Exchange
-COSINNUS_EXCHANGE_ENABLED = False
-COSINNUS_EXCHANGE_RUN_EVERY_MINS = 60 * 24
-# Exchange Backends
-# Defaults:
-#   backend: 'cosinnus_exchange.backends.ExchangeBackend'
-#   url: None (required)
-#   token_url: (url + ../token/)
-#   username: None (if no login required)
-#   password: None (if no login required)
-#   source: (domain from URL)
-#   model: None (required, e.g. 'cosinnus_exchange.Event')
-#   serializer: None (required, e.g. 'cosinnus_exchange.serializers.ExchangeEventSerializer')
-"""
-# Example Backends:
-COSINNUS_EXCHANGE_ENABLED = True
-COSINNUS_EXCHANGE_RUN_EVERY_MINS = 60*24
-COSINNUS_EXCHANGE_BACKENDS = [
-    {
-        'backend': 'cosinnus_exchange.backends.ExchangeBackend',
-        'url': 'http://staging.wechange.de/api/v2/events/',
-        'source': 'WECHANGE Staging',
-        'model': 'cosinnus_exchange.ExchangeEvent',
-        'serializer': 'cosinnus_exchange.serializers.ExchangeEventSerializer',
-    },
-    {
-        'backend': 'cosinnus_exchange.backends.ExchangeBackend',
-        'url': 'http://staging.wechange.de/api/v2/organizations/',
-        'source': 'WECHANGE Staging',
-        'model': 'cosinnus_exchange.ExchangeOrganization',
-        'serializer': 'cosinnus_exchange.serializers.ExchangeOrganizationSerializer',
-    },
-    {
-        'backend': 'cosinnus_exchange.backends.ExchangeBackend',
-        'url': 'https://community.civilsocietycooperation.net/api/v2/events/',
-        'source': 'Civilsocietycooperation.net',
-        'model': 'cosinnus_exchange.ExchangeEvent',
-        'serializer': 'cosinnus_exchange.serializers.ExchangeEventSerializer',
-    },
-]
-"""
->>>>>>> 0277ff60
 
 # WARNING: do not add any settings on this level! 
 # settings added "behind" the last settings should go within `define_cosinnus_base_settings` 