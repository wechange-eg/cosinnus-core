# -*- coding: utf-8 -*-

"""
Django settings for cosinnus projects.

For more information on this file, see
https://docs.djangoproject.com/en/dev/topics/settings/

For the full list of settings and their values, see
https://docs.djangoproject.com/en/dev/ref/settings/
"""

# import global settings so we can extend some of them
from os.path import dirname, join, realpath
import random
import string
import sys

from django.utils.translation import ugettext_lazy as _
import environ

from cosinnus import VERSION as COSINNUS_VERSION

<<<<<<< HEAD
from django.conf.global_settings import *
# `django.core.exceptions.ImproperlyConfigured: PASSWORD_RESET_TIMEOUT_DAYS/PASSWORD_RESET_TIMEOUT are mutually exclusive.`
# because django.conf.global_settings is being imported directly to be able to modify pre-existing default values.
# PASSWORD_RESET_TIMEOUT_DAYS is deprecated however and will be deleted in a future django version
if 'PASSWORD_RESET_TIMEOUT_DAYS' in globals():
    del globals()['PASSWORD_RESET_TIMEOUT_DAYS']
=======
# this is the default portal, and will change the location of the staticfiles
COSINNUS_PORTAL_NAME = None

# the suffix of every often-changing JS/CSS staticfile
# increase this to make sure browsers reload a cached version 
# after making non-compatible changes to scripts or styles!
COSINNUS_STATICFILES_VERSION = '1.17'

DEBUG = False

ADMINS = ()
MANAGERS = ()

# Hosts/domain names that are valid for this site; required if DEBUG is False
# See https://docs.djangoproject.com/en/1.5/ref/settings/#allowed-hosts
ALLOWED_HOSTS = ()

DATABASES = {}

# Default primary key field type to use for models that don’t have a field with primary_key=True.
# New in Django 3.2.
DEFAULT_AUTO_FIELD = 'django.db.models.AutoField'

# Local time zone for this installation. Choices can be found here:
# http://en.wikipedia.org/wiki/List_of_tz_zones_by_name
# although not all choices may be available on all operating systems.
# In a Windows environment this must be set to your system time zone.
TIME_ZONE = 'Europe/Berlin'

# Language code for this installation. All choices can be found here:
# http://www.i18nguy.com/unicode/language-identifiers.html
LANGUAGE_CODE = 'de'

SITE_ID = 1

# If you set this to False, Django will make some optimizations so as not
# to load the internationalization machinery.
USE_I18N = True

# If you set this to False, Django will not format dates, numbers and
# calendars according to the current locale.
USE_L10N = True

# If you set this to False, Django will not use timezone-aware datetimes.
USE_TZ = True

>>>>>>> 8467b287


# WARNING: do not add any settings on this level! 
# all settings added should go within `define_cosinnus_base_settings` 


    



def define_cosinnus_base_settings(project_settings, project_base_path):
    """ This function is called from the base project and is used instead of just importing
        the settings directly, because this way we can reference project_settings like 
        `COSINNUS_PORTAL_NAME` within settings in this file, even though it was defined in
        the very first, outer settings file like "config.staging.py".
    
        It is also necessary because we need 
        to determine the base path of the main project and pass it to these settings,
        which we couldn't reliably do by checking the module paths from within this file. """
    
    """ --------------- WECHANGE REFERENCED PROJECT SETTINGS ---------------- """
    """ These are the settings that should always be defined before the `vars().update` line
        in your project settings, as they will be referenced here """
    
    SITE_ID = project_settings.get("SITE_ID", 1)
    #COSINNUS_PORTAL_NAME = project_settings["COSINNUS_PORTAL_NAME"] # needs to be configured in project config.base
    #COSINNUS_PORTAL_URL = project_settings["COSINNUS_PORTAL_URL"] # needs to be configured in project config.base
    COSINNUS_DEFAULT_FROM_EMAIL = project_settings.get("COSINNUS_DEFAULT_FROM_EMAIL", f"noreply@{project_settings['COSINNUS_PORTAL_URL']}") # needs to be configured in project config.base
    
    
    """ --------------- BASE CONFIG ---------------- """
    
    # the suffix of every often-changing JS/CSS staticfile
    # increase this to make sure browsers reload a cached version 
    # after making non-compatible changes to scripts or styles!
    COSINNUS_STATICFILES_VERSION = COSINNUS_VERSION
    
    WSGI_APPLICATION = "config.wsgi.application"
    ASGI_APPLICATION = "config.routing.application"
    
    
    """ --------------- PATHS ---------------- """
    
    BASE_PATH = project_base_path
    COSINNUS_BASE_PATH = realpath(join(dirname(__file__), '..'))
    
    env = environ.Env()
    env.read_env(BASE_PATH(".env"))
    
    # Absolute filesystem path to the directory that will hold user-uploaded files.
    # Example: "/home/media/media.lawrence.com/media/"
    MEDIA_ROOT = join(BASE_PATH, "media")
    # this might be overridden in an out settings file to match the cosinnus Portal's static dir
    STATIC_ROOT = join(BASE_PATH, "static-collected")
    # Additional locations of static files
    STATICFILES_DIRS = (
        # Put strings here, like "/home/html/static" or "C:/www/django/static".
        # Always use forward slashes, even on Windows.
        # Don't forget to use absolute paths, not relative paths.
        join(BASE_PATH, "static"),
    )
    LOCALE_PATHS = [
        join(COSINNUS_BASE_PATH, 'locale'),
        join(BASE_PATH, "locale"),
    ]
    
    
    """ --------------- URLS ---------------- """
    
    # URL that handles the media served from MEDIA_ROOT. Make sure to use a
    # trailing slash.
    # Examples: "http://media.lawrence.com/media/", "http://example.com/media/"
    MEDIA_URL = '/media/'
    
    LOGIN_URL = '/login/'
    
    # URL prefix for static files.
    # Example: "http://media.lawrence.com/static/"
    STATIC_URL = '/static/'
    
    # List of finder classes that know how to find static files in
    # various locations
    STATICFILES_FINDERS = (
        'django.contrib.staticfiles.finders.FileSystemFinder',
        'django.contrib.staticfiles.finders.AppDirectoriesFinder',
        'compressor.finders.CompressorFinder',
    )
    
    ROOT_URLCONF = "config.urls"
    
    
    """ --------------- DJANGO-SPECIFICS ---------------- """
    
    # DEBUG SETTINGS
    DEBUG = env.bool("WECHANGE_DEBUG", default=False)
    THUMBNAIL_DEBUG = DEBUG
    # Extra-aggressive Exception raising
    DEBUG_LOCAL = DEBUG
    
    ADMINS = ()
    MANAGERS = ()
    
    # Hosts/domain names that are valid for this site; required if DEBUG is False
    ALLOWED_HOSTS = env.list("WECHANGE_ALLOWED_HOSTS", default=["localhost"])
    DATABASES = {
        "default": env.db("WECHANGE_DATABASE_URL"),
    }
    ADMIN_URL = env("WECHANGE_ADMIN_URL", default="admin/")
    
    # Default primary key field type to use for models that don’t have a field with primary_key=True.
    # New in Django 3.2.
    DEFAULT_AUTO_FIELD = 'django.db.models.AutoField'
    SESSION_SERIALIZER = 'django.contrib.sessions.serializers.JSONSerializer'
    
    MIDDLEWARE = [
        'django.middleware.common.CommonMiddleware',
         # enable this middleware to prevent all cookies for non-logged in users. this breaks
         # language switching while not logged in!
         #'cosinnus.core.middleware.cosinnus_middleware.PreventAnonymousUserCookieSessionMiddleware',
        'django.contrib.sessions.middleware.SessionMiddleware',
        'cosinnus.core.middleware.cosinnus_middleware.MovedTemporarilyRedirectFallbackMiddleware',
        'django.middleware.csrf.CsrfViewMiddleware',
        
        'django.contrib.auth.middleware.AuthenticationMiddleware',
        'cosinnus.core.middleware.frontend_middleware.FrontendMiddleware',
        'django_otp.middleware.OTPMiddleware',
        'cosinnus.core.middleware.cosinnus_middleware.AdminOTPMiddleware',
        'cosinnus.core.middleware.cosinnus_middleware.UserOTPMiddleware',
        
        'django.middleware.locale.LocaleMiddleware',
        'django.contrib.messages.middleware.MessageMiddleware',
        
        'django.middleware.clickjacking.XFrameOptionsMiddleware',
    
        'wagtail.contrib.redirects.middleware.RedirectMiddleware',
        
        'cosinnus.core.middleware.cosinnus_middleware.StartupMiddleware',
        'cosinnus.core.middleware.cosinnus_middleware.ForceInactiveUserLogoutMiddleware',
        'cosinnus.core.middleware.cosinnus_middleware.ConditionalRedirectMiddleware',
        'cosinnus.core.middleware.cosinnus_middleware.AddRequestToModelSaveMiddleware',
        'cosinnus.core.middleware.cosinnus_middleware.GroupPermanentRedirectMiddleware',
        'cosinnus.core.middleware.cosinnus_middleware.ExternalEmailLinkRedirectNoticeMiddleware',
        'cosinnus.core.middleware.login_ratelimit_middleware.LoginRateLimitMiddleware',
        'cosinnus.core.middleware.time_zone_middleware.TimezoneMiddleware',
    ]
    
    TEMPLATES = [
        {
            'BACKEND': 'django.template.backends.django.DjangoTemplates',
            'DIRS': [ 
                join(BASE_PATH, "templates"),
            ],
            'OPTIONS': {
                'context_processors': [
                    'django.contrib.auth.context_processors.auth',
                    'django.template.context_processors.debug',
                    'django.template.context_processors.i18n',
                    'django.template.context_processors.media',
                    'django.template.context_processors.static',
                    'django.template.context_processors.tz',
                    'django.template.context_processors.csrf',
                    'django.template.context_processors.request',
                    'django.contrib.messages.context_processors.messages',
                    'sekizai.context_processors.sekizai',
                    'postman.context_processors.inbox',
                    'cosinnus.utils.context_processors.settings',
                    'cosinnus.utils.context_processors.cosinnus',
                    'cosinnus.utils.context_processors.tos_check',
                    'cosinnus.utils.context_processors.email_verified',
                    'announcements.context_processors.add_custom_announcements',
                 ],
                'loaders': (
                    'django.template.loaders.filesystem.Loader',
                    'django.template.loaders.app_directories.Loader',
                    'cosinnus.loaders.eggs.Loader',
                ),
                'debug': DEBUG,
            }
        },
    ]
    
    # Security settings
    try:
        SECRET_KEY = env("WECHANGE_SECRET_KEY")
    except environ.ImproperlyConfigured:
        SECRET_KEY = "".join(
            [
                random.SystemRandom().choice(
                    f"{string.ascii_letters}{string.digits}{'+-:$;<=>?@^_~'}"
                )
                for i in range(63)
            ]
        )
        with open(".env", "a") as envfile:
            envfile.write(f"WECHANGE_SECRET_KEY={SECRET_KEY}\n")
    
    
    
    """ --------------- SESSION/COOKIES ---------------- """
    
    # use session storage for CSRF instead of cookie
    # can't use this yet, until we fix the jQuery-POST usage of csrf cookies
    CSRF_USE_SESSIONS = False
    # use session based CSRF cookies
    CSRF_COOKIE_AGE = None
    # session cookie name
    SESSION_COOKIE_DOMAIN = project_settings["COSINNUS_PORTAL_URL"]
    SESSION_COOKIE_NAME = f"{project_settings['COSINNUS_PORTAL_NAME']}-sessionid"
    
    
    """ --------------- DATE AND TIME ---------------- """
    
    # Local time zone for this installation. Choices can be found here:
    # http://en.wikipedia.org/wiki/List_of_tz_zones_by_name
    # although not all choices may be available on all operating systems.
    # In a Windows environment this must be set to your system time zone.
    TIME_ZONE = 'Europe/Berlin'
    # Language code for this installation. All choices can be found here:
    # http://www.i18nguy.com/unicode/language-identifiers.html
    LANGUAGE_CODE = 'de'
    # If you set this to False, Django will make some optimizations so as not
    # to load the internationalization machinery.
    USE_I18N = True
    # If you set this to False, Django will not format dates, numbers and
    # calendars according to the current locale.
    USE_L10N = True
    # If you set this to False, Django will not use timezone-aware datetimes.
    USE_TZ = True
    
    
    """ --------------- APP CONFIG  ---------------- """
    
    INSTALLED_APPS = [
        # Django Apps
        'django.contrib.auth',
        'django.contrib.contenttypes',
        'django.contrib.humanize',
        'django.contrib.messages',
        'django.contrib.redirects',
        'django.contrib.sessions',
        'django.contrib.sites',
        'django.contrib.staticfiles',
        'suit_overextends',
        'suit',
        'django.contrib.admin',
        'sekizai',
        'apps.core',
        'django_countries',  # needed for i18n for the country list
    ]
    
    # Internal Apps (as defined in external project)
    INSTALLED_APPS += project_settings.get("INTERNAL_INSTALLED_APPS", [])
    
    INSTALLED_APPS += [
        'cosinnus',
        'cosinnus_organization',
        'cosinnus_oauth_client',
        'cosinnus_cloud',
        'cosinnus_etherpad',
        'cosinnus_event',
        'cosinnus_file',
        'cosinnus_marketplace',
        'cosinnus_message',
        'cosinnus_note',
        'cosinnus_notifications',
        'cosinnus_poll',
        'cosinnus_stream',
        'cosinnus_todo',
        'cosinnus_conference',
        'cosinnus_exchange',
    ]
    
    # Extra Cosinnus Apps (as defined in external project)
    INSTALLED_APPS += project_settings.get("EXTRA_COSINNUS_APPS", [])
    
    INSTALLED_APPS += [
        
        # haystack needs to precede wagtail because wagtail idiotically overrides haystack's mmanagement commands
        'haystack',
        
        # wagtail
        'wagtail_overextends',
        'compressor',
        'modelcluster',
        'wagtail.core',
        'wagtail.admin',
        'wagtail.documents',
        'wagtail.snippets',
        'wagtail.users',
        'wagtail.images',
        'wagtail.embeds',
        'wagtail.search',
        'wagtail.sites',
        'wagtail.contrib.redirects',
        'wagtail.contrib.forms',
        
        
        'announcements',
        'ajax_forms',
      
        # SSO
        'allauth',
        'allauth.account',
        'allauth.socialaccount',
        
        # 'django_extensions',
        'django_filters',
        'django_select2',
        'django_cron',
        'widget_tweaks',
        'django_otp',
        'django_otp.plugins.otp_totp',
        'django_otp.plugins.otp_static',
        'two_factor',
        'timezone_field',
        'django_extensions',
        
        # External Apps
        'awesome_avatar',
        'bootstrap3',
        'bootstrap3_datetime',
        'captcha',
        'djajax',
        'django_mailbox',
        'easy_thumbnails',
        'embed_video',
        'el_pagination',
        'honeypot',
        'osm_field',
        'phonenumber_field',
        'postman',
        'oauth2_provider',
        'corsheaders',
        'rest_framework',
        'drf_yasg',
        'taggit',
        'django_bigbluebutton',
        'django_clamd',
    ]    
    
    
    """ --------------- SENTRY/RAVEN LOGGING ---------------- """
    
    try:
        # this will bounce us out of the try/catch immediately if no DSN is given
        _sentry_dsn = env("WECHANGE_SENTRY_DSN")
        import logging
        import sentry_sdk
        from sentry_sdk.integrations.django import DjangoIntegration
        from sentry_sdk.integrations.logging import LoggingIntegration
        from raven.processors import SanitizeKeysProcessor, SanitizePasswordsProcessor
    
        INSTALLED_APPS += ["raven.contrib.django.raven_compat"]
        MIDDLEWARE = [
            "raven.contrib.django.raven_compat.middleware.SentryResponseErrorIdMiddleware"
        ] + MIDDLEWARE
        # you can up the event_level to INFO to get detailed event infos for a portal
        sentry_logging = LoggingIntegration(
            level=logging.INFO,        # Capture info and above as breadcrumbs
            event_level=logging.WARNING  # Send warnings as events (default: error)
        )
        class FakeRavenClient:
            sanitize_keys = [
                'bic',
                'iban',
            ]
        processors = [
            SanitizePasswordsProcessor(FakeRavenClient),
            SanitizeKeysProcessor(FakeRavenClient),
        ]
        def before_send(event, hint):
            for processor in processors:
                event = processor.process(event)
            return event
        sentry_sdk.init(
            dsn=_sentry_dsn,
            integrations=[sentry_logging, DjangoIntegration()],
            before_send=before_send,
            attach_stacktrace=True
        )
    except environ.ImproperlyConfigured:
        print("Watch out, there is no sentry dsn defined as 'WECHANGE_SENTRY_DSN' in .env, so there is no sentry-support!")
    
    
    
    """ --------------- LOCAL SERVICES  ---------------- """
    
    # If you run into trouble in dev, update your HAYSTACK_CONNECTIONS on your local settings as
    # explained on http://django-haystack.readthedocs.org/en/latest/tutorial.html#modify-your-settings-py
    HAYSTACK_CONNECTIONS = {
        "default": {
            "ENGINE": "cosinnus.backends.RobustElasticSearchEngine",
            # replaces 'haystack.backends.elasticsearch_backend.ElasticsearchSearchEngine',
            "URL": env("WECHANGE_HAYSTACK_URL", default="http://127.0.0.1:9200/"),
            "INDEX_NAME": env("WECHANGE_HAYSTACK_INDEX_NAME", default=project_settings['COSINNUS_PORTAL_NAME']),
        },
    }
    
    # memcached
    CACHES = {
        'default': {
            # todo: Switch to PyMemcache
            'BACKEND': "django.core.cache.backends.memcached.MemcachedCache",
            'LOCATION':  env("WECHANGE_MEMCACHED_LOCATION", default=f"unix:/srv/http/{project_settings['COSINNUS_PORTAL_URL']}/run/memcached.socket"),
        }
    }
    
    # email
    try:
        # use the mailjet email configuration directly if
        # WECHANGE_EMAIL_MAILJET_USER and WECHANGE_EMAIL_MAILJET_PASSWORD are set
        _mailjet_user = env("WECHANGE_EMAIL_MAILJET_USER")
        _mailjet_password = env("WECHANGE_EMAIL_MAILJET_PASSWORD")
        EMAIL_HOST = "in-v3.mailjet.com"
        EMAIL_PORT = 25
        EMAIL_HOST_USER = _mailjet_user
        EMAIL_HOST_PASSWORD = _mailjet_password
        EMAIL_USE_TLS = True
    except environ.ImproperlyConfigured:
        EMAIL_HOST = env("WECHANGE_EMAIL_HOST", default="localhost")
        EMAIL_PORT = env("WECHANGE_EMAIL_PORT", cast=int, default=25)
        EMAIL_HOST_USER = env("WECHANGE_EMAIL_HOST_USER", default='')
        EMAIL_HOST_PASSWORD = env("WECHANGE_EMAIL_HOST_PASSWORD", default='')
        EMAIL_USE_TLS = env("WECHANGE_EMAIL_USE_TLS", cast=bool, default=False)

    # Etherpad config.
    COSINNUS_ETHERPAD_BASE_URL = f"https://pad.{project_settings['COSINNUS_PORTAL_URL']}/api"
    COSINNUS_ETHERPAD_API_KEY = env("WECHANGE_COSINNUS_ETHERPAD_API_KEY", default="")
    
    # Ethercalc config
    COSINNUS_ETHERPAD_ENABLE_ETHERCALC = True
    COSINNUS_ETHERPAD_ETHERCALC_BASE_URL = f"https://calc.{project_settings['COSINNUS_PORTAL_URL']}"
    
    # Rocketchat
    COSINNUS_ROCKET_ENABLED = False
    COSINNUS_CHAT_BASE_URL = f"https://chat.{project_settings['COSINNUS_PORTAL_URL']}"
    COSINNUS_CHAT_USER = f"{project_settings['COSINNUS_PORTAL_NAME']}-bot"
    COSINNUS_CHAT_PASSWORD = env("WECHANGE_COSINNUS_CHAT_PASSWORD", default='')
    
    # Nextcloud
    COSINNUS_CLOUD_ENABLED = False
    COSINNUS_CLOUD_NEXTCLOUD_URL = f"https://cloud.{project_settings['COSINNUS_PORTAL_URL']}"
    COSINNUS_CLOUD_NEXTCLOUD_ADMIN_USERNAME = project_settings.get('COSINNUS_CLOUD_NEXTCLOUD_ADMIN_USERNAME', 'admin')
    COSINNUS_CLOUD_NEXTCLOUD_AUTH = (COSINNUS_CLOUD_NEXTCLOUD_ADMIN_USERNAME, env("WECHANGE_COSINNUS_CLOUD_NEXTCLOUD_AUTH", default=''))
    
    
    """ --------------- MORE SETTINGS  ---------------- """
    
    # for language codes see https://en.wikipedia.org/wiki/List_of_ISO_639-1_codes
    LANGUAGES = [
        ('de', _('Deutsch--LEAVE-THIS-EMPTY-DO-NOT-TRANSLATE')),
        ('en', _('English--LEAVE-THIS-EMPTY-DO-NOT-TRANSLATE')),
        ('ru', _('Russian--LEAVE-THIS-EMPTY-DO-NOT-TRANSLATE')),
        ('uk', _('Ukrainian--LEAVE-THIS-EMPTY-DO-NOT-TRANSLATE')),
        # other languages available, but not yet, or not by default
        # (enable them for your specific portals by defining `LANGUAGES` in settings.py
        ('fr', _('French--LEAVE-THIS-EMPTY-DO-NOT-TRANSLATE')),
        ('pl', _('Polish--LEAVE-THIS-EMPTY-DO-NOT-TRANSLATE')),
        ('es', _('Spanish--LEAVE-THIS-EMPTY-DO-NOT-TRANSLATE')),
        ('ro', _('Romanian--LEAVE-THIS-EMPTY-DO-NOT-TRANSLATE')),
        ('be', _('Belarussian--LEAVE-THIS-EMPTY-DO-NOT-TRANSLATE')),
        ('nl', _('Dutch--LEAVE-THIS-EMPTY-DO-NOT-TRANSLATE')),
        
        ('cs', _('Czech--LEAVE-THIS-EMPTY-DO-NOT-TRANSLATE')),
        ('az', _('Azerbaijani--LEAVE-THIS-EMPTY-DO-NOT-TRANSLATE')),
        ('hy', _('Armenian--LEAVE-THIS-EMPTY-DO-NOT-TRANSLATE')),
        ('ka', _('Georgian--LEAVE-THIS-EMPTY-DO-NOT-TRANSLATE')),
        ('kk', _('Kazakh--LEAVE-THIS-EMPTY-DO-NOT-TRANSLATE')),
        
        ('ar', _('Arabic--LEAVE-THIS-EMPTY-DO-NOT-TRANSLATE')),
        ('he', _('Hebrew--LEAVE-THIS-EMPTY-DO-NOT-TRANSLATE')),
        ('el', _('Greek--LEAVE-THIS-EMPTY-DO-NOT-TRANSLATE')),
        ('fa', _('Persian--LEAVE-THIS-EMPTY-DO-NOT-TRANSLATE')),
    ]
    
    # allow a lot of POST parameters (notification settings will have many fields)
    DATA_UPLOAD_MAX_NUMBER_FIELDS = 10000 
    X_FRAME_OPTIONS = 'SAMEORIGIN'
    
    # Required for cmsplugin_filer_image
    THUMBNAIL_PROCESSORS = (
        'easy_thumbnails.processors.colorspace',
        'easy_thumbnails.processors.autocrop',
        # 'easy_thumbnails.processors.scale_and_crop',
        'filer.thumbnail_processors.scale_and_crop_with_subject_location',
        'easy_thumbnails.processors.filters',
    )
    # this namer prevents exposing the source file in its path
    THUMBNAIL_NAMER = 'easy_thumbnails.namers.hashed'
    
    
    EL_PAGINATION_PER_PAGE = 8
    EL_PAGINATION_PREVIOUS_LABEL = '<b>&#9001;</b> Zurück'
    EL_PAGINATION_NEXT_LABEL = 'Weiter <b>&#9002;</b>'
    
    MESSAGE_STORAGE = 'django.contrib.messages.storage.session.SessionStorage'
    
    
    # detect testing mode
    TESTING = 'test' in sys.argv
    
    
    # leave this on for production, but may want to disable for dev
    #SESSION_COOKIE_SECURE = True
    
    # wagtail
    WAGTAIL_SITE_NAME = 'Wechange'
    WAGTAIL_ENABLE_UPDATE_CHECK = False
    
    
    """ Default non-cosinnus specific settings i.e. for third-party apps.
        
        These *MUST* be imported in the settings.py of the app using cosinnus!
    
        Unless you have a good reason and plan to implement replacement solutions
        you should probably leave these as they are.
        
        For cosinnus-specific internal default settings, check cosinnus/conf.py!
    """
    
    AUTHENTICATION_BACKENDS = ['cosinnus.backends.EmailAuthBackend', 'allauth.account.auth_backends.AuthenticationBackend']
    
    # select2 render static files
    AUTO_RENDER_SELECT2_STATICS = False
        
    AWESOME_AVATAR = {
        'width': 263,
        'height': 263,
        'select_area_width': 263,
        'select_area_height': 263,
        'save_quality': 100,
        'save_format': 'png',
        'no_resize': True,
    }
    
    FORMAT_MODULE_PATH = 'cosinnus.formats'
    
    
    # this processor is tied to any save/delete signals of models,
    # If the model has an associated SearchIndex, the RealtimeSignalProcessor 
    # will then trigger an update/delete of that model instance within the search index proper.
    HAYSTACK_SIGNAL_PROCESSOR = 'haystack.signals.RealtimeSignalProcessor'
    
    
    # django-cron cronjob class definitions
    CRON_CLASSES = [
        'cosinnus.cron.DeleteScheduledUserProfiles',
        'cosinnus.cron.UpdateConferencePremiumStatus',
        'cosinnus_conference.cron.SendConferenceReminders',
        'cosinnus_event.cron.TriggerBBBStreamers',
        'cosinnus_exchange.cron.PullData',
        'cosinnus_marketplace.cron.DeactivateExpiredOffers',
        'cosinnus_message.cron.ProcessDirectReplyMails',
    ]
    # delete cronjob logs older than 30 days
    DJANGO_CRON_DELETE_LOGS_OLDER_THAN = 30
    
    
    """ -----------  Important Cosinnus-specific settings:  ----------- """
    
    
    # Tag objects
    COSINNUS_TAG_OBJECT_FORM = 'cosinnus.forms.tagged.TagObjectForm'
    COSINNUS_TAG_OBJECT_MODEL = 'cosinnus.TagObject'
    COSINNUS_TAG_OBJECT_SEARCH_INDEX = 'cosinnus.utils.search.TagObjectIndex'
    
    COSINNUS_GROUP_OBJECT_MODEL = 'cosinnus.CosinnusGroup'
    
    # Microsite
    COSINNUS_MICROSITE_RENDER_EMPTY_APPS = False
    
    # Default title for all pages unless the title block is overwritten. 
    # This is put through a {% trans %} tag. """
    COSINNUS_BASE_PAGE_TITLE_TRANS = project_settings.get("COSINNUS_BASE_PAGE_TITLE_TRANS", None) or project_settings["COSINNUS_PORTAL_NAME"]
    
    # default from-email:
    DEFAULT_FROM_EMAIL = COSINNUS_DEFAULT_FROM_EMAIL
    
    # settings for email-dkim signing. you can follow this guide for creating a key https://blog.codinghorror.com/so-youd-like-to-send-some-email-through-code/ (point 2)
    DKIM_DOMAIN = None # e.g. 'example.com'
    DKIM_SELECTOR = None # e.g. 'selector' if using selector._domainkey.example.com
    DKIM_PRIVATE_KEY = None # full private key string, including """-----BEGIN RSA PRIVATE KEY-----""", etc
    # set these settings in your server's settings.py. then if you have all of them, you also need to include this:
    if DKIM_SELECTOR and DKIM_DOMAIN and DKIM_PRIVATE_KEY: 
        EMAIL_BACKEND = 'cosinnus.backends.DKIMEmailBackend'
    
    COSINNUS_SITE_PROTOCOL = 'https'
    
    # should microsites be enabled per default for all portals?
    # (can be set for each portal individually in their settings.py)
    COSINNUS_MICROSITES_ENABLED = True
    
    # NOTE: CELERY IS NOW DISABLED UNTIL THE SERVICE HAS BEEN UPDATED
    COSINNUS_USE_CELERY = False
    BROKER_URL = f"redis://localhost:6379/{project_settings['SITE_ID']}"
    CELERY_RESULT_BACKEND = 'redis://localhost:6379'
    CELERY_ACCEPT_CONTENT = ['application/json']
    CELERY_TASK_SERIALIZER = 'json' 
    CELERY_RESULT_SERIALIZER = 'json'
    CELERY_TIMEZONE = 'Europe/Berlin'
    
    
    # django upload restriction settings
    # POST body size
    DATA_UPLOAD_MAX_MEMORY_SIZE = 20971520 # 20mb (default is 2.5mb)
    # File upload size
    FILE_UPLOAD_MAX_MEMORY_SIZE = 524288000 # 500mb (default is 2.5mb)
    
    CSRF_FAILURE_VIEW = 'cosinnus.views.common.view_403_csrf'
    
    """ -----------  More configurable Cosinnus settings (for defaults check cosinnus/conf.py!)  ----------- """
    
    #AWESOME_AVATAR = {...}
    #COSINNUS_USER_PROFILE_MODEL = 'cosinnus.UserProfile'
    #COSINNUS_ATTACHABLE_OBJECTS = {...}
    #COSINNUS_ATTACHABLE_OBJECTS_SUGGEST_ALIASES = {...}
    #COSINNUS_INITIAL_GROUP_WIDGETS = [...]
    #COSINNUS_INITIAL_GROUP_MICROSITE_WIDGETS = [...]
    #COSINNUS_INITIAL_USER_WIDGETS = [...]
    #COSINNUS_MICROSITE_DISPLAYED_APP_OBJECTS = [...] 
    # Navbar display in the apps menu
    #COSINNUS_HIDE_APPS = [(...)]
    
    # LOGIN Rate limiting settings:
    LOGIN_RATELIMIT_USERNAME_FIELD = 'email'
    LOGIN_RATELIMIT_LOGIN_URLS = {
        '/admin/login/': 'username',
        '/login/': 'username',
    }
    LOGIN_RATELIMIT_LOGGER_NAME = 'cosinnus'
    
    
    """ -----------  This app's cosinnus-related custom settings  ----------- """
    
    # new users that register will automatically be assigned these django permission groups
    NEWW_DEFAULT_USER_AUTH_GROUPS = ['Users']
    
    # the "Home" group for this portal. if not set, some things won't work (like attaching files to direct messages)
    NEWW_FORUM_GROUP_SLUG = 'forum'
    
    # new user that register will automatically become members of these groups/projects (supply group slugs!)
    NEWW_DEFAULT_USER_GROUPS = [NEWW_FORUM_GROUP_SLUG]
    
    # these groups will accept members instantly after requesting membership
    COSINNUS_AUTO_ACCEPT_MEMBERSHIP_GROUP_SLUGS = NEWW_DEFAULT_USER_GROUPS
    
    
    # the resident "Events" group for this portal. set this to thhe `NEWW_FORUM_GROUP_SLUG` if there isn't a seperate group!
    NEWW_EVENTS_GROUP_SLUG = NEWW_FORUM_GROUP_SLUG
    
    
    # if enabled, group admins will see a "rearrange" button and can re-order the widgets.
    # pretty wonky and unintuitive right now, so be careful!
    COSINNUS_ALLOW_DASHBOARD_WIDGET_REARRANGE = False
    
    # Default country code to assume when none is entered for django-phonenumber-field
    PHONENUMBER_DEFAULT_REGION = 'DE'
    
    # django_countries settings
    COUNTRIES_FIRST = ['de', 'at' 'ru', 'ua']
    COUNTRIES_FIRST_REPEAT = True
    # single out i18n country strings to differently translate them
    COUNTRIES_OVERRIDE = {
        'BY': _('Belarus'),
    }
    
    # PIWIK settings. set individually for each portal. won't load if PIWIK_SITE_ID is not set
    PIWIK_SERVER_URL = '//stats.wechange.de/'
    PIWIK_SITE_ID = None
    
    # Cookie settings. We will let cookies expire browser-session-based for anonymous users, and keep them
    # for 30 days for logged in users
    SESSION_EXPIRE_AT_BROWSER_CLOSE = True
    COSINNUS_SESSION_EXPIRY_AUTHENTICATED_IN_USERS = 30 * 60 * 24 * 60 # 30 days
    
    # honeypot field name shouldn't be too obvious, but also not trigger browsers' autofill
    HONEYPOT_FIELD_NAME = 'phnoenumber_8493'
    
    # API AND SWAGGER SETTINGS
    REST_FRAMEWORK = {
        'DEFAULT_PAGINATION_CLASS': 'rest_framework.pagination.LimitOffsetPagination',
        'PAGE_SIZE': 10,
        'DEFAULT_AUTHENTICATION_CLASSES': (
            'rest_framework.authentication.SessionAuthentication',
            'oauth2_provider.contrib.rest_framework.OAuth2Authentication',
            'rest_framework_simplejwt.authentication.JWTAuthentication'
        ),
        'EXCEPTION_HANDLER': 'cosinnus.api_frontend.handlers.exception_handlers.cosinnus_error_code_exception_handler',
    }
    
    COSINNUS_API_SETTINGS = {
        'user': ['head', 'post'],
        # 'users': [ 'head', 'get', 'post', 'put', 'patch', 'delete']
        # 'hooks': {
        #     'user.activated': ['https://webhook.site/test'],
        #     'user.updated': ['https://webhook.site/test'],
        #     'user.deactivated': ['https://webhook.site/test'],
        # }
    }
    
    JWT_AUTH = {
        'JWT_RESPONSE_PAYLOAD_HANDLER': 'cosinnus.utils.jwt.jwt_response_handler'
    }
    
    SUIT_CONFIG = {
        'ADMIN_NAME': f"{project_settings['COSINNUS_PORTAL_NAME']} Admin",
    }
    
    
    # django-simple captcha settings
    CAPTCHA_CHALLENGE_FUNCT = 'cosinnus.utils.captcha.dissimilar_random_char_challenge'
    CAPTCHA_NOISE_FUNCTIONS = ('captcha.helpers.noise_dots',)
    CAPTCHA_TIMEOUT = 30
    
    # enables the read-only mode for the legacy postman messages system if True
    # and shows an "archived messages button" in the user profile
    COSINNUS_POSTMAN_ARCHIVE_MODE = False 
    
    # SSO default settings for any client portal
    ACCOUNT_ADAPTER = 'cosinnus_oauth_client.views.CosinusAccountAdapter'
    SOCIALACCOUNT_ADAPTER = 'cosinnus_oauth_client.views.CosinusSocialAccountAdapter'
    SOCIALACCOUNT_AUTO_SIGNUP = False
    SOCIALACCOUNT_FORMS = {'signup': 'cosinnus_oauth_client.forms.SocialSignupProfileSettingsForm'}
    SOCIALACCOUNT_EMAIL_VERIFICATION = "none"
    
    # Organizations
    COSINNUS_ORGANIZATIONS_ENABLED = False
    
    # Additional fields (List of form pathes, required form fields are: label and icon)
    COSINNUS_ORGANIZATION_ADDITIONAL_FORMS = []
    COSINNUS_PROJECT_ADDITIONAL_FORMS = []
    COSINNUS_GROUP_ADDITIONAL_FORMS = []
    COSINNUS_CONFERENCE_ADDITIONAL_FORMS = []
    
    # Exchange
    COSINNUS_EXCHANGE_ENABLED = False
    COSINNUS_EXCHANGE_RUN_EVERY_MINS = 60 * 24
    # Exchange Backends
    # Defaults:
    #   backend: 'cosinnus_exchange.backends.ExchangeBackend'
    #   url: None (required)
    #   token_url: (url + ../token/)
    #   username: None (if no login required)
    #   password: None (if no login required)
    #   source: (domain from URL)
    #   model: None (required, e.g. 'cosinnus_exchange.Event')
    #   serializer: None (required, e.g. 'cosinnus_exchange.serializers.ExchangeEventSerializer')
    COSINNUS_EXCHANGE_BACKENDS = []
    
    # Frontend
    COSINNUS_FRONTEND_ENABLED = False
    COSINNUS_FRONTEND_URL_PATTERNS = [
        "^/login/$",
        "^/register/$",
        "^/password-reset/$",
    ]
    
    COSINNUS_LOGIN_REDIRECT_URL = "/dashboard/"
    
    return vars()

<<<<<<< HEAD
# WARNING: do not add any settings on this level! 
# settings added "behind" the last settings should go within `define_cosinnus_base_settings` 
=======
# Exchange
COSINNUS_EXCHANGE_ENABLED = False
COSINNUS_EXCHANGE_RUN_EVERY_MINS = 60 * 24
# Exchange Backends
# Defaults:
#   backend: 'cosinnus_exchange.backends.ExchangeBackend'
#   url: None (required)
#   token_url: (url + ../token/)
#   username: None (if no login required)
#   password: None (if no login required)
#   source: (domain from URL)
#   model: None (required, e.g. 'cosinnus_exchange.Event')
#   serializer: None (required, e.g. 'cosinnus_exchange.serializers.ExchangeEventSerializer')
"""
# Example Backends:
COSINNUS_EXCHANGE_ENABLED = True
COSINNUS_EXCHANGE_RUN_EVERY_MINS = 60*24
COSINNUS_EXCHANGE_BACKENDS = [
    {
        'backend': 'cosinnus_exchange.backends.ExchangeBackend',
        'url': 'http://staging.wechange.de/api/v2/events/',
        'source': 'WECHANGE Staging',
        'model': 'cosinnus_exchange.ExchangeEvent',
        'serializer': 'cosinnus_exchange.serializers.ExchangeEventSerializer',
    },
    {
        'backend': 'cosinnus_exchange.backends.ExchangeBackend',
        'url': 'http://staging.wechange.de/api/v2/organizations/',
        'source': 'WECHANGE Staging',
        'model': 'cosinnus_exchange.ExchangeOrganization',
        'serializer': 'cosinnus_exchange.serializers.ExchangeOrganizationSerializer',
    },
    {
        'backend': 'cosinnus_exchange.backends.ExchangeBackend',
        'url': 'https://community.civilsocietycooperation.net/api/v2/events/',
        'source': 'Civilsocietycooperation.net',
        'model': 'cosinnus_exchange.ExchangeEvent',
        'serializer': 'cosinnus_exchange.serializers.ExchangeEventSerializer',
    },
]
"""

COSINNUS_EXCHANGE_BACKENDS = []
>>>>>>> 8467b287
<|MERGE_RESOLUTION|>--- conflicted
+++ resolved
@@ -21,61 +21,12 @@
 
 from cosinnus import VERSION as COSINNUS_VERSION
 
-<<<<<<< HEAD
 from django.conf.global_settings import *
 # `django.core.exceptions.ImproperlyConfigured: PASSWORD_RESET_TIMEOUT_DAYS/PASSWORD_RESET_TIMEOUT are mutually exclusive.`
 # because django.conf.global_settings is being imported directly to be able to modify pre-existing default values.
 # PASSWORD_RESET_TIMEOUT_DAYS is deprecated however and will be deleted in a future django version
 if 'PASSWORD_RESET_TIMEOUT_DAYS' in globals():
     del globals()['PASSWORD_RESET_TIMEOUT_DAYS']
-=======
-# this is the default portal, and will change the location of the staticfiles
-COSINNUS_PORTAL_NAME = None
-
-# the suffix of every often-changing JS/CSS staticfile
-# increase this to make sure browsers reload a cached version 
-# after making non-compatible changes to scripts or styles!
-COSINNUS_STATICFILES_VERSION = '1.17'
-
-DEBUG = False
-
-ADMINS = ()
-MANAGERS = ()
-
-# Hosts/domain names that are valid for this site; required if DEBUG is False
-# See https://docs.djangoproject.com/en/1.5/ref/settings/#allowed-hosts
-ALLOWED_HOSTS = ()
-
-DATABASES = {}
-
-# Default primary key field type to use for models that don’t have a field with primary_key=True.
-# New in Django 3.2.
-DEFAULT_AUTO_FIELD = 'django.db.models.AutoField'
-
-# Local time zone for this installation. Choices can be found here:
-# http://en.wikipedia.org/wiki/List_of_tz_zones_by_name
-# although not all choices may be available on all operating systems.
-# In a Windows environment this must be set to your system time zone.
-TIME_ZONE = 'Europe/Berlin'
-
-# Language code for this installation. All choices can be found here:
-# http://www.i18nguy.com/unicode/language-identifiers.html
-LANGUAGE_CODE = 'de'
-
-SITE_ID = 1
-
-# If you set this to False, Django will make some optimizations so as not
-# to load the internationalization machinery.
-USE_I18N = True
-
-# If you set this to False, Django will not format dates, numbers and
-# calendars according to the current locale.
-USE_L10N = True
-
-# If you set this to False, Django will not use timezone-aware datetimes.
-USE_TZ = True
-
->>>>>>> 8467b287
 
 
 # WARNING: do not add any settings on this level! 
@@ -837,51 +788,5 @@
     
     return vars()
 
-<<<<<<< HEAD
 # WARNING: do not add any settings on this level! 
-# settings added "behind" the last settings should go within `define_cosinnus_base_settings` 
-=======
-# Exchange
-COSINNUS_EXCHANGE_ENABLED = False
-COSINNUS_EXCHANGE_RUN_EVERY_MINS = 60 * 24
-# Exchange Backends
-# Defaults:
-#   backend: 'cosinnus_exchange.backends.ExchangeBackend'
-#   url: None (required)
-#   token_url: (url + ../token/)
-#   username: None (if no login required)
-#   password: None (if no login required)
-#   source: (domain from URL)
-#   model: None (required, e.g. 'cosinnus_exchange.Event')
-#   serializer: None (required, e.g. 'cosinnus_exchange.serializers.ExchangeEventSerializer')
-"""
-# Example Backends:
-COSINNUS_EXCHANGE_ENABLED = True
-COSINNUS_EXCHANGE_RUN_EVERY_MINS = 60*24
-COSINNUS_EXCHANGE_BACKENDS = [
-    {
-        'backend': 'cosinnus_exchange.backends.ExchangeBackend',
-        'url': 'http://staging.wechange.de/api/v2/events/',
-        'source': 'WECHANGE Staging',
-        'model': 'cosinnus_exchange.ExchangeEvent',
-        'serializer': 'cosinnus_exchange.serializers.ExchangeEventSerializer',
-    },
-    {
-        'backend': 'cosinnus_exchange.backends.ExchangeBackend',
-        'url': 'http://staging.wechange.de/api/v2/organizations/',
-        'source': 'WECHANGE Staging',
-        'model': 'cosinnus_exchange.ExchangeOrganization',
-        'serializer': 'cosinnus_exchange.serializers.ExchangeOrganizationSerializer',
-    },
-    {
-        'backend': 'cosinnus_exchange.backends.ExchangeBackend',
-        'url': 'https://community.civilsocietycooperation.net/api/v2/events/',
-        'source': 'Civilsocietycooperation.net',
-        'model': 'cosinnus_exchange.ExchangeEvent',
-        'serializer': 'cosinnus_exchange.serializers.ExchangeEventSerializer',
-    },
-]
-"""
-
-COSINNUS_EXCHANGE_BACKENDS = []
->>>>>>> 8467b287
+# settings added "behind" the last settings should go within `define_cosinnus_base_settings` 