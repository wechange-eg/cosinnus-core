--- conflicted
+++ resolved
@@ -22,11 +22,7 @@
 # the suffix of every often-changing JS/CSS staticfile
 # increase this to make sure browsers reload a cached version 
 # after making non-compatible changes to scripts or styles!
-<<<<<<< HEAD
-COSINNUS_STATICFILES_VERSION = '1.07'
-=======
-COSINNUS_STATICFILES_VERSION = '1.05'
->>>>>>> 168fe0f4
+COSINNUS_STATICFILES_VERSION = '1.08'
 
 DEBUG = False
 
