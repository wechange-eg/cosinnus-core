--- conflicted
+++ resolved
@@ -477,11 +477,7 @@
     inlines = (UserProfileInline, PortalMembershipInline)#, GroupMembershipInline)
     actions = ['deactivate_users', 'export_as_csv', 'log_in_as_user']
     if settings.COSINNUS_ROCKET_ENABLED:
-<<<<<<< HEAD
-        actions += ['force_sync_rocket_user']
-=======
         actions += ['force_sync_rocket_user', 'make_user_rocket_admin']
->>>>>>> 960f886d
     list_display = ('email', 'is_active', 'date_joined', 'has_logged_in', 'tos_accepted', 'username', 'first_name', 'last_name', 'is_staff', )
     list_filter = list(DjangoUserAdmin.list_filter) + [UserHasLoggedInFilter, UserToSAcceptedFilter,]
     
@@ -532,9 +528,6 @@
             message = _('%d Users were synchronized successfully.') % count
             self.message_user(request, message)
         force_sync_rocket_user.short_description = _('Re-synchronize RocketChat user-account (will log users out of RocketChat!)')
-<<<<<<< HEAD
-    
-=======
         
         def make_user_rocket_admin(self, request, queryset):
             count = 0
@@ -547,7 +540,6 @@
             self.message_user(request, message)
         make_user_rocket_admin.short_description = _('Make user RocketChat admin')
         
->>>>>>> 960f886d
 
 admin.site.unregister(USER_MODEL)
 admin.site.register(USER_MODEL, UserAdmin)
