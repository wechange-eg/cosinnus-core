from rest_framework import viewsets

from cosinnus.models.group import CosinnusPortal
from cosinnus.models.group_extra import CosinnusProject, CosinnusSociety
from cosinnus.models.tagged import BaseTagObject
from .serializers import CosinnusSocietySerializer, CosinnusProjectSerializer, OrganisationListSerializer, \
    OrganisationRetrieveSerializer


class PublicCosinnusGroupFilterMixin(object):

    def get_queryset(self):
        queryset = self.queryset
        # filter for current portal
        queryset = queryset.filter(portal=CosinnusPortal.get_current())
        # Filter visibility
<<<<<<< HEAD
        queryset = queryset.filter(is_active=True, public=True)
        return queryset


class PublicTaggableObjectFilterMixin(object):

    def get_queryset(self):
        queryset = self.queryset
        # filter for current portal
        queryset = queryset.filter(group__portal=CosinnusPortal.get_current())
        # Filter visibility
        queryset = queryset.filter(group__is_active=True, media_tag__visibility=BaseTagObject.VISIBILITY_ALL)
        return queryset


class CosinnusSocietySerializerViewSet(PublicCosinnusGroupFilterMixin,
                                       viewsets.ReadOnlyModelViewSet):
    queryset = CosinnusSociety.objects.all()
    serializer_class = CosinnusSocietySerializer

    def get_queryset(self):
        """
        Optionally filter by group
        FIXME: Use generic filters here after upgrade to django-filter==0.15.0
        """
        queryset = super().get_queryset()
=======
        queryset = queryset.filter(is_active=True)
>>>>>>> 8d80c475
        # Order
        query_params = self.request.query_params.copy()
        order_by = query_params.pop('order_by', ['-created',])
        queryset = queryset.order_by(*order_by)
        # Overwrite ugly but commonly used filters
        FILTER_MAP = {
            'tags': 'media_tag__tags__name'
        }
        VALUE_MAP = {
            'false': False,
            'true': True
        }
        for key, value in list(query_params.items()):
            if key in (self.pagination_class.limit_query_param,
                       self.pagination_class.offset_query_param):
                continue
            key = FILTER_MAP.get(key, key)
            value = VALUE_MAP.get(value, value)
            if value is not None:
                if key.startswith('exclude_'):
                    queryset = queryset.exclude(**{key[8:]: value})
                else:
                    queryset = queryset.filter(**{key: value})
        return queryset


class CosinnusProjectSerializerViewSet(CosinnusSocietySerializerViewSet):
    queryset = CosinnusProject.objects.all()
    serializer_class = CosinnusProjectSerializer


class OrganisationSerializerViewSet(PublicCosinnusGroupFilterMixin,
                                    viewsets.ModelViewSet):
    queryset = CosinnusProject.objects.all()
    serializer_class = OrganisationListSerializer

    def get_serializer_class(self):
        if self.action == 'list':
            return OrganisationListSerializer
        if self.action == 'retrieve':
            return OrganisationRetrieveSerializer
        return OrganisationRetrieveSerializer<|MERGE_RESOLUTION|>--- conflicted
+++ resolved
@@ -14,8 +14,7 @@
         # filter for current portal
         queryset = queryset.filter(portal=CosinnusPortal.get_current())
         # Filter visibility
-<<<<<<< HEAD
-        queryset = queryset.filter(is_active=True, public=True)
+        queryset = queryset.filter(is_active=True)
         return queryset
 
 
@@ -41,9 +40,6 @@
         FIXME: Use generic filters here after upgrade to django-filter==0.15.0
         """
         queryset = super().get_queryset()
-=======
-        queryset = queryset.filter(is_active=True)
->>>>>>> 8d80c475
         # Order
         query_params = self.request.query_params.copy()
         order_by = query_params.pop('order_by', ['-created',])
