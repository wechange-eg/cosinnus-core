--- conflicted
+++ resolved
@@ -376,13 +376,9 @@
                 continue
             if group.is_app_deactivated(app):
                 continue
-<<<<<<< HEAD
-
-=======
             if app == 'cosinnus_file' and settings.COSINNUS_SOFT_DISABLE_COSINNUS_FILE_APP:
                 continue
-            
->>>>>>> f94d071b
+
             url = group_aware_reverse('cosinnus:%s:index' % name, kwargs={'group': group})
             if app == current_app:
                 active_app = app
