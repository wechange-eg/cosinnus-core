# -*- coding: utf-8 -*-
from __future__ import unicode_literals
from __future__ import print_function
from builtins import str
from collections import defaultdict

import dateutil.parser
import six
from django.utils import dateparse
from six.moves.urllib.parse import parse_qsl
from copy import copy, deepcopy

from django import template
from django.contrib.auth import get_user_model
from django.core.exceptions import ImproperlyConfigured
from django.urls import resolve, reverse, Resolver404
from django.http import HttpRequest
from django.template.defaulttags import URLNode, url as url_tag, url
from django.template.loader import render_to_string
from django.utils.http import urlencode
from django.utils.translation import ugettext_lazy as _, get_language

from cosinnus.conf import settings
from cosinnus.core.registries import app_registry, attached_object_registry
from cosinnus.models.group import CosinnusGroup, CosinnusGroupManager,\
    CosinnusPortal, get_cosinnus_group_model, CosinnusGroupMembership
from cosinnus.utils.permissions import (check_ug_admin, check_ug_membership,
    check_ug_pending, check_object_write_access,
    check_group_create_objects_access, check_object_read_access, get_user_token,
    check_user_portal_admin, check_user_superuser,
    check_object_likefollowstar_access, filter_tagged_object_queryset_for_user)
from cosinnus.forms.select2 import CommaSeparatedSelect2MultipleChoiceField,  CommaSeparatedSelect2MultipleWidget
from cosinnus.models.tagged import get_tag_object_model, BaseTagObject,\
    LikeObject
from django.template.base import TemplateSyntaxError
from cosinnus.core.registries.group_models import group_model_registry
from django.core.cache import cache
from cosinnus.utils.urls import group_aware_reverse, get_domain_for_portal,\
    BETTER_URL_RE, BETTER_EMAIL_RE

import logging
import markdown2
import json as _json
from django.utils.encoding import force_text
from django.utils.html import escape
from django.utils.safestring import mark_safe
from django.contrib.staticfiles.templatetags.staticfiles import static
from django.template.defaultfilters import linebreaksbr
from cosinnus.models.group_extra import CosinnusProject, CosinnusSociety,\
    CosinnusConference
from wagtail.core.templatetags.wagtailcore_tags import richtext
from uuid import uuid1
from annoying.functions import get_object_or_None
from django.utils.text import normalize_newlines
from cosinnus.utils.functions import ensure_list_of_ints
from django.db.models.query import QuerySet
from django.core.serializers import serialize
from cosinnus.models.idea import CosinnusIdea
from django.db.models.functions import Lower
from django.contrib.contenttypes.models import ContentType
from cosinnus_organization.models import CosinnusOrganization

from cosinnus.utils.user import check_user_has_accepted_portal_tos
from cosinnus.utils.urls import get_non_cms_root_url as _get_non_cms_root_url
from django.templatetags.i18n import do_translate, do_block_translate, TranslateNode, BlockTranslateNode
from cosinnus.utils.html import render_html_with_variables
from cosinnus.models.managed_tags import CosinnusManagedTag
from cosinnus.views.ui_prefs import get_ui_prefs_for_user

logger = logging.getLogger('cosinnus')

register = template.Library()
TAG_OBJECT = get_tag_object_model()


@register.filter
def is_group_admin(user, group):
    """Template filter to check if the given user is an admin of the given
    group.

    .. seealso:: func:`cosinnus.utils.permissions.check_ug_admin`
    """
    return check_ug_admin(user, group)


@register.filter
def is_group_member(user, group):
    """Template filter to check if the given user is a member of the given
    group.

    .. seealso:: func:`cosinnus.utils.permissions.check_ug_membership`
    """
    return check_ug_membership(user, group)


@register.filter
def is_group_pending(user, group):
    """Template filter to check if the given user is a member of the given
    group.

    .. seealso:: func:`cosinnus.utils.permissions.check_ug_membership`
    """
    return check_ug_pending(user, group)

@register.filter
def has_read_access(user, obj):
    """
    Template filter to check if an object (either CosinnusGroup or BaseTaggableObject)
    is visibible to a user.
    This factors in all aspects of superusers and group memberships.
    """
    return check_object_read_access(obj, user)

@register.filter
def has_write_access(user, obj):
    """
    Template filter to check if a user can edit/update/delete an object 
    (either CosinnusGroup or BaseTaggableObject).
    If a CosinnusGroup is supplied, this will check if the user is a group admin or a site admin.
    This factors in all aspects of superusers and group memberships.
    """
    return check_object_write_access(obj, user)

@register.filter
def can_create_objects_in(user, group):
    """
    Template filter to check if a user can create objects in a CosinnusGroup.
    This factors in all aspects of superusers and group memberships.
    """
    return check_group_create_objects_access(group, user)

@register.filter
def can_create_groups(user):
    """
    Template filter to check if a user can create CosinnusGroups.
    """
    return user.is_authenticated

@register.filter
def can_likefollowstar(user, obj):
    """
    Template filter to check if a user can create like/follow an object.
    """
    return user.is_authenticated and check_object_likefollowstar_access(obj, user)

@register.filter
def is_superuser(user):
    """
    Template filter to check if a user has admin priviledges or is a portal admin.
    """
    return check_user_superuser(user)

@register.filter
def is_portal_admin(user):
    """
    Template filter to check if a user is a portal admin.
    """
    return check_user_portal_admin(user)

@register.filter
def is_portal_admin_of(user, portal):
    """
    Template filter to check if a user is a portal admin.
    """
    return check_user_portal_admin(user, portal=portal)

@register.filter
def is_member_in_forum(user):
    """
    Template filter to check if a user is in the default forum group.
    """
    forum_slug = getattr(settings, 'NEWW_FORUM_GROUP_SLUG', None)
    if forum_slug:
        forum_group = get_object_or_None(get_cosinnus_group_model(), slug=forum_slug, portal=CosinnusPortal.get_current())
        if forum_group:
            return is_group_member(user, forum_group)
    return False

@register.filter
def full_name(value):
    """Template filter to get a readable name for the given user

    .. code-block:: django

        {{ user|full_name }}

    :param AbstractBaseUser value: the user object
    :return: either the full user name or the login user name, or (Deleted User) if the user is inactive.
    """
    from django.contrib.auth.models import AbstractBaseUser
    if isinstance(value, AbstractBaseUser):
        if not value.is_active:
            return str(_("(Deleted User)"))
        # adding support for overriden cosinnus profile models
        if hasattr(value, 'cosinnus_profile'):
            profile_full_name = value.cosinnus_profile.get_full_name()
        else:
            profile_full_name = None
        return profile_full_name or value.get_full_name() or value.get_username()
    return ""

@register.filter
def full_name_force(value):
    """ Like ``full_name()``, this tag will always print the user name, even if the user is inactive """
    from django.contrib.auth.models import AbstractBaseUser
    if isinstance(value, AbstractBaseUser):
        return value.get_full_name() or value.get_username()
    return ""

@register.filter
def profile_url(value):
    """Template filter to get the profile page url for a given user

    .. code-block:: django

        {{ user|profile_url }}

    :param AbstractBaseUser value: the user object
    :return: the url to the user's profile
    """
    from django.contrib.auth.models import AbstractBaseUser
    if isinstance(value, AbstractBaseUser):
        if not value.is_active:
            return "#"
        return reverse('cosinnus:profile-detail', kwargs={'username': value.username})
    return ""

@register.filter
def url_target_blank(link):
    """ Template filter that turns any html link into a target="_blank" link. """
    return mark_safe(link.replace('<a ', '<a target="_blank" rel="nofollow noopener noreferrer" '))


@register.filter
def multiply(value, arg):
    """Template filter to multiply two numbers """
    return value * arg

@register.filter
def add_num(value, arg):
    """Template filter to add two numbers """
    return value + arg

@register.filter
def subtract(value, arg):
    """Template filter to subtract two numbers """
    return value - arg

@register.filter
def intify(value):
    """Template filter to cast a value to int
    """
    return int(value)

@register.filter
def stringify(value):
    """Template filter to stringify a value """
    return str(value)

@register.filter
def contains(iterable, item):
    """Template filter to check if an iterable contains an item, just like the `in` keyword """
    return bool(iterable is not None and item in iterable)

@register.filter
def negate(value):
    """Template filter that returns the negation of the passed value
    """
    return not value

@register.simple_tag(takes_context=True)
def cosinnus_group_url_path(context, group=None):
    group = group or context.get('group', None)
    if group:
        return group_model_registry.group_type_index[group.type]
    else:
        return group_model_registry.get_default_group_key()


def _appsmenu_apps_sort_key(app_name):
    try:
        return settings.COSINNUS_APPS_MENU_ORDER.index(app_name)
    except Exception as e:
        return 999

@register.simple_tag(takes_context=True)
def cosinnus_menu(context, template="cosinnus/navbar.html"):
    if 'request' not in context:
        raise ImproperlyConfigured("Current request missing in rendering "
            "context. Include 'django.core.context_processors.request' in the "
            "TEMPLATE_CONTEXT_PROCESSORS.")

    request = context['request']
    user = request.user
    if user.is_authenticated:
        context['groups'] = CosinnusProject.objects.get_for_user(request.user)
        context['societies'] = CosinnusSociety.objects.get_for_user(request.user)
        context['groups_invited'] = CosinnusProject.objects.get_for_user_invited(request.user)
        context['societies_invited'] = CosinnusSociety.objects.get_for_user_invited(request.user)
        if settings.COSINNUS_IDEAS_ENABLED:
            # TODO: cache
            context['my_ideas_count'] = CosinnusIdea.objects.all_in_portal().filter(creator=user).count()
        if settings.COSINNUS_ORGANIZATIONS_ENABLED:
            # TODO: cache
            context['my_organizations_count'] = CosinnusOrganization.objects.all_in_portal().filter(creator=user).count()

    try:
        current_app = resolve(request.path).app_name.replace(':', '_')
    except Resolver404:
        pass
    active_app = None
    active_app_name = None
    if 'group' in context:
        group = context['group']
        apps = []
        for app, name, label in list(app_registry.items()):
            if app in settings.COSINNUS_HIDE_APPS:
                continue
            if group.is_app_deactivated(app):
                continue
            
            url = group_aware_reverse('cosinnus:%s:index' % name, kwargs={'group': group})
            if app == current_app:
                active_app = app
                active_app_name = name
            apps.append({
                'active': app == current_app,
                'label': label,
                'url': url,
                'app': app,
            })
            
        apps = sorted(apps, key=lambda x: _appsmenu_apps_sort_key(x['app']))
        context.update({
            'apps': apps,
            'app_nav': True,
        })
        if group.type == CosinnusGroup.TYPE_PROJECT:
            context['appsmenu_group'] = group
        elif group.type == CosinnusGroup.TYPE_SOCIETY:
            context['appsmenu_society'] = group
    else:
        context['app_nav'] = False

    context.update({
        'active_app': active_app,
        'active_app_name': active_app_name,
    })
    return render_to_string(template, context.flatten())


@register.simple_tag(takes_context=True)
def cosinnus_menu_v2(context, template="cosinnus/v2/navbar/navbar.html", request=None):
    """ Renders the new style navbar """
    if 'request' not in context:
        raise ImproperlyConfigured("Current request missing in rendering "
            "context. Include 'django.core.context_processors.request' in the "
            "TEMPLATE_CONTEXT_PROCESSORS.")

    request = context['request']
    user = request.user
    if user.is_authenticated:
        from cosinnus.views.user_dashboard import MyGroupsClusteredMixin
        from cosinnus.models.user_dashboard import DashboardItem
        
        def _escape_quotes(text):
            return text.replace('\\', '\\\\').replace('"', '\\"').replace("'", "\\'")
        
        if settings.COSINNUS_IDEAS_ENABLED:
            # "My Ideas"
            my_ideas = CosinnusIdea.objects.all_in_portal().filter(creator=user).order_by(Lower('title'))
            context['my_ideas_json_encoded'] = _escape_quotes(_json.dumps([DashboardItem(idea) for idea in my_ideas]))
            # "Followed Ideas"
            idea_content_type = ContentType.objects.get_for_model(CosinnusIdea)
            my_followed_ids = LikeObject.objects.filter(content_type=idea_content_type, user=user, followed=True).values_list('object_id', flat=True)
            my_followed_ideas = CosinnusIdea.objects.all_in_portal().filter(id__in=my_followed_ids).order_by(Lower('title'))
            my_followed_ideas = my_followed_ideas.exclude(creator=user)
            context['followed_ideas_json_encoded'] = _escape_quotes(_json.dumps([DashboardItem(idea) for idea in my_followed_ideas]))

        if settings.COSINNUS_ORGANIZATIONS_ENABLED:
            # "My Organizations"
            my_organizations = CosinnusOrganization.objects.all_in_portal().filter(creator=user).order_by(Lower('name'))
            context['my_organizations_json_encoded'] = _escape_quotes(_json.dumps([DashboardItem(organization) for organization in my_organizations]))


        # "My Groups and Projects"
        context['group_clusters_json_encoded'] = _escape_quotes(_json.dumps(MyGroupsClusteredMixin().get_group_clusters(user)))
        # "Invitations"
        societies_invited = CosinnusSociety.objects.get_for_user_invited(request.user)
        projects_invited = CosinnusProject.objects.get_for_user_invited(request.user)
        groups_invited = [DashboardItem(group) for group in societies_invited]
        groups_invited += [DashboardItem(group) for group in projects_invited]
        context['groups_invited_json_encoded'] = _escape_quotes(_json.dumps(groups_invited))
        context['groups_invited_count'] = len(groups_invited)

        # conferences        
        my_conferences = CosinnusConference.objects.get_for_user(request.user)
        context['my_conferences_json_encoded'] = _escape_quotes(_json.dumps([DashboardItem(conference) for conference in my_conferences]))
        
        membership_requests = []
        membership_requests_count = 0
        admined_group_ids = get_cosinnus_group_model().objects.get_for_user_group_admin_pks(request.user)
        admined_groups = get_cosinnus_group_model().objects.get_cached(pks=admined_group_ids)
        for admined_group in admined_groups:
            pending_ids = CosinnusGroupMembership.objects.get_pendings(group=admined_group)
            if len(pending_ids) > 0:
                membership_request_item = DashboardItem()
                membership_request_item['icon'] = 'fa-sitemap' if admined_group.type == get_cosinnus_group_model().TYPE_SOCIETY else 'fa-group'
                membership_request_item['text'] = escape('%s (%d)' % (admined_group.name, len(pending_ids)))
                membership_request_item['url'] = group_aware_reverse('cosinnus:group-detail', kwargs={'group': admined_group}) + '?requests=1#requests'
                membership_requests.append(membership_request_item)
                membership_requests_count += len(pending_ids)
        context['group_requests_json_encoded'] = _escape_quotes(_json.dumps(membership_requests))
        context['group_requests_count'] = membership_requests_count
        
        # conference groups
        context['my_conference_groups'] = my_conferences
        
        attending_events = []
        try:
            from cosinnus_event.models import Event, EventAttendance # noqa
            my_attendances_ids = EventAttendance.objects.filter(user=user, state__gt=EventAttendance.ATTENDANCE_NOT_GOING).values_list('event_id', flat=True)
            attending_events = Event.get_current_for_portal().filter(id__in=my_attendances_ids)
            attending_events = filter_tagged_object_queryset_for_user(attending_events, user)
        except:
            if settings.DEBUG:
                raise
        context['attending_events_json_encoded'] = _escape_quotes(_json.dumps([DashboardItem(event) for event in attending_events]))
        
        # TODO cache the dumped JSON strings?
        
    return render_to_string(template, context.flatten(), request=request)


@register.simple_tag(takes_context=True)
def cosinnus_render_widget(context, widget):
    """ Renders a given widget config and passes all context on to its template """
    flat = {}
    for d in context.dicts:
        flat.update(d)
    return mark_safe(widget.render(**flat))

@register.simple_tag(takes_context=True)
def cosinnus_render_attached_objects(context, source, filter=None, skipImages=True, v2Style=False):
    """
    Renders all attached files on a given source cosinnus object. This will
    collect and group all attached objects (`source.attached_objects`) by their
    model group and send them to the configured renderer for that model type
    (in each cosinnus app's `cosinnus_app.ATTACHABLE_OBJECT_RENDERERS`).

    :param source: the source object to check for attached objects
    :param filter: a comma seperated list of allowed Object types to be
        rendered. eg.: 'cosinnus_event.Event,cosinnus_file.FileEntry' will
        allow only Files and events to be rendered.
    :param skipImages: will not display image type attached files
    """
    attached_objects = source.attached_objects.all()
    allowed_types = filter.replace(' ', '').split(',') if filter else []
    
    typed_objects = defaultdict(list)
    for att in attached_objects:
        attobj = att.target_object
        content_model = att.model_name
        if filter and content_model not in allowed_types:
            continue
        if getattr(attobj, 'is_image', False) and skipImages:
            continue
        if attobj is not None:
            typed_objects[content_model].append(attobj)

    rendered_output = []
    for model_name, objects in six.iteritems(typed_objects):
        # find manager object for attached object type
        Renderer = attached_object_registry.get(model_name)  # Renderer is a class
        if Renderer:
            # pass the list to that manager and expect a rendered html string
            rendered_output.append(Renderer.render(context, objects, v2Style=v2Style))
        elif settings.DEBUG:
            rendered_output.append(_('<i>Renderer for %(model_name)s not found!</i>') % {
                'model_name': model_name
            })

    return mark_safe(''.join(rendered_output))


@register.simple_tag(takes_context=True)
def cosinnus_render_single_object(context, object, *args, **kwargs):
    """
    Render a single cosinnus BaseTaggableObject using the
     configured renderer for that model type
    (in each cosinnus app's `cosinnus_app.ATTACHABLE_OBJECT_RENDERERS`).

    :param object: the source object to render
    """
    NAMED_ARGS = ['hide_group_name', 'no_space']
    
    model_name = object.__class__.__module__.split('.')[0] + '.' + object.__class__.__name__
    
    # find manager object for attached object type
    Renderer = attached_object_registry.get(model_name)  # Renderer is a class
    
    rendered_output = ''
    if Renderer:
        for arg in NAMED_ARGS:
            if arg in kwargs:
                context[arg] = kwargs[arg]
        # pass the list to that manager and expect a rendered html string
        rendered_output = Renderer.render_single(context, object)
    elif settings.DEBUG:
        rendered_output = _('<i>Renderer for %(model_name)s not found!</i>') % {
            'model_name': model_name
        }

    return rendered_output


@register.inclusion_tag('cosinnus/autocomplete.html')
def cosinnus_autocomplete(field, objects):
    return {
        'field': field,
        'objects': objects
    }


class URLNodeOptional(URLNode):
    """
    Exactly the same as `django.template.defaulttags.url` *except* `kwargs`
    needs to evaluate to `True`. All other `kwargs` are removed. This allows a
    bit more flexibility than the use of `{% url %}`.

    .. seealso:: http://code.djangoproject.com/ticket/9176
    """
    def render(self, context):
        self.kwargs = {k: v for k, v in six.iteritems(self.kwargs) if v.resolve(context)}
        return super(URLNodeOptional, self).render(context)


@register.tag
def url_optional(parser, token):
    """
    Creates the default `URLNode`, then routes it through the optional resolver
    with the same properties by first creating the `URLNode`. The parsing stays
    in Django core where it belongs.
    """
    urlnode = url_tag(parser, token)
    return URLNodeOptional(urlnode.view_name, urlnode.args, urlnode.kwargs,
        urlnode.asvar)
    
@register.tag(name='captureas')
def do_captureas(parser, token):
    """
        Captures block content into template variables.
        Source: https://djangosnippets.org/snippets/545/
        Usage:
            {% captureas label %}{% trans "Posteingang" %}{% if unread_count %} <strong>({{ unread_count }})</strong>{% endif %}{% endcaptureas %}
            {% include "cosinnus/leftnav_button.html" label=label  %}
    """
    try:
        tag_name, args = token.contents.split(None, 1)
    except ValueError:
        raise template.TemplateSyntaxError("'captureas' node requires a variable name.")
    nodelist = parser.parse(('endcaptureas',))
    parser.delete_first_token()
    return CaptureasNode(nodelist, args)


class CaptureasNode(template.Node):
    def __init__(self, nodelist, varname):
        self.nodelist = nodelist
        self.varname = varname

    def render(self, context):
        output = self.nodelist.render(context)
        context[self.varname] = output
        return ""
    

@register.simple_tag(takes_context=True)
def strip_params(context, qs, *keys):
    """
    Given a URL query string (`foo=bar&lorem=ipsum`) and an arbitrary key /
    list of keys, strips those from the QS:
    """
    if isinstance(qs, six.string_types):
        parsed = dict(parse_qsl(qs))
    elif isinstance(qs, HttpRequest):
        from copy import copy
        parsed = copy(qs.GET.dict())
    else:
        parsed = {}
    for k in keys:
        parsed.pop(k, None)
    return urlencode(parsed)


@register.simple_tag(takes_context=True)
def add_current_params(context, request=None):
    """
    Given a URL query string (`foo=bar&lorem=ipsum`) and an arbitrary key /
    list of keys, strips those from the QS:
    """
    if not request and 'request' in context:
        request = context['request']
    if not request:
        return ''
    parsed = copy(request.GET.dict())
    if not parsed:
        return ''
    return '?%s' % urlencode(parsed)


@register.filter
def cosinnus_setting(user, setting):
    """
    Retrieves a user setting's value or an empty string if the setting does not exist yet.
    """
    from django.contrib.auth.models import AbstractBaseUser
    if isinstance(user, AbstractBaseUser):
        value = user.cosinnus_profile.settings.get(setting, None)
        return value
    raise ImproperlyConfigured("User setting tag got passed a non-user argument.")
    

@register.simple_tag(takes_context=True)
def cosinnus_user_token(context, token_name, request=None):
    """
    Returns URL params (`user=999&token=1234567`) for the current user and a 
    permanent token specific to the token_name. If the user does not have a token 
    for that token_name yet, one will be generated. 
    """
    if not request and 'request' in context:
        request = context['request']
    if not request or not request.user.is_authenticated:
        return ''
    token = get_user_token(request.user, token_name)
    return mark_safe('user=%s&token=%s' % (request.user.id, token))


@register.simple_tag(takes_context=True)
def cosinnus_cross_portal_token(context, portal):
    """
    Returns a token that will force the URL group resolution 
    (``cosinnus.core.decorators.views.get_group_for_request()``) into another portal on POST requests,
    while still being able to post to the domain of the current portal.
    This is very useful to avoid CSRF failures when posting i.e. comments on Notes from another
    CosinnusPortal's group that appeared in a user's stream in another portal.
    """
    if type(portal) is CosinnusPortal:
        portal_id = portal.id
    else:
        portal_id = int(portal)
    return mark_safe('<input type="hidden" name="cosinnus_cross_portal" value="%s">' % portal_id)


def group_aware_url_name(view_name, group_or_group_slug, portal_id=None):
    """ Modifies a URL name that points to a URL within a CosinnusGroup so that the URL
        points to the correct sub-url of the type of the CosinnusGroup Model for the given
        group slug.
        
        @return: A modified URL view name
    """
    if not group_or_group_slug:
        return ''
    
    if not isinstance(group_or_group_slug, six.string_types) and \
        (type(group_or_group_slug) is get_cosinnus_group_model() or issubclass(group_or_group_slug.__class__, get_cosinnus_group_model())):
        group_type = group_or_group_slug.type
    else:
        # retrieve group type cached
        group_type = cache.get(CosinnusGroupManager._GROUP_SLUG_TYPE_CACHE_KEY % (CosinnusPortal.get_current().id, group_or_group_slug))
        if group_type is None:
            group_type = get_cosinnus_group_model().objects.get(slug=group_or_group_slug, portal_id=portal_id).type
            cache.set(CosinnusGroupManager._GROUP_SLUG_TYPE_CACHE_KEY % (CosinnusPortal.get_current().id, group_or_group_slug), group_type,
                      31536000) # 1 year cache
        
    # retrieve that type's prefix and add to URL viewname
    prefix = group_model_registry.get_url_name_prefix_by_type(group_type, 0)
    if ":" in view_name:
        view_name = (":%s" % prefix).join(view_name.rsplit(":", 1))
    else:
        view_name = prefix + view_name
    
    return view_name



class GroupURLNode(URLNode):
    """ This URL node will adjust its view name to the prefix-type of the CosinnusGroup type. 
        Group type is found through the group slug, and looked up in the group-slug -> group-type cache.
        Group types never change, so this cache won't need smart resetting.
        ~Should~ be thread-safe.
        
        :param group: The group slug for the group's url you are targeting
        :param portal_id: (optional) can override the portal used.
        :ignoreErrors: (optional) if set to True, this tag will return silently '' instead of throwing a 
            DoesNotExist exception when the targeted group is not found
    """

    def render(self, context):
        
        if not hasattr(self, 'base_view_name'):
            self.base_view_name = copy(self.view_name)
        else:
            self.view_name = copy(self.base_view_name)
        view_name = self.view_name.resolve(context)
        
        ignoreErrors = 'ignoreErrors' in self.kwargs and self.kwargs.pop('ignoreErrors').resolve(context) or False
        
        group_arg = self.kwargs["group"].resolve(context)
        group_slug = ""
        foreign_portal = None
        portal_id = getattr(self, '_portal_id', None)
        force_local_domain = getattr(self, '_force_local_domain', False)
        
        try:
            # the portal id if given to the tag can override the group's portal
            self._portal_id = self.kwargs["portal_id"].resolve(context)
            portal_id = self._portal_id
            del self.kwargs["portal_id"]
        except KeyError:
            pass
        
        try:
            # this will retain the local domain. useful for avoiding POSTs to cross-portal domains and CSRF-failing
            self._force_local_domain = bool(self.kwargs["force_local_domain"].resolve(context))
            force_local_domain = self._force_local_domain
            del self.kwargs["force_local_domain"]
        except KeyError:
            pass
        
        patched_group_slug_arg = None
        
        # we accept a group object or a group slug
        if issubclass(group_arg.__class__, get_cosinnus_group_model()):
            # determine the portal from the group
            group_slug = group_arg.slug
            
            # if not explicitly given, learn the portal id from the group
            if not portal_id:
                portal_id = group_arg.portal_id
                if not portal_id == CosinnusPortal.get_current().id:
                    foreign_portal = group_arg.portal
                    
            # we patch the variable given to the tag here, to restore the regular slug-passed-url-resolver functionality
            patched_group_slug_arg = deepcopy(self.kwargs['group'])
            patched_group_slug_arg.token += '.slug'
            patched_group_slug_arg.var.var += '.slug'
            patched_group_slug_arg.var.lookups = list(self.kwargs['group'].var.lookups) + ['slug']
        elif not isinstance(group_arg, six.string_types):
            if ignoreErrors:
                return ''
            if not settings.DEBUG:
                logger.error('TemplateSyntaxError: `group_url` tag requires a group kwarg that is a group or a slug! Returning empty URL.', extra={'group_arg': group_arg})
                return ''
            raise TemplateSyntaxError("'group_url' tag requires a group kwarg that is a group or a slug! Have you passed one? (You passed: 'group=%s')" % group_arg)
        else:
            group_slug = group_arg
        
            
        # make sure we have the foreign portal. we might not have yet retrieved it if we had a portal id explicitly set
        if portal_id and not portal_id == CosinnusPortal.get_current().id and not foreign_portal:
            foreign_portal = CosinnusPortal.objects.get(id=portal_id)

        try:
            try:
                view_name = group_aware_url_name(view_name, group_slug, portal_id)
            except CosinnusGroup.DoesNotExist:
                # ignore errors if the group doesn't exist if it is inactive (return empty link)
                if ignoreErrors or isinstance(group_arg, six.string_types) or (not group_arg.is_active):
                    return ''
                
                logger.error(u'Cosinnus__group_url_tag: Could not find group for: group_arg: %s, view_name: %s, group_slug: %s, portal_id: %s' % (str(group_arg), view_name, group_slug, portal_id))
                raise
            
            self.view_name.var = view_name
            self.view_name.token = "'%s'" % view_name
            
            # to retain django core code for rendering, we patch this node to look like a proper url node, 
            # with a slug argument.
            # and then restore it later, so that the node object can be reused for other group arguments 
            # if we didn't do that, this group node's group argument would have been replaced already, and
            # lost to other elements that use the group_url tag in a for-loop, for example
            # (we cannot store anything on the object itself, down that road madness lies)
            if patched_group_slug_arg:
                self.kwargs['group'], patched_group_slug_arg = patched_group_slug_arg, self.kwargs['group']
                
            ret_url = super(GroupURLNode, self).render(context)
            # swap back the patched arg for the original
            if patched_group_slug_arg:
                self.kwargs['group'] = patched_group_slug_arg
            
            if foreign_portal and not force_local_domain:
                domain = get_domain_for_portal(foreign_portal)
                # attach to either output or given "as" variable
                if self.asvar:
                    context[self.asvar] = domain + context[self.asvar]
                else:
                    ret_url = domain + ret_url
            
            return ret_url
        except:
            if ignoreErrors:
                return ''
            else:
                raise
        

@register.tag
def group_url(parser, token):
    """
    A proxy wrapper for the Django 'url' tag for URLs pointing to pages within a CosinnusGroup.
    This tag is aware of which type of group is being pointed to and will automatically chose
    the correct URL path specific for the group type, as configured with group_model_registry.py.
    
    Otherwise this uses the django 'url' tag definition.
    """
    
    urlnode = url(parser, token)
    
    if not "group" in urlnode.kwargs:
        raise TemplateSyntaxError("'group_url' tag requires a group kwarg!")
    
    return GroupURLNode(urlnode.view_name, urlnode.args, urlnode.kwargs, urlnode.asvar)


@register.simple_tag(takes_context=True)
def cosinnus_report_object_action(context, obj=None, instantly_trigger=False):
    if not context['request'].user.is_authenticated:
        return ''
    if not obj:
        return ''
    
    app_label = obj.__class__.__module__.split('.')[0]
    model_name = obj.__class__.__name__
    model_str = '%s.%s' % (app_label, model_name)
    if model_name.lower() == 'user':
        title = full_name(obj)
    else:
        title = getattr(obj, 'title', getattr(obj, 'name', None))
    if not title:
        title = force_text(obj)
    
    # mark_safe doesn't really seem to work here
    title = escape(title.replace('"', "'"))
    ret = '$.cosinnus.Feedback.cosinnus_report_object("%s", %d, "%s");' % (model_str, obj.id, title)
    if not instantly_trigger:
         ret = ' onclick=\'%s\' ' % ret
    return mark_safe(ret)


@register.simple_tag()
def localized_js(path):
    """ Acts like the {% static ... %} tag, but returns a javascript file
        from the localized folder for the current language. 
        We add a parameter so the client caches each language seperately """
    lang = get_language()
    return static('js/locale/%s/%s' % (lang, path)) + '?lang=%s' % lang


@register.filter
def addstr(arg1, arg2):
    """concatenate arg1 & arg2"""
    ret = mark_safe(str(arg1) + str(arg2))
    return ret


@register.simple_tag()
def is_integrated_portal():
    """ Returns True if this portal is running in integrated mode for user auth """
    return getattr(settings, 'COSINNUS_IS_INTEGRATED_PORTAL', False)


@register.simple_tag()
def is_sso_portal():
    """ Returns True if this portal is running in single external sign-on only mode for user auth """
    return getattr(settings, 'COSINNUS_IS_SSO_PORTAL', False)


@register.filter
def textfield(text, arg=''):
    """ Renders any object's bodytext with markdown, and safely with escaping, but retains linebreaks 
        and formats URLs as target="_blank" links.
        Note: This will wrap any text in <p> tags! It may also return multiple paragraphs as sibling. 
        @param arg: If supplied "simple", will purge all <p> tags. """
        
    if not text:
        return ''
    text = force_text(text)
    
    
    # shorten and wrap un-linked email addresses in markdown links
    for m in reversed([it for it in BETTER_EMAIL_RE.finditer(text)]):
        if (m.start() == 0 or text[m.start()-2:m.start()] != '](') and (m.end() == len(text) or text[m.end():m.end()+2] != '](')\
                and (text[m.start()-9:m.start()] != '](mailto:'):
            short = (m.group()[:47] + '...') if len(m.group()) > 50 else m.group()
            text = text[:m.start()] + ('[%s](mailto:%s)' % (short, m.group())) + text[m.end():] 
    
    # shorten and wrap un-linked URLs in markdown links unless they are part of an email
    for m in reversed([it for it in BETTER_URL_RE.finditer(text)]):
        if (m.start() == 0 or text[m.start()-2:m.start()] != '](') and (m.start() == 0 or text[m.start()-1] != '@') and (m.end() == len(text) or text[m.end():m.end()+2] != ']('):
            short = (m.group()[:47] + '...') if len(m.group()) > 50 else m.group()
            text = text[:m.start()] + ('[%s](%s%s)' % (short, 'https://' if not short.startswith('http') else '', m.group())) + text[m.end():]
    
    
    text = escape(text.strip())
    
    # see https://github.com/trentm/python-markdown2/wiki/Extras for option parameters!
    # 'code-friendly-strict' is added on the wechange fork and means that intra-word
    # asterisks like `Benutzer*innen` will not be italicized
    extras = {'strike': {}, 'break-on-newline': {}, 'cuddled-lists': {}, 'code-friendly-strict': {},  'nofollow': {}, 'target-blank-links': {}}
    try:
        text = markdown2.markdown(text, extras=extras)
    except Exception as e:
        logger.warning('Markdown2 crashed attempting to parse a given text with exception: %s' % e, extra={'faulty_text': text, 'exception': e})
        try:
            text = linebreaksbr(text)
        except Exception as e2:
            logger.warning('Even linebreaksbr crashed attempting to parse a given text with exception: %s' % e2, extra={'faulty_text': text, 'exception': e2})
         
    
    if arg == 'simple':
        text = text.replace('<p>', '').replace('</p>', '')
    return mark_safe(text)


@register.filter
def linebreaksoneline(text, arg=''):
    """ Removes all linebreaks so the given text becomes a single line. """
    if not text:
        return ''
    text = normalize_newlines(text).replace('\n', ' ')
    return text


@register.filter
def add_domain(url):
    """ Adds the current domain to a given URL, unless it already starts with http """
    return url if url.startswith('http') else CosinnusPortal.get_current().get_domain() + url


@register.filter
def tag_group_filtered(tag_object, group="None"):
    """
    Filters a media_tag for its group to not show attributes that are inherited from the group.
    Does no filtering if no group is supplied.
    """
    if tag_object and group and group != "None":
        group_tag = group.media_tag
        tag_object = copy(tag_object)
        # filter tags
        ids = group_tag.tags.values_list('id', flat=True)
        tag_object.tags = tag_object.tags.exclude(id__in=ids)
        # filter location
        if tag_object.location == group_tag.location:
            tag_object.location = None
            
        """ Disabled for now - we want topics to always be displayed 
        # filter topics
        if tag_object.topics:
            tag_object.topics = copy(tag_object.topics)
            group_topics = group_tag.topics and group_tag.topics.split(',') or []
            tag_object.topics = ','.join([top for top in tag_object.topics.split(',') if top not in group_topics])
        """
    return tag_object



@register.filter
def richtext_or_stream(value):
    """ A safer alternative to the wagtail filter |richtext, which will render a richtext if it got passed one,
        or just render a streamfield with its innate function if it is one such. """
    if value and isinstance(value, six.string_types):
        return richtext(value)
    return value

@register.filter
def select_column_class(column_string, which_column):
    """ Returns the ``which_column``'th item of a bootstrap-column string like '6-4-4' """
    return column_string.split('-')[int(which_column)]

@register.filter
def add_uuid(value):
    """ Returns a the given value with an appended uuid. """
    return '%s%d' % (value, uuid1())

@register.filter
def dict_lookup(dictionary, key):
    """ Returns the value for a given key from a given dictionary.
        If not found, returns '' """
    if not isinstance(dictionary, dict):
        return ''
    return dictionary.get(key, '')

@register.filter
def insert_current_language(input_string, following_string):
    """ Appends to the given string the language code of the current locale """
    lang = get_language()
    return (input_string or '') + lang + following_string

@register.filter
def is_app_deactivated(group, app_name):
    """ Renders a textfield's text safely with escaping, but retains linebreaks 
        and formats URLs as target="_blank" links. """
    ret = False
    try:
        ret = group.is_app_deactivated(app_name)
    except:
        pass
    return ret

@register.filter
def querydictlist(querydict, key):
    """ Returns the ``getlist`` item of a querydict """
    if not querydict or not key or not key in querydict:
        return []
    return querydict.getlist(key)

@register.filter
def makelist(splitstring):
    """ Makes an impromptu list from comma-seperated values of a string
        to get around not being able to form lists in templates """
    return splitstring.split(',')

@register.filter
def json(obj):
    """ Returns the given object as JSON """
    if isinstance(obj, QuerySet):
        return serialize('json', obj)
    return _json.dumps(obj)

@register.filter
def get_membership_portals(user):
    """ Returns all portals a user is a member of """
    return CosinnusPortal.objects.filter(id__in=user.cosinnus_portal_memberships.values_list('group_id', flat=True))

@register.filter
def truncatenumber(value, max=99):
    """ Shortens large numbers to i.e. "99+"
    Returns a string of the given number or "<max>+" if value > max """
    try:
        intval = int(value)
    except:
        return value
    if intval > max:
        return '%d+' % max
    return force_text(intval)

@register.simple_tag(takes_context=True)
def debug_context(context, obj=None):
    if not settings.DEBUG:
        return ''
    else:
        context = context
        logger.warn(context)
        import ipdb; ipdb.set_trace();


@register.filter
def debugthis(obj):
    """ Debug-inspects a template element """
    if not settings.DEBUG:
        return ''
    else:
        obj = obj
        import ipdb; ipdb.set_trace();


@register.filter
def printthis(obj):
    """ Debug-inspects a template element """
    if settings.DEBUG:
        print(">> printing")
        print(obj)
    return obj


@register.simple_tag()
def render_cosinnus_topics(topics, seperator_word=None):
    """ Renders a list of media-tag Topics as html <a> tags linking to the topics search page, 
        with proper labels and seperators 
        @param topics: A single int/str number or list or comma-seperated list of int/str numbers that are IDs 
                        in ``BaseTagObject.TOPIC_CHOICES``
    """
    if not topics:
        return ''
    choices_dict = dict(BaseTagObject.TOPIC_CHOICES)
    
    topics = ensure_list_of_ints(topics)
    
    template = """<a href="%(url)s?topics=%(topic)d">%(label)s</a>"""
    search_url = reverse('cosinnus:search')
    seperator_word = ' %s ' % seperator_word if seperator_word else ', '
    
    rendered_topics = [template % {
            'url': search_url,
            'topic': topic,
            'label': choices_dict[topic],
        } for topic in topics]
    
    return mark_safe(seperator_word.join(rendered_topics))
    

@register.simple_tag()
def render_cosinnus_topics_field(escape_html=None):
    topics = CommaSeparatedSelect2MultipleChoiceField(choices=TAG_OBJECT.TOPIC_CHOICES, required=False, 
            widget=CommaSeparatedSelect2MultipleWidget(select2_options={'closeOnSelect': 'true'}))
    topics_field_name = 'topics'
    topics_field_value = None
    topics_html = topics.widget.render(topics_field_name, topics_field_value, {'id': 'id_topics', 'placeholder': _('Topics')})
    topics_html = topics_html.replace('\r', '').replace('\n', '')
    if escape_html:
        topics_html = escape(topics_html)
    return topics_html
    

@register.simple_tag()
def render_cosinnus_topics_json():
    """ Returns a JSON dict of {<topic-id>: <topic-label-translated>, ...} """
    topic_choices = dict([(top_id, force_text(val)) for top_id, val in TAG_OBJECT.TOPIC_CHOICES])
    return mark_safe(_json.dumps(topic_choices))

@register.simple_tag()
def render_managed_tags_json():
    """ Returns all managed tags as JSON array of objects"""
    all_managed_tags = CosinnusManagedTag.objects.all_in_portal_cached()
    managed_tags_json = [
        {
            'id': tag.id,
            'icon': tag.labels.ICON,
            'image': tag.get_image_thumbnail_url(),
            'name': tag.name,
            'description': tag.description,
            'url': tag.url,
        } for tag in all_managed_tags
    ]
    return mark_safe(_json.dumps(managed_tags_json))

@register.simple_tag()
def get_non_cms_root_url():
    """ Returns the root URL for this portal that isn't the cms page """
    return _get_non_cms_root_url()

@register.filter
def app_url_for_model(obj):
    """ Returns the base URL fragment for the given cosinnus model's app.
        Eg for an Etherpad, return 'cosinnus:etherpad' """
    if obj:
        return obj.__class__.__module__.split('.')[0].replace('_', ':')
    return ''

@register.filter
def has_accepted_portal_tos(user):
    """ Checks if the user has accepted this portal's ToS """
    if not user:
        return False
    return check_user_has_accepted_portal_tos(user)


@register.simple_tag(takes_context=True)
def render_announcement_html(context, announcement):
    """ Renders the raw_html for a UserDashboardAnnouncement """
    return render_embedded_html_with_variables(context, announcement.raw_html, variables={
        'announcement_id': announcement.id
    })


@register.simple_tag(takes_context=True)
def render_embedded_html_with_variables(context, html, variables=None):
    """ Renders any raw HTML with some request context variables """
    return render_html_with_variables(context.request.user, html, variables=variables)


class RenderContextIdMixin(object):

    def render(self, context, **kwargs):
        rendered_text = super(RenderContextIdMixin, self).render(context, **kwargs)

        request = context.get('request', None)
        ids_enabled = bool(getattr(settings, 'COSINNUS_SHOW_TRANSLATED_CONTEXT_IDS', False) or \
                           (request and request.GET.get('show_translation_ids', None) == '1'))
        if ids_enabled and self.message_context:
            message_context = self.message_context.resolve(context).strip()
            if message_context.startswith('(') and message_context.endswith(')'):
                rendered_text += ' ' + message_context
        if self.asvar:
            context[self.asvar] =  context[self.asvar] + rendered_text
            return ''
        else:
            return rendered_text


class ContextIdTranslateNode(RenderContextIdMixin, TranslateNode):

    def __init__(self, translate_node):
        self.noop = translate_node.noop
        self.asvar = translate_node.asvar
        self.message_context = translate_node.message_context
        self.filter_expression = translate_node.filter_expression


class ContextIdBlockTranslateNode(RenderContextIdMixin, BlockTranslateNode):

    def __init__(self, block_translate_node):
        self.extra_context = block_translate_node.extra_context
        self.singular = block_translate_node.singular
        self.plural = block_translate_node.plural
        self.countervar = block_translate_node.countervar
        self.counter = block_translate_node.counter
        self.message_context = block_translate_node.message_context
        self.trimmed = block_translate_node.trimmed
        self.asvar = block_translate_node.asvar


@register.tag("trans")
def context_id_do_translate(parser, token):
    """ Overwriting the original tag (if you load `cosinnus_tags` after `i18n`.
        Adds in a settings switch to display an identifier if you include it in parentheses
        as context for the translated string.
        Example: {% trans "My String" context "(MS1)" %} renders as "My String [MS1] """
    translate_node = do_translate(parser, token)
    return ContextIdTranslateNode(translate_node)


@register.tag("blocktrans")
def context_id_do_block_translate(parser, token):
    block_translate_node = do_block_translate(parser, token)
    return ContextIdBlockTranslateNode(block_translate_node)

@register.filter
def get_user_from_id(id):
    try:
        return get_user_model().objects.get(id=id)
    except get_user_model().DoesNotExist:
        pass


@register.filter
def get_attr(obj, attr_name):
    """ Returns the given attribute object instead of trying to resolve
        it in the template using __getitem__ """
    return getattr(obj, attr_name)

@register.filter
def get_item(obj, attr_name):
    """ Returns the given attribute by trying to resolve
        it in the template using __getitem__ """
    return obj[attr_name]

@register.filter
def get_item_or_none(obj, attr_name):
    """ Returns the given attribute by trying to resolve
        it in the template using __getitem__ """
    return obj.get(attr_name, None)

@register.filter
def get_country_name(country_code):
    """ Returns the verbose country name for a ISO 3166-1 country code """
    from django_countries import countries
    return dict(countries).get(country_code, '(unknown)')

<<<<<<< HEAD
@register.simple_tag
def get_setting(name):
    return getattr(settings, name, "")
    
@register.filter
def parse_datetime(value):
    return dateparse.parse_datetime(value)

@register.filter
def stringformat(value, args):
    return dateutil.parser.parse(value)

@register.filter
def listformat(value):
    if isinstance(value, list):
        return ', '.join(value)
    return value

# a map of {dynamic_field_names: [managed_tag_slugs,]} 
_DYNAMIC_FIELDS_TO_MANAGED_TAGS_REVERSE_MAP = None

@register.filter
def has_managed_tag_requirement_for_dynamic_field(user, dynamic_field_name):
    """ Will return True if a user has any of the managed tags assigned 
        that are required to enable the given dynamic field, as defined in
        setting `COSINNUS_USERPROFILE_EXTRA_FIELDS_ONLY_ENABLED_FOR_MANAGED_TAGS` """
    global _DYNAMIC_FIELDS_TO_MANAGED_TAGS_REVERSE_MAP
    if _DYNAMIC_FIELDS_TO_MANAGED_TAGS_REVERSE_MAP is None:
        field_map = defaultdict(list)
        for tag_slug_list, field_list in settings.COSINNUS_USERPROFILE_EXTRA_FIELDS_ONLY_ENABLED_FOR_MANAGED_TAGS:
            for field_name in field_list:
                field_map[field_name].extend(tag_slug_list)
        for field_name in field_map.keys():
            field_map[field_name] = list(set(field_map[field_name]))
        _DYNAMIC_FIELDS_TO_MANAGED_TAGS_REVERSE_MAP = field_map
    
    user_managed_tag_slugs = [tag.slug for tag in user.cosinnus_profile.get_managed_tags()]
    required_tag_slugs = _DYNAMIC_FIELDS_TO_MANAGED_TAGS_REVERSE_MAP.get(dynamic_field_name, [])
    return any([user_tag_slug in required_tag_slugs for user_tag_slug in user_managed_tag_slugs])

=======
@register.filter
def get_ui_pref_for_user(user, ui_pref_name):
    """ Returns for a user the value of the given ui pref """
    return get_ui_prefs_for_user(user).get(ui_pref_name, None)
>>>>>>> c5b1003f
<|MERGE_RESOLUTION|>--- conflicted
+++ resolved
@@ -1258,7 +1258,6 @@
     from django_countries import countries
     return dict(countries).get(country_code, '(unknown)')
 
-<<<<<<< HEAD
 @register.simple_tag
 def get_setting(name):
     return getattr(settings, name, "")
@@ -1299,9 +1298,8 @@
     required_tag_slugs = _DYNAMIC_FIELDS_TO_MANAGED_TAGS_REVERSE_MAP.get(dynamic_field_name, [])
     return any([user_tag_slug in required_tag_slugs for user_tag_slug in user_managed_tag_slugs])
 
-=======
+
 @register.filter
 def get_ui_pref_for_user(user, ui_pref_name):
     """ Returns for a user the value of the given ui pref """
     return get_ui_prefs_for_user(user).get(ui_pref_name, None)
->>>>>>> c5b1003f
