# -*- coding: utf-8 -*-
from __future__ import unicode_literals

import csv
import logging

from annoying.functions import get_object_or_None
from django.conf import settings
from django.contrib import messages
from django.contrib.auth import get_user_model
from django.core.exceptions import ObjectDoesNotExist, ImproperlyConfigured
from django.http import HttpResponse, HttpResponseRedirect, HttpResponseForbidden
from django.shortcuts import redirect, get_object_or_404
from django.utils.crypto import get_random_string
from django.utils import timezone
from django.utils.translation import ugettext_lazy as _, pgettext_lazy
from django.views.generic import (DetailView,
    ListView, TemplateView)
from django.views.generic.base import View
from django.views.generic.edit import FormView, CreateView, UpdateView,\
    DeleteView
import six

from cosinnus.forms.group import CosinusWorkshopParticipantCSVImportForm
from cosinnus.models.conference import CosinnusConferenceRoom
from cosinnus.models.group import CosinnusGroup, CosinnusGroupMembership, MEMBERSHIP_ADMIN
from cosinnus.models.membership import MEMBERSHIP_MEMBER
from cosinnus.models.profile import PROFILE_SETTING_WORKSHOP_PARTICIPANT
from cosinnus.models.profile import PROFILE_SETTING_WORKSHOP_PARTICIPANT_NAME
from cosinnus.models.profile import UserProfile
from cosinnus.models.profile import get_user_profile_model
from cosinnus.utils.user import create_base_user
from cosinnus.views.group import SamePortalGroupMixin
from cosinnus.views.mixins.group import GroupIsConferenceMixin, FilterGroupMixin,\
    RequireAdminMixin
from cosinnus.views.mixins.group import RequireReadMixin, RequireWriteMixin
from cosinnus.views.profile import delete_userprofile
from cosinnus.utils.urls import group_aware_reverse, redirect_with_next
from django.db import transaction
from cosinnus.forms.conference import CosinnusConferenceRoomForm
from django.contrib.contenttypes.models import ContentType
from cosinnus.utils.permissions import check_ug_admin, check_user_superuser
from django.http.response import Http404, HttpResponseForbidden,\
    HttpResponseNotFound

from cosinnus_conference.forms import (ConferenceRemindersForm,
                                       ConferenceParticipationManagement,
                                       ConferenceApplicationForm,
                                       PriorityFormSet,
                                       ApplicationFormSet,
                                       AsignUserToEventForm)
from cosinnus_conference.utils import send_conference_reminder
from cosinnus_event.models import Event

logger = logging.getLogger('cosinnus')


class ConferenceManagementView(SamePortalGroupMixin, RequireWriteMixin, GroupIsConferenceMixin, DetailView):

    template_name = 'cosinnus/conference/conference_management.html'

    def get_object(self, queryset=None):
        return self.group

    def post(self, request, *args, **kwargs):
        if 'startConferenence' in request.POST:
            self.group.conference_is_running = True
            self.group.save()
            self.update_all_members_status(True)
            messages.add_message(request, messages.SUCCESS,
                                 _('Conference successfully started and user accounts activated'))

        elif 'finishConferenence' in request.POST:
            self.group.conference_is_running = False
            self.group.save()
            self.update_all_members_status(False)
            messages.add_message(request, messages.SUCCESS,
                                 _('Conference successfully finished and user accounts deactivated'))

        elif 'deactivate_member' in request.POST:
            user_id = int(request.POST.get('deactivate_member'))
            user = self.update_member_status(user_id, False)
            if user:
                messages.add_message(request, messages.SUCCESS, _('Successfully deactivated user account'))

        elif 'activate_member' in request.POST:
            user_id = int(request.POST.get('activate_member'))
            user = self.update_member_status(user_id, True)
            if user:
                messages.add_message(request, messages.SUCCESS, _('Successfully activated user account'))

        elif 'remove_member' in request.POST:
            user_id = int(request.POST.get('remove_member'))
            user = get_user_model().objects.get(id=user_id)
            delete_userprofile(user)
            messages.add_message(request, messages.SUCCESS, _('Successfully removed user'))

        return redirect(group_aware_reverse('cosinnus:conference:management',
                                            kwargs={'group': self.group}))

    def update_all_members_status(self, status):
        for member in self.group.conference_members:
            member.is_active = status
            if status:
                member.last_login = None
            member.save()

    def update_member_status(self, user_id, status):
        try:
            user = get_user_model().objects.get(id=user_id)
            user.is_active = status
            user.save()
            return user
        except ObjectDoesNotExist:
            pass

    def get_member_workshops(self, member):
        return CosinnusGroupMembership.objects.filter(user=member, group__parent=self.group)

    def get_members_and_workshops(self):
        members = []
        for member in self.group.conference_members:
            member_dict = {
                'member': member,
                'workshops': self.get_member_workshops(member)
            }
            members.append(member_dict)
        return members

    def get_context_data(self, **kwargs):
        context = super().get_context_data(**kwargs)
        context['group'] = self.group
        context['members'] = self.get_members_and_workshops()
        context['group_admins'] = CosinnusGroupMembership.objects.get_admins(group=self.group)

        return context


class WorkshopParticipantsUploadView(SamePortalGroupMixin, RequireWriteMixin, GroupIsConferenceMixin, FormView):

    template_name = 'cosinnus/conference/workshop_participants_upload.html'
    form_class = CosinusWorkshopParticipantCSVImportForm

    def get_object(self, queryset=None):
        return self.group

    def get_form_kwargs(self):
        kwargs = super().get_form_kwargs()
        kwargs['group'] = self.group
        return kwargs

    def form_valid(self, form):
        data = form.cleaned_data.get('participants')
        header, accounts = self.process_data(data)

        filename = '{}_participants_passwords.csv'.format(self.group.slug)

        response = HttpResponse(content_type='text/csv')
        response['Content-Disposition'] = 'attachment; filename="{}"'.format(filename)

        writer = csv.writer(response)
        writer.writerow(header)
        for account in accounts:
            writer.writerow(account)
        return response

    def process_data(self, data):
        groups_list = data.get('header')
        header = data.get('header_original')
        accounts_list = []
        for row in data.get('data'):
            account = self.create_account(row, groups_list)
            accounts_list.append(account)

        return header + ['email', 'password'], accounts_list

    def get_unique_workshop_name(self, name):
        no_whitespace = name.replace(' ', '')
        unique_name = '{}_{}__{}'.format(self.group.portal.id, self.group.id, no_whitespace)
        return unique_name

    @transaction.atomic
    def create_account(self, data, groups):

        username = self.get_unique_workshop_name(data[0])
        first_name = data[1]
        last_name = data[2]

        try:
            name_string = '"{}":"{}"'.format(PROFILE_SETTING_WORKSHOP_PARTICIPANT_NAME, username)
            profile = UserProfile.objects.get(settings__contains=name_string)
            user = profile.user
            user.first_name = first_name
            user.last_name = last_name
            user.save()
            self.create_or_update_memberships(user, data, groups)
            return data + [user.email, '']
        except ObjectDoesNotExist:
            random_email = '{}@wechange.de'.format(get_random_string())
            pwd = get_random_string()
            user = create_base_user(random_email, password=pwd, first_name=first_name, last_name=last_name)

            if user:
                profile = get_user_profile_model()._default_manager.get_for_user(user)
                profile.settings[PROFILE_SETTING_WORKSHOP_PARTICIPANT_NAME] = username
                profile.settings[PROFILE_SETTING_WORKSHOP_PARTICIPANT] = True
                profile.add_redirect_on_next_page(
                    redirect_with_next(
                        group_aware_reverse(
                            'cosinnus:group-dashboard',
                            kwargs={'group': self.group}),
                        self.request), message=None, priority=True)
                profile.save()

                unique_email = 'User{}.C{}@wechange.de'.format(str(user.id), str(self.group.id))
                user.email = unique_email
                user.is_active = False
                user.save()

                self.create_or_update_memberships(user, data, groups)
                return data + [unique_email, pwd]
            else:
                return data + [_('User was not created'), '']

    def create_or_update_memberships(self, user, data, groups):

        # Add user to the parent group
        membership, created = CosinnusGroupMembership.objects.get_or_create(
            group=self.group,
            user=user
        )
        if created:
            membership.status = MEMBERSHIP_MEMBER
            membership.save()

        # Add user to all child groups/projects that were marked with 1 or 2 in the csv or delete membership
        for i, group in enumerate(groups):
            if isinstance(group, CosinnusGroup):
                if data[i] in [str(MEMBERSHIP_MEMBER), str(MEMBERSHIP_ADMIN)]:
                    status = int(data[i])
                    membership, created = CosinnusGroupMembership.objects.get_or_create(
                        group=group,
                        user=user
                    )
                    if created:
                        membership.status = status
                        membership.save()
                    else:
                        current_status = membership.status
                        if current_status < status:
                            membership.status = status
                            membership.save()
                else:
                    try:
                        membership = CosinnusGroupMembership.objects.get(
                            group=group,
                            user=user
                        )
                        membership.delete()
                    except ObjectDoesNotExist:
                        continue
            else:
                continue


class WorkshopParticipantsDownloadView(SamePortalGroupMixin, RequireWriteMixin, GroupIsConferenceMixin, View):


    def get(self, request, *args, **kwars):
        members = self.group.conference_members

        filename = '{}_statistics.csv'.format(self.group.slug)

        response = HttpResponse(content_type='text/csv')
        response['Content-Disposition'] = 'attachment; filename="{}"'.format(filename)

        header = ['Workshop username', 'email', 'workshops count', 'has logged in', 'last login date', 'Terms of service accepted']

        writer = csv.writer(response)
        writer.writerow(header)

        for member in members:
            workshop_username = member.cosinnus_profile.readable_workshop_user_name
            email = member.email
            workshop_count = self.get_membership_count(member)
            has_logged_in, logged_in_date = self.get_last_login(member)
            tos_accepted = 1 if member.cosinnus_profile.settings.get('tos_accepted', False) else 0
            row = [workshop_username, email, workshop_count, has_logged_in, logged_in_date, tos_accepted]
            writer.writerow(row)
        return response

    def get_membership_count(self, member):
        return member.cosinnus_groups.filter(parent=self.group).count()

    def get_last_login(self, member):
        has_logged_in = 1 if member.last_login else 0
        last_login = timezone.localtime(member.last_login)
        logged_in_date = last_login.strftime("%Y-%m-%d %H:%M") if member.last_login else ''

        return [has_logged_in, logged_in_date]


class WorkshopParticipantsUploadSkeletonView(SamePortalGroupMixin, RequireWriteMixin, GroupIsConferenceMixin, View):

    def get(self, request, *args, **kwars):
        filename = '{}_participants.csv'.format(self.group.slug)
        response = HttpResponse(content_type='text/csv')
        response['Content-Disposition'] = 'attachment; filename="{}"'.format(filename)

        writer = csv.writer(response)

        header = [_('Workshop username'), _('First Name'), _('Last Name')]
        workshop_slugs = [group.slug for group in self.group.groups.all()]

        full_header = header + workshop_slugs

        writer.writerow(full_header)

        for i in range(5):
            row = ['' for entry in full_header]
            writer.writerow(row)
        return response


class ConferenceRoomManagementView(RequireAdminMixin, GroupIsConferenceMixin, ListView):
    
    model = CosinnusConferenceRoom
    ordering = ('sort_index', 'title')
    template_name = 'cosinnus/conference/conference_room_management.html'

    def get_queryset(self):
        queryset = super(ConferenceRoomManagementView, self).get_queryset()
        queryset = queryset.filter(group=self.group)
        return queryset

    def get_context_data(self, **kwargs):
        context = super().get_context_data(**kwargs)
        context['group'] = self.group
        context['object'] = self.group
        return context


class ConferencePageView(RequireReadMixin, GroupIsConferenceMixin, TemplateView):
    
    template_name = 'cosinnus/conference/conference.html'
    
    def get(self, request, *args, **kwargs):
        # get room slug if one was in URL, else try finding the first sorted room
        # self.room can be None!
        self.room = None
        # discard the event_id kwarg, it is only for the frontend
        kwargs.pop('event_id', None)
        if not 'slug' in kwargs:
            first_room = self.group.rooms.visible().first()
            if first_room:
                return redirect(first_room.get_absolute_url())
        else:
            room_slug = kwargs.pop('slug')
            self.room = get_object_or_None(CosinnusConferenceRoom, group=self.group, slug=room_slug)
        if self.room and not self.room.is_visible:
            if not check_user_superuser(request.user) and not check_ug_admin(request.user, self.group):
                return HttpResponseForbidden()
        
        self.rooms = self.group.rooms.all()
        if self.rooms.count() == 0 and (check_ug_admin(request.user, self.group) or check_user_superuser(request.user)):
            # if no rooms have been created, redirect group admins to room management
            return redirect(group_aware_reverse('cosinnus:conference:room-management', kwargs={'group': self.group}))
        
        return super(ConferencePageView, self).get(request, *args, **kwargs)
    
    def get_context_data(self, **kwargs):
        # hide invisible rooms from non-admins
        if not check_ug_admin(self.request.user, self.group):
            self.rooms = self.rooms.visible()
        
        ctx = {
            'slug': self.kwargs.get('slug'), # can be None
            'group': self.group,
            'room': self.room,  # can be None
            'rooms': self.rooms,
            'events': self.room.events.all() if self.room else [],
        }
        return ctx


class ConferencePageMaintenanceView(ConferencePageView):
    
    template_name = 'cosinnus/conference/conference_page.html'
    
    def get(self, request, *args, **kwargs):
        if not check_user_superuser(self.request.user):    
            return HttpResponseForbidden()
        return super(ConferencePageMaintenanceView, self).get(request, *args, **kwargs)


class CosinnusConferenceRoomFormMixin(object):
    
    form_class = CosinnusConferenceRoomForm
    model = CosinnusConferenceRoom
    template_name = 'cosinnus/conference/conference_room_form.html'
    
    def get_form_kwargs(self):
        kwargs = super(CosinnusConferenceRoomFormMixin, self).get_form_kwargs()
        kwargs['request'] = self.request
        kwargs['group'] = self.group
        return kwargs
    
    def get_context_data(self, **kwargs):
        context = super(CosinnusConferenceRoomFormMixin, self).get_context_data(**kwargs)
        context.update({
            'group': self.group,
        })
        return context
    

class CosinnusConferenceRoomCreateView(RequireAdminMixin, CosinnusConferenceRoomFormMixin, CreateView):
    """ Create View for CosinnusConferenceRooms """
    
    form_view = 'add'
    message_success = _('The room was created successfully.')
    
    def get_context_data(self, **kwargs):
        context = super(CosinnusConferenceRoomCreateView, self).get_context_data(**kwargs)
        context.update({
            'form_view': self.form_view,
        })
        return context
    
    def form_valid(self, form):
        form.instance.creator = self.request.user
        ret = super(CosinnusConferenceRoomCreateView, self).form_valid(form)
        return ret
    
    def get_success_url(self):
        messages.success(self.request, self.message_success)
        return group_aware_reverse('cosinnus:conference:room-management', kwargs={'group': self.group})


class CosinnusConferenceRoomEditView(RequireWriteMixin, CosinnusConferenceRoomFormMixin, FilterGroupMixin, UpdateView):

    form_view = 'edit'
    message_success = _('The room was saved successfully.')
    
    def get_context_data(self, **kwargs):
        context = super(CosinnusConferenceRoomEditView, self).get_context_data(**kwargs)
        context.update({
            'form_view': self.form_view,
        })
        return context

    def get_success_url(self):
        messages.success(self.request, self.message_success)
        return group_aware_reverse('cosinnus:conference:room-management', kwargs={'group': self.group})


class CosinnusConferenceRoomDeleteView(RequireWriteMixin, FilterGroupMixin, DeleteView):

    model = CosinnusConferenceRoom
    message_success = _('The room was deleted successfully.')
    
    def get_success_url(self):
        messages.success(self.request, self.message_success)
        return group_aware_reverse('cosinnus:conference:room-management', kwargs={'group': self.group})


class FilterConferenceRoomMixin(object):
    """
    Sets `self.room` as CosinnusConferenceRoom for the group already set during dispatch, 
    pulled from the `kwargs['room_slug']`, 404s if not found. Excepcts `self.group` to be set.
    """

    def dispatch(self, request, *args, **kwargs):
        room_slug = kwargs.pop('room_slug', None)
        if not room_slug:
            raise ImproperlyConfigured('Room slug was not set!')
        self.room = get_object_or_None(CosinnusConferenceRoom, group=self.group, slug=room_slug)
        if self.room is None:
            return HttpResponseNotFound(_('The supplied Conference Room could not be found'))
        return super(FilterConferenceRoomMixin, self).dispatch(request, *args, **kwargs)


class ConferenceRemindersView(SamePortalGroupMixin, RequireWriteMixin, GroupIsConferenceMixin, FormView):

    template_name = 'cosinnus/conference/conference_reminders.html'
    form_class = ConferenceRemindersForm
    message_success = _('Conference reminder settings have been successfully updated.')

    def get_object(self, queryset=None):
        return self.group

    def get_context_data(self, **kwargs):
        kwargs['object'] = self.group
        return super(ConferenceRemindersView, self).get_context_data(**kwargs)

    def get_form_kwargs(self):
        kwargs = super().get_form_kwargs()
        kwargs['instance'] = self.group
        return kwargs

    def form_valid(self, form):
        form.save()
        # Send test email to logged in user?
        if 'test' in form.data:
            send_conference_reminder(conference=self.group, recipients=[self.request.user],
                                     field_name=form.data.get('test'), update_setting=False)
            messages.success(self.request, _('A test email has been sent to your email address.'))
        return super(ConferenceRemindersView, self).form_valid(form)

    def get_success_url(self):
        return group_aware_reverse('cosinnus:conference:reminders', kwargs={'group': self.group})


class ConferenceParticipationManagementView(SamePortalGroupMixin,
                                            RequireWriteMixin,
                                            GroupIsConferenceMixin,
                                            FormView):
    form_class = ConferenceParticipationManagement
    template_name = 'cosinnus/conference/conference_participation_management.html'

    def get_context_data(self, **kwargs):
        context = super().get_context_data(**kwargs)
        context.update({
            'group': self.group,
        })
        return context

    def get_form_kwargs(self):
        form_kwargs = super().get_form_kwargs()
        if self.group.participation_management:
            form_kwargs['instance'] = self.group.participation_management.first()
        return form_kwargs

    def form_valid(self, form):
        if not form.instance.id:
            management = form.save(commit=False)
            management.conference = self.group
            management.save()
        else:
            form.save()
        messages.success(self.request, _('Participation configurations have been updated.'))
        return HttpResponseRedirect(self.get_success_url())

    def get_success_url(self):
        return group_aware_reverse('cosinnus:conference:participation-management',
                                   kwargs={'group': self.group})


class ConferenceApplicationView(SamePortalGroupMixin,
                                RequireReadMixin,
                                GroupIsConferenceMixin,
                                FormView):
    form_class = ConferenceApplicationForm
    template_name = 'cosinnus/conference/conference_application.html'

    @property
    def events(self):
        return Event.objects.filter(group=self.group).order_by('id')

    @property
    def participation_management(self):
        return self.group.participation_management.first()

    @property
    def application(self):
        user = self.request.user
        return self.group.conference_applications.all().filter(user=user).first()

    def get_form_kwargs(self):
        form_kwargs = super().get_form_kwargs()
        if self.participation_management:
            form_kwargs['participation_management'] = self.participation_management
        if self.application:
            form_kwargs['instance'] = self.application
        return form_kwargs

<<<<<<< HEAD
    def _get_prioritydict(self):
=======
    def _get_prioritydict(self, form):
>>>>>>> ae8b01b7
        formset = PriorityFormSet(self.request.POST)
        priority_dict = {}
        if formset.is_valid():
            for form in formset.forms:
                data = form.cleaned_data
                priority_dict[data.get('event_id')] = int(data.get('priority'))
<<<<<<< HEAD
        return priority_dict

    def form_valid(self, form):
        priorities = self._get_prioritydict()
        if not form.instance.id:
            application = form.save(commit=False)
            application.conference = self.group
            application.user = self.request.user
            application.priorities = priorities
            application.save()
            messages.success(self.request, _('Application has been sent.'))
        else:
            application = form.save()
            application.priorities = priorities
            application.save()
            messages.success(self.request, _('Application has been updated.'))
        return HttpResponseRedirect(self.get_success_url())
=======
            return priority_dict
        else:
            return self.render_to_response(self.get_context_data(form=form))

    def form_valid(self, form):
        formset = PriorityFormSet(self.request.POST)
        if formset.is_valid():
            priorities = self._get_prioritydict(form)
            if not form.instance.id:
                application = form.save(commit=False)
                application.conference = self.group
                application.user = self.request.user
                application.priorities = priorities
                application.save()
                messages.success(self.request, _('Application has been sent.'))
            else:
                application = form.save()
                application.priorities = priorities
                application.save()
                messages.success(self.request, _('Application has been updated.'))
            return HttpResponseRedirect(self.get_success_url())
        else:
            return self.render_to_response(self.get_context_data(form=form, formset=formset))
>>>>>>> ae8b01b7

    def get(self, request, *args, **kwargs):
        if not self._is_active():
            messages.error(self.request, self.participation_management.application_time_string )
        return self.render_to_response(self.get_context_data())

    def post(self, request, *args, **kwargs):
        if not self._is_active():
            return HttpResponseForbidden()
        if 'withdraw' in request.POST:
            self.application.delete()
            messages.success(self.request, _('Application has been withdrawn.'))
            return HttpResponseRedirect(self.get_success_url())
        else:
            form = self.get_form()
            if form.is_valid():
                return self.form_valid(form)
            else:
                return self.form_invalid(form)


    def get_success_url(self):
        return group_aware_reverse('cosinnus:group-microsite',
                                   kwargs={'group': self.group})

    def _get_initial_priorities(self):
        if not self.application:
            return [{'event_id': event.id,
                     'event_name': event.title} for event in self.events]
        else:
            return [{'event_id': event.id,
                     'event_name': event.title,
                     'priority' : self.application.priorities.get(str(event.id))}
                     for event in self.events]

    def _is_active(self):
        pm = self.participation_management
        if pm:
            return pm.is_active
        return True

    def get_context_data(self, **kwargs):
        context = super().get_context_data(**kwargs)

        if self._is_active():
<<<<<<< HEAD
            priority_formset = PriorityFormSet(
                initial = self._get_initial_priorities()
            )
=======
            if 'formset' in kwargs:
                priority_formset = kwargs.pop('formset')
            else:
                priority_formset = PriorityFormSet(
                    initial = self._get_initial_priorities()
                )
>>>>>>> ae8b01b7
            context.update({
                'is_active': True,
                'group': self.group,
                'participation_management': self.participation_management,
                'priority_formset': priority_formset
            })
        else:
            context.update({
                'is_active': False
            })
        return context


class ConferenceParticipationManagementApplicationsView(SamePortalGroupMixin,
                                                        RequireWriteMixin,
                                                        GroupIsConferenceMixin,
                                                        FormView):
    form_class = ApplicationFormSet
    template_name = 'cosinnus/conference/conference_participation_management_applications.html'

    @property
<<<<<<< HEAD
=======
    def participation_management(self):
        return self.group.participation_management.first()

    @property
>>>>>>> ae8b01b7
    def events(self):
        return Event.objects.filter(group=self.group).order_by('id')

    @property
    def applications(self):
        return self.group.conference_applications.all()

    def get_form_kwargs(self):
        form_kwargs = super().get_form_kwargs()
        form_kwargs['queryset'] = self.applications
        return form_kwargs

<<<<<<< HEAD
    def form_valid(self, form):
        for application in form:
            application.save()
        return HttpResponseRedirect(self.get_success_url())

    def _get_applicants_for_workshop(self):
        accepted_applications = self.applications.filter(status=4)
        user_list = [(application.user.id, application.user.get_full_name()) for application in accepted_applications]
        return user_list

=======
    def _set_workshop_assignments(self):
        users = self._get_applicants_for_workshop()
        formset = AsignUserToEventForm(self.request.POST, prefix='assignment')
        for form in formset:
            form.fields['users'].choices = users

        if formset.is_valid():
            for form in formset.forms:
                data = form.cleaned_data
                event = Event.objects.get(id=data.get('event_id'))
                event.media_tag.persons.clear()
                users = get_user_model().objects.filter(id__in=data.get('users'))
                for user in users:
                    event.media_tag.persons.add(user)

    def form_valid(self, form):
        for application in form:
            application.save()
        self._set_workshop_assignments()
        return HttpResponseRedirect(self.get_success_url())

    def _get_applicants_for_workshop(self):
        accepted_applications = self.applications
        user_list = [(application.user.id, application.user.get_full_name()) for application in accepted_applications]
        return user_list

    def _get_users_for_event(self, event):
        return list(event.media_tag.persons.all().values_list('id', flat=True))

>>>>>>> ae8b01b7
    def get_context_data(self, **kwargs):
        context = super().get_context_data(**kwargs)
        users = self._get_applicants_for_workshop()
        initial = [{
            'event_id': event.id,
<<<<<<< HEAD
            'event_name': event.title
            } for event in self.events]
        assignment_formset = AsignUserToEventForm(initial=initial)
=======
            'event_name': event.title,
            'users': self._get_users_for_event(event)
            } for event in self.events]
        assignment_formset = AsignUserToEventForm(initial=initial, prefix='assignment')
>>>>>>> ae8b01b7
        for form in assignment_formset:
            form.fields['users'].choices = users
        context.update({
            'assignment_formset': assignment_formset
        })
<<<<<<< HEAD
=======

        if self.participation_management and self.participation_management.participants_limit:

            places_left = 0
            accepted_applications = self.applications.filter(status=4).count()
            if accepted_applications < self.participation_management.participants_limit:
                places_left = self.participation_management.participants_limit - accepted_applications

            context.update({
            'max_number': self.participation_management.participants_limit,
            'places_left': places_left
            })
>>>>>>> ae8b01b7
        return context

    def get_success_url(self):
        return group_aware_reverse('cosinnus:conference:participation-management-applications',
                                   kwargs={'group': self.group})


conference_participation_management_applications = ConferenceParticipationManagementApplicationsView.as_view()
conference_application = ConferenceApplicationView.as_view()
conference_participation_management = ConferenceParticipationManagementView.as_view()
conference_management = ConferenceManagementView.as_view()
workshop_participants_upload = WorkshopParticipantsUploadView.as_view()
workshop_participants_download = WorkshopParticipantsDownloadView.as_view()
workshop_participants_upload_skeleton = WorkshopParticipantsUploadSkeletonView.as_view()
conference_room_management = ConferenceRoomManagementView.as_view()
conference_page = ConferencePageView.as_view()
conference_page_maintenance = ConferencePageMaintenanceView.as_view()
conference_room_add = CosinnusConferenceRoomCreateView.as_view()
conference_room_edit = CosinnusConferenceRoomEditView.as_view()
conference_room_delete = CosinnusConferenceRoomDeleteView.as_view()
conference_reminders = ConferenceRemindersView.as_view()<|MERGE_RESOLUTION|>--- conflicted
+++ resolved
@@ -573,36 +573,13 @@
             form_kwargs['instance'] = self.application
         return form_kwargs
 
-<<<<<<< HEAD
-    def _get_prioritydict(self):
-=======
     def _get_prioritydict(self, form):
->>>>>>> ae8b01b7
         formset = PriorityFormSet(self.request.POST)
         priority_dict = {}
         if formset.is_valid():
             for form in formset.forms:
                 data = form.cleaned_data
                 priority_dict[data.get('event_id')] = int(data.get('priority'))
-<<<<<<< HEAD
-        return priority_dict
-
-    def form_valid(self, form):
-        priorities = self._get_prioritydict()
-        if not form.instance.id:
-            application = form.save(commit=False)
-            application.conference = self.group
-            application.user = self.request.user
-            application.priorities = priorities
-            application.save()
-            messages.success(self.request, _('Application has been sent.'))
-        else:
-            application = form.save()
-            application.priorities = priorities
-            application.save()
-            messages.success(self.request, _('Application has been updated.'))
-        return HttpResponseRedirect(self.get_success_url())
-=======
             return priority_dict
         else:
             return self.render_to_response(self.get_context_data(form=form))
@@ -626,7 +603,6 @@
             return HttpResponseRedirect(self.get_success_url())
         else:
             return self.render_to_response(self.get_context_data(form=form, formset=formset))
->>>>>>> ae8b01b7
 
     def get(self, request, *args, **kwargs):
         if not self._is_active():
@@ -672,18 +648,12 @@
         context = super().get_context_data(**kwargs)
 
         if self._is_active():
-<<<<<<< HEAD
-            priority_formset = PriorityFormSet(
-                initial = self._get_initial_priorities()
-            )
-=======
             if 'formset' in kwargs:
                 priority_formset = kwargs.pop('formset')
             else:
                 priority_formset = PriorityFormSet(
                     initial = self._get_initial_priorities()
                 )
->>>>>>> ae8b01b7
             context.update({
                 'is_active': True,
                 'group': self.group,
@@ -705,13 +675,10 @@
     template_name = 'cosinnus/conference/conference_participation_management_applications.html'
 
     @property
-<<<<<<< HEAD
-=======
     def participation_management(self):
         return self.group.participation_management.first()
 
     @property
->>>>>>> ae8b01b7
     def events(self):
         return Event.objects.filter(group=self.group).order_by('id')
 
@@ -724,18 +691,6 @@
         form_kwargs['queryset'] = self.applications
         return form_kwargs
 
-<<<<<<< HEAD
-    def form_valid(self, form):
-        for application in form:
-            application.save()
-        return HttpResponseRedirect(self.get_success_url())
-
-    def _get_applicants_for_workshop(self):
-        accepted_applications = self.applications.filter(status=4)
-        user_list = [(application.user.id, application.user.get_full_name()) for application in accepted_applications]
-        return user_list
-
-=======
     def _set_workshop_assignments(self):
         users = self._get_applicants_for_workshop()
         formset = AsignUserToEventForm(self.request.POST, prefix='assignment')
@@ -765,29 +720,20 @@
     def _get_users_for_event(self, event):
         return list(event.media_tag.persons.all().values_list('id', flat=True))
 
->>>>>>> ae8b01b7
     def get_context_data(self, **kwargs):
         context = super().get_context_data(**kwargs)
         users = self._get_applicants_for_workshop()
         initial = [{
             'event_id': event.id,
-<<<<<<< HEAD
-            'event_name': event.title
-            } for event in self.events]
-        assignment_formset = AsignUserToEventForm(initial=initial)
-=======
             'event_name': event.title,
             'users': self._get_users_for_event(event)
             } for event in self.events]
         assignment_formset = AsignUserToEventForm(initial=initial, prefix='assignment')
->>>>>>> ae8b01b7
         for form in assignment_formset:
             form.fields['users'].choices = users
         context.update({
             'assignment_formset': assignment_formset
         })
-<<<<<<< HEAD
-=======
 
         if self.participation_management and self.participation_management.participants_limit:
 
@@ -800,7 +746,6 @@
             'max_number': self.participation_management.participants_limit,
             'places_left': places_left
             })
->>>>>>> ae8b01b7
         return context
 
     def get_success_url(self):
