# -*- coding: utf-8 -*-
from __future__ import unicode_literals

import json
import logging
import mimetypes
import os
import tempfile
from builtins import map
from os.path import basename

from django.contrib import messages
from django.http import Http404, HttpResponse, HttpResponseNotFound, HttpResponseRedirect, StreamingHttpResponse
from django.http.response import HttpResponseNotAllowed
from django.shortcuts import get_object_or_404
from django.template.loader import render_to_string
from django.utils.crypto import get_random_string
from django.utils.datastructures import MultiValueDict
from django.utils.text import slugify
from django.utils.translation import gettext_lazy as _
from django.utils.translation import ngettext
from django.views.generic import CreateView, DeleteView, DetailView, ListView, RedirectView, UpdateView
from django.views.generic.edit import FormMixin

from ajax_forms.ajax_forms import AjaxFormsCreateViewMixin
from cosinnus.conf import settings
from cosinnus.core.decorators.views import get_group_for_request
from cosinnus.models.tagged import BaseTagObject
from cosinnus.templatetags.cosinnus_tags import add_current_params
from cosinnus.utils.files import append_string_to_filename, create_zip_file, create_zip_from_files
from cosinnus.utils.functions import clean_single_line_text
from cosinnus.utils.http import JSONResponse, is_ajax
from cosinnus.utils.permissions import check_group_create_objects_access, check_object_read_access
from cosinnus.utils.urls import group_aware_reverse
from cosinnus.views.attached_object import build_attachment_field_result
from cosinnus.views.common import DeleteElementView
from cosinnus.views.hierarchy import MoveElementView
from cosinnus.views.mixins.filters import CosinnusFilterMixin
from cosinnus.views.mixins.group import (
    FilterGroupMixin,
    GroupFormKwargsMixin,
    RequireReadMixin,
    RequireReadWriteHybridMixin,
    RequireWriteMixin,
)
from cosinnus.views.mixins.hierarchy import HierarchicalListCreateViewMixin
from cosinnus.views.mixins.tagged import (
    HierarchyDeleteMixin,
    HierarchyPathMixin,
    HierarchyTreeMixin,
    RecordLastVisitedMixin,
)
from cosinnus.views.mixins.user import UserFormKwargsMixin
from cosinnus_file.filters import FileFilter
from cosinnus_file.forms import FileForm, FileListForm
from cosinnus_file.models import FileEntry, get_or_create_attachment_folder
from cosinnus_file.utils.strings import clean_filename

logger = logging.getLogger('cosinnus')


mimetypes.init()


class FileFormMixin(FilterGroupMixin, GroupFormKwargsMixin, UserFormKwargsMixin):
    def get_context_data(self, **kwargs):
        context = super(FileFormMixin, self).get_context_data(**kwargs)
        tags = FileEntry.objects.tags()
        context.update({'form_view': self.form_view, 'tags': tags})
        return context

    def form_valid(self, form):
        if form.instance.pk is None:
            form.instance.creator = self.request.user
        # save/update filesize
        if form.instance.file:
            form.instance._filesize = form.instance.file.file.size

        # mark as is_url for a URL filetype
        if not form.instance.file and form.instance.url:
            form.instance.is_url = True

        ret = super(FileFormMixin, self).form_valid(form)

        # trigger URL downloading
        if self.object.is_url:
            pass  # TODO
        return ret

    def get_success_url(self):
        return group_aware_reverse('cosinnus:file:list', kwargs={'group': self.group, 'slug': self.object.slug})


class RedirectIfSoftDisabledMixin(object):
    """ Views with this mixin will redirect the user to their dashboard if `COSINNUS_SOFT_DISABLE_COSINNUS_FILE_APP`
        is active. This is in lieu of completely disabling the app. """
    
    def dispatch(self, *args, **kwargs):
        if settings.COSINNUS_SOFT_DISABLE_COSINNUS_FILE_APP:
            messages.warning(self.request, _('This action is not allowed right now'))
            return redirect(group_aware_reverse('cosinnus:group-dashboard', kwargs={'group': self.group}))
        return super().dispatch(*args, **kwargs)


class FileIndexView(RequireReadMixin, RedirectIfSoftDisabledMixin, RedirectView):
    permanent = False

    def get_redirect_url(self, **kwargs):
        return group_aware_reverse('cosinnus:file:list', kwargs={'group': self.group})


file_index_view = FileIndexView.as_view()

<<<<<<< HEAD

class FileHybridListView(
    RequireReadWriteHybridMixin,
    HierarchyPathMixin,
    HierarchicalListCreateViewMixin,
    CosinnusFilterMixin,
    FileFormMixin,
    AjaxFormsCreateViewMixin,
    CreateView,
):
=======
class FileHybridListView(RequireReadWriteHybridMixin, HierarchyPathMixin, HierarchicalListCreateViewMixin, 
                             RedirectIfSoftDisabledMixin, CosinnusFilterMixin, FileFormMixin, AjaxFormsCreateViewMixin,
                             CreateView):
>>>>>>> f94d071b
    template_name = 'cosinnus_file/file_list.html'
    filterset_class = FileFilter

    model = FileEntry
    form_view = 'create'
    form_class = FileForm

    ajax_form_partial = 'cosinnus_file/file_form_core.html'
    ajax_result_partial = 'cosinnus_file/single_file_detailed.html'
    ajax_result_partial_object_alias = 'file'

    message_success_folder = _('Folder "%(title)s" was created successfully.')

    def get_success_url(self):
        if self.object.is_container:
            messages.success(self.request, self.message_success_folder % {'title': self.object.title})
        return group_aware_reverse('cosinnus:file:list', kwargs={'group': self.group, 'slug': self.object.slug})


file_hybrid_list_view = FileHybridListView.as_view()


class FileDeleteView(RequireWriteMixin, FilterGroupMixin, HierarchyDeleteMixin, DeleteView):
    model = FileEntry
    template_name = 'cosinnus_file/file_delete.html'

    def get(self, request, *args, **kwargs):
        try:
            return super(FileDeleteView, self).get(request, *args, **kwargs)
        except Http404:
            messages.error(request, _('File does not exist or you are not allowed to delete it.'))
            return HttpResponseRedirect(self.get_success_url())

    def post(self, request, *args, **kwargs):
        try:
            return super(FileDeleteView, self).post(request, *args, **kwargs)
        except Http404:
            messages.error(request, _('File does not exist or you are not allowed to delete it.'))
            return HttpResponseRedirect(self.get_success_url())

    def get_success_url(self):
        kwargs = {'group': self.group}
        try:
            # if possible, redirect to the object's parent folder list view
            parent_folder = self.object.__class__.objects.get(is_container=True, path=self.object.path)
            kwargs.update({'slug': parent_folder.slug})
        except Exception:
            pass
        return '%s%s' % (
            group_aware_reverse('cosinnus:file:list', kwargs=kwargs),
            add_current_params(None, self.request),
        )


file_delete_view = FileDeleteView.as_view()


class FileDetailView(RequireReadMixin, FilterGroupMixin, DetailView):
    model = FileEntry
    template_name = 'cosinnus_file/file_detail.html'


file_detail_view = FileDetailView.as_view()


class FileListView(RequireReadMixin, FilterGroupMixin, FormMixin, HierarchyTreeMixin, ListView):
    form_class = FileListForm
    model = FileEntry
    template_name = 'cosinnus_file/file_list.html'

    def get_context_data(self, **kwargs):
        context = super(FileListView, self).get_context_data(**kwargs)
        tree = self.get_tree(self.object_list)
        context.update({'filetree': tree})
        return context

    def form_valid(self, form):
        if 'download' in self.request.POST:
            d = form.cleaned_data
            ids = list(map(int, d.get('select', [])))
            files = FileEntry.objects.filter(id__in=ids)
            if not files:
                messages.warning(self.request, _('No files selected.'))
                return HttpResponseRedirect(self.request.path)

            filenames = [(f.file.path, f.file.name) for f in files]
            zf, missing = create_zip_file(filenames)
            download_fn = '_'.join([basename(f.file.name) for f in files])[:50]
            if missing:
                messages.warning(
                    self.request,
                    ngettext(
                        'A problem occurred during export. The following file is missing: %(filename)s.',
                        'A problem occurred during export. The following files are missing: %(filename)s.',
                        len(missing),
                    )
                    % {'filename': ', '.join(map(basename, missing))},
                )
                return HttpResponseRedirect(self.request.path)
            response = StreamingHttpResponse(open(zf.name, 'rb'), content_type='application/zip')
            response['Content-Disposition'] = 'attachment; filename=' + download_fn + '.zip'
            return response

        # Either the request is valid (we offer the download or throw an
        # appropriate message) or the request ist invalid, (e.g. the user
        # didn't press the 'download' button and ca
        messages.error(self.request, _('Invalid request.'))
        return HttpResponseRedirect(self.request.path)

    def post(self, request, *args, **kwargs):
        form_class = self.get_form_class()
        form = self.get_form(form_class)
        files = self.get_queryset()
        form.fields['select'].choices = [(f.id, '') for f in files]

        if form.is_valid():
            return self.form_valid(form)
        else:
            return self.get(request, *args, **kwargs)


file_list_view = FileListView.as_view()


class FileUpdateView(RequireWriteMixin, RedirectIfSoftDisabledMixin, FileFormMixin, UpdateView):
    form_view = 'edit'
    form_class = FileForm
    model = FileEntry
    template_name = 'cosinnus_file/file_edit.html'

    message_success = _('File "%(title)s" was updated successfully.')
    message_error = _('File "%(title)s" could not be updated.')
    
    # allow updates for inline uploads during soft disable mode
    ALLOW_VIEW_ACCESS_WHEN_GROUP_APP_DEACTIVATED = True# COSINNUS_SOFT_DISABLE_COSINNUS_FILE_APP

    def get_context_data(self, **kwargs):
        context = super(FileUpdateView, self).get_context_data(**kwargs)
        tags = FileEntry.objects.tags()
        context.update({'tags': tags})
        return context


file_update_view = FileUpdateView.as_view()


class FileDownloadView(RequireReadMixin, RecordLastVisitedMixin, FilterGroupMixin, DetailView):
    """
    Lets the user download a FileEntry file (file is determined by slug),
    while the user never gets to see the server file path.
    Mime type is guessed based on the file.

    The /download/ and /save/ urls point to this view, /save/ has force_download == True
    """

    model = FileEntry
    force_download = False
    # allow file download in groups when files app is deactivated
    ALLOW_VIEW_ACCESS_WHEN_GROUP_APP_DEACTIVATED = True

    def dispatch(self, request, *args, **kwargs):
        self.force_download = kwargs.pop('force_download', self.force_download)
        # remove this, it's only for the browser to have a proper preview download name
        kwargs.pop('pretty_filename', None)
        return super(FileDownloadView, self).dispatch(request, *args, **kwargs)

    def render_to_response(self, context, **response_kwargs):
        response = HttpResponseNotFound()

        fileentry = self.object
        path = fileentry.file and fileentry.file.path
        if path:
            fp = open(path, 'rb')
            response = HttpResponse(fp.read())
            fp.close()
            content_type, encoding = mimetypes.guess_type(fileentry.sourcefilename)
            filename = fileentry.sourcefilename
            if content_type is None:
                content_type = fileentry.mimetype or 'application/octet-stream'
            response['Content-Type'] = content_type
            response['Content-Length'] = fileentry._filesize
            if encoding is not None:
                response['Content-Encoding'] = encoding

            if self.force_download or content_type not in settings.COSINNUS_FILE_NON_DOWNLOAD_MIMETYPES:
                # To inspect details for the below code, see http://greenbytes.de/tech/tc2231/
                user_agent = self.request.META.get('HTTP_USER_AGENT', [])
                if 'WebKit' in user_agent:
                    # Safari 3.0 and Chrome 2.0 accepts UTF-8 encoded string directly.
                    filename_header = 'filename=%s' % clean_filename(filename)
                elif 'MSIE' in user_agent:
                    # IE does not support internationalized filename at all.
                    # It can only recognize internationalized URL, so we do the trick via routing rules.
                    filename_header = ''
                else:
                    # For others like Firefox, we follow RFC2231 (encoding extension in HTTP headers).
                    filename_header = "filename*=UTF-8''%s" % clean_filename(filename)
                response['Content-Disposition'] = 'attachment; ' + filename_header

            # manually marking visited from `RecordLastVisitedMixin`
            self.mark_visited()

        return response


file_download_view = FileDownloadView.as_view()


class RocketFileDownloadView(RecordLastVisitedMixin, DetailView):
    """
    Lets the user download a FileEntry file (file is determined by slug),
    while the user never gets to see the server file path.
    Mime type is guessed based on the file.
    The /download/ and /save/ urls point to this view, /save/ has force_download == True
    """

    model = FileEntry
    force_download = False

    def dispatch(self, request, *args, **kwargs):
        self.force_download = kwargs.pop('force_download', self.force_download)
        return super(RocketFileDownloadView, self).dispatch(request, *args, **kwargs)

    def render_to_response(self, context, **response_kwargs):
        response = HttpResponseNotFound()

        fileentry = self.object
        path = fileentry.file and fileentry.file.path
        if path:
            fp = open(path, 'rb')
            response = HttpResponse(fp.read())
            fp.close()
            content_type, encoding = mimetypes.guess_type(fileentry.sourcefilename)
            filename = fileentry.sourcefilename
            if content_type is None:
                content_type = fileentry.mimetype or 'application/octet-stream'
            response['Content-Type'] = content_type
            response['Content-Length'] = fileentry._filesize
            if encoding is not None:
                response['Content-Encoding'] = encoding

            # if self.force_download or content_type not in settings.COSINNUS_FILE_NON_DOWNLOAD_MIMETYPES:
            if True:
                # To inspect details for the below code, see http://greenbytes.de/tech/tc2231/
                user_agent = self.request.META.get('HTTP_USER_AGENT', [])
                if 'WebKit' in user_agent:
                    # Safari 3.0 and Chrome 2.0 accepts UTF-8 encoded string directly.
                    filename_header = 'filename=%s' % clean_filename(filename)
                elif 'MSIE' in user_agent:
                    # IE does not support internationalized filename at all.
                    # It can only recognize internationalized URL, so we do the trick via routing rules.
                    filename_header = ''
                else:
                    # For others like Firefox, we follow RFC2231 (encoding extension in HTTP headers).
                    filename_header = "filename*=UTF-8''%s" % clean_filename(filename)
                response['Content-Disposition'] = 'attachment; ' + filename_header

            # manually marking visited from `RecordLastVisitedMixin`
            self.mark_visited()

        return response


rocket_file_download_view = RocketFileDownloadView.as_view()


<<<<<<< HEAD
class FolderDownloadView(RequireReadMixin, FilterGroupMixin, DetailView):
    """
    Lets the user download a FileEntry file (file is determined by slug),
    while the user never gets to see the server file path.
    Mime type is guessed based on the file.

    The /download/ and /save/ urls point to this view, /save/ has force_download == True

    This view also accepts a GET param list `files` with file ids, and will further filter
    the download to only those files in the list.
    Example: /download/?files=123&files=377

    """

=======
class FolderDownloadView(RequireReadMixin, RedirectIfSoftDisabledMixin, FilterGroupMixin, DetailView):
    '''
        Lets the user download a FileEntry file (file is determined by slug),
        while the user never gets to see the server file path.
        Mime type is guessed based on the file.
        
        The /download/ and /save/ urls point to this view, /save/ has force_download == True
        
        This view also accepts a GET param list `files` with file ids, and will further filter
        the download to only those files in the list. 
        Example: /download/?files=123&files=377
        
    '''
>>>>>>> f94d071b
    model = FileEntry

    def dispatch(self, request, *args, **kwargs):
        # if we have no object parameter, we're looking at the root folder
        if 'slug' not in kwargs:
            kwargs['slug'] = '_root_'
            self.kwargs = kwargs
        return super(FolderDownloadView, self).dispatch(request, *args, **kwargs)

    def render_to_response(self, context, **response_kwargs):
        # check if object is a folder
        folder = self.object
        if not folder.is_container:
            messages.error(self.request, _('Downloading failed, the target object was not a folder!'))
            return HttpResponseRedirect(group_aware_reverse('cosinnus:file:list', kwargs={'group': self.group}))

        base_path = folder.path
        files = []

        file_filter_ids = [int(fileid) for fileid in self.request.GET.getlist('files')]
        temp_file_paths = []
        # for all files below this folder collect tuples of (filepath on disc, relative file path, )
        for sub_file in FileEntry.objects.filter(group=self.group, path__startswith=base_path, is_container=False):
            # filter for specific files
            if file_filter_ids and sub_file.id not in file_filter_ids:
                continue
            # if only one file is requested, redirect to the single file download view so we don't send a silly 1-file
            # zip appearently, this is really confusing for users, so disable this and always download a folder!
            # if len(file_filter_ids) == 1 and file_filter_ids[0] == sub_file.id:
            #    return redirect(group_aware_reverse(
            #       'cosinnus:file:save', kwargs={'group': sub_file.group, 'slug': sub_file.slug})
            #    )
            # check read access for each file. expensive, but secure
            if not check_object_read_access(sub_file, self.request.user):
                continue

            # for urls, write the url to a temp file
            if sub_file.is_url:
                fd, temp_path = tempfile.mkstemp()
                with os.fdopen(fd, 'w') as tmp:
                    tmp.write('[InternetShortcut]\nURL=%s' % sub_file.url)
                temp_file_paths.append(temp_path)
                # attach temp file path
                zip_path = sub_file.path.replace(folder.path, '', 1) + clean_filename(slugify(sub_file.title)) + '.url'
                files.append([temp_path, zip_path])
                continue

            # we have a real file, check if it exists and add its path
            if not sub_file.file or not sub_file.file.path:
                continue
            zip_path = sub_file.path.replace(folder.path, '', 1) + sub_file._sourcefilename
            files.append([sub_file.file.path, zip_path])

        # if no files were found (all folders empty), show error message
        if not files:
            messages.warning(self.request, _('Canceled the download because there seem to be no files in this folder.'))
            return HttpResponseRedirect(
                group_aware_reverse('cosinnus:file:list', kwargs={'group': self.group, 'slug': folder.slug})
            )

        # uniquify target zip filenames (we might have the same source file in a folder multiple times)
        for sub_file in files:
            if len([True for nil, zfp in files if zfp == sub_file[1]]) > 1:
                # more than one path like this found, append random string
                sub_file[1] = append_string_to_filename(sub_file[1], get_random_string(7))

        # Grab ZIP file from in-memory, make response with correct MIME-type and correct content-disposition
        zip_content = create_zip_from_files(files).getvalue()
        zip_filename = clean_filename(folder.title if folder.slug != '_root_' else self.group.name)
        response = HttpResponse(zip_content)
        response['Content-Type'] = 'application/x-zip-compressed'
        response['Content-Disposition'] = 'attachment; filename=%s.zip' % zip_filename
        # fixme: root folder title!
        response['Content-Length'] = len(zip_content)

        # clean up temp files
        try:
            for temp_file_path in temp_file_paths:
                os.remove(temp_file_path)
        except Exception:
            pass

        return response


folder_download_view = FolderDownloadView.as_view()


class FileMoveElementView(RedirectIfSoftDisabledMixin, MoveElementView):
    model = FileEntry


move_element_view = FileMoveElementView.as_view()


class FileDeleteElementView(RedirectIfSoftDisabledMixin, DeleteElementView):
    model = FileEntry


delete_element_view = FileDeleteElementView.as_view()


def _create_folders_for_path_string(base_folder_object, relative_path_string):
    """Will create folders for a relative path string, with properly slugified path elements,
    starting from the base folder object. Will not create any folders if the path exists.

    @param base_folder_object: A FileEntry (is_container=True) object
    @param relative_path_string: a path string, eg 'my folder/another sub folder/'. Leading/traling slashes are
        sanitized.
    @return: The last created sub folder object in the path."""

    relative_path_string = relative_path_string[1:] if relative_path_string.startswith('/') else relative_path_string
    relative_path_string = relative_path_string[:-1] if relative_path_string.endswith('/') else relative_path_string

    current_folder = base_folder_object
    for current_path_part in relative_path_string.split('/'):
        slug_part = slugify(current_path_part)
        if not slug_part:
            continue
        next_path = '%s%s/' % (current_folder.path, slug_part)
        next_folder, created = FileEntry.objects.get_or_create(
            is_container=True, group=base_folder_object.group, path=next_path, defaults={'title': current_path_part}
        )
        current_folder = next_folder

    return current_folder


def file_upload_inline(request, group):
    """Inline file upload to be called from jQuery FileUpload.
    @param request.on_success: Determines what kind of data will be sent back, and in cosinnus.JS,
                                determines what will be done with the data. Options:
        - 'add_to_select2' (default): Will render a select2 pill and in JS, append it to the attach-file select2 field.
        - 'refresh_page' will add a message to the request and in JS refresh the browser page
        - 'render_object' will render the single file template(s) and in JS append them to the file list"""
    if not is_ajax(request) or not request.method == 'POST':
        return HttpResponseNotAllowed(['POST'])

    on_success = request.POST.get('on_success', 'add_to_select2')
    direct_upload = request.POST.get('direct_upload', False)
    make_private = request.POST.get('private_upload', False)

    # resolve group either from the slug, or like the permission group mixin does ist
    # (group type needs to also be used for that=
    group = get_group_for_request(group, request)
    if not group:
        logger.error(
            'No group found when trying to upload a file!',
            extra={'group_slug': group, 'request': request, 'path': request.path},
        )
        return JSONResponse({'status': 'error', 'message': _('Internal Error: Group not Found')})

    # do permission checking using has_write_access(request.user, group)
    if not check_group_create_objects_access(group, request.user):
        logger.error(
            'Permission error while uploading an attached file directly!',
            extra={'user': request.user, 'request': request, 'path': request.path, 'group_slug': group},
        )
        return JSONResponse({'status': 'error', 'message': _('Permission for upload denied')})

    # add any other required kwargs (group) and stuff correctly so the form can be saved
    post = request.POST
    post._mutable = True
    post.update({'group_id': group.id})

    base_upload_folder = None
    upload_to_attachment_folder = False
    if 'target_folder' in post:
        base_upload_folder = get_object_or_404(FileEntry, id=int(post.get('target_folder')))
    if not base_upload_folder:
        # check if the group has a folder with slug 'uploads' and if not, create one
        base_upload_folder = get_or_create_attachment_folder(group)
        upload_to_attachment_folder = True

    file_info_array = json.loads(post.get('file_info', '[]'))
    result_list = []
    for file_index, dict_file in enumerate(request.FILES.getlist('file')):
        upload_folder = None
        # unless we are uploading as attachment, see if we have any further folder info for this file
        if not upload_to_attachment_folder and len(file_info_array) > file_index:
            # get relative path for the ith file, it should be the same as in the FILES list
            relative_path = file_info_array[file_index]['relative_path']
            name = file_info_array[file_index]['name']
            if relative_path:
                # sanity check, file name in file info must match FILES file name
                if not name == dict_file._name:
                    logger.warn(
                        (
                            'File upload sanity check failed: File order of file with relative path info and FILES '
                            "list did not match! (Upload may have sorted the user's file in the wrong folder)"
                        ),
                        extra={'file_info': file_info_array, 'FILES_list': request.FILES.getlist('file')},
                    )
                upload_folder = _create_folders_for_path_string(base_upload_folder, relative_path)
                # switch mode to refresh page if we had at least one folder upload
                on_success = 'refresh_page'

        if not upload_folder:
            upload_folder = base_upload_folder

        single_file_dict = MultiValueDict({'file': [dict_file]})
        post.update(
            {
                'title': clean_single_line_text(dict_file._name),
            }
        )
        form = FileForm(post, single_file_dict, group=group, initial={})
        if form.is_valid():
            # form.instance is the FileEntry, not the media tag
            form.instance.group = group
            form.instance.creator = request.user
            form.instance.path = upload_folder.path
            form.instance._filesize = form.instance.file.file.size
            if not direct_upload:
                form.instance.no_notification = True  # disable notifications on non-direct (attached, etc) uploads
            saved_file = form.save()

            # flag for uploading the file visible only to oneself, as used in message attachments
            if make_private:
                saved_file.media_tag.visibility = BaseTagObject.VISIBILITY_USER
                saved_file.media_tag.save()

            # render either for the file list or for the attached objects
            if on_success == 'render_object':
                context = {'file': saved_file, 'do_highlight': True}
                result_list.append(render_to_string('cosinnus_file/single_file_detailed.html', context, request))
            else:
                # pipe the file into the select2 JSON representation to be displayed as select2 pill
                pill_id, pill_html = build_attachment_field_result('cosinnus_file.FileEntry', saved_file)
                result_list.append({'text': pill_html, 'id': pill_id})
        else:
            logger.warn(
                'Form error while uploading an attached file directly!',
                extra={
                    'form.errors': form.errors,
                    'user': request.user,
                    'request': request,
                    'path': request.path,
                    'group_slug': group,
                },
            )
            message = _('The uploaded file was invalid.')
            if form.forms['obj'].errors.get('file', None):
                message = form.forms['obj'].errors.get('file', None)
            return JSONResponse({'status': 'error', 'message': message})

    if result_list:
        if on_success == 'refresh_page':
            messages.success(
                request,
                ngettext(
                    '%(count)d File was added successfully.',
                    '%(count)d Files were added successfully.',
                    len(result_list),
                )
                % {'count': len(result_list)},
            )

        return JSONResponse({'status': 'ok', 'on_success': on_success, 'data': result_list})
    else:
        return JSONResponse(
            {
                'status': 'error',
                'message': _('The file you uploaded was too large or the file type was not permitted to be uploaded!'),
            }
        )<|MERGE_RESOLUTION|>--- conflicted
+++ resolved
@@ -12,7 +12,7 @@
 from django.contrib import messages
 from django.http import Http404, HttpResponse, HttpResponseNotFound, HttpResponseRedirect, StreamingHttpResponse
 from django.http.response import HttpResponseNotAllowed
-from django.shortcuts import get_object_or_404
+from django.shortcuts import get_object_or_404, redirect
 from django.template.loader import render_to_string
 from django.utils.crypto import get_random_string
 from django.utils.datastructures import MultiValueDict
@@ -92,9 +92,9 @@
 
 
 class RedirectIfSoftDisabledMixin(object):
-    """ Views with this mixin will redirect the user to their dashboard if `COSINNUS_SOFT_DISABLE_COSINNUS_FILE_APP`
-        is active. This is in lieu of completely disabling the app. """
-    
+    """Views with this mixin will redirect the user to their dashboard if `COSINNUS_SOFT_DISABLE_COSINNUS_FILE_APP`
+    is active. This is in lieu of completely disabling the app."""
+
     def dispatch(self, *args, **kwargs):
         if settings.COSINNUS_SOFT_DISABLE_COSINNUS_FILE_APP:
             messages.warning(self.request, _('This action is not allowed right now'))
@@ -111,22 +111,17 @@
 
 file_index_view = FileIndexView.as_view()
 
-<<<<<<< HEAD
 
 class FileHybridListView(
     RequireReadWriteHybridMixin,
     HierarchyPathMixin,
     HierarchicalListCreateViewMixin,
+    RedirectIfSoftDisabledMixin,
     CosinnusFilterMixin,
     FileFormMixin,
     AjaxFormsCreateViewMixin,
     CreateView,
 ):
-=======
-class FileHybridListView(RequireReadWriteHybridMixin, HierarchyPathMixin, HierarchicalListCreateViewMixin, 
-                             RedirectIfSoftDisabledMixin, CosinnusFilterMixin, FileFormMixin, AjaxFormsCreateViewMixin,
-                             CreateView):
->>>>>>> f94d071b
     template_name = 'cosinnus_file/file_list.html'
     filterset_class = FileFilter
 
@@ -259,9 +254,9 @@
 
     message_success = _('File "%(title)s" was updated successfully.')
     message_error = _('File "%(title)s" could not be updated.')
-    
+
     # allow updates for inline uploads during soft disable mode
-    ALLOW_VIEW_ACCESS_WHEN_GROUP_APP_DEACTIVATED = True# COSINNUS_SOFT_DISABLE_COSINNUS_FILE_APP
+    ALLOW_VIEW_ACCESS_WHEN_GROUP_APP_DEACTIVATED = True  # COSINNUS_SOFT_DISABLE_COSINNUS_FILE_APP
 
     def get_context_data(self, **kwargs):
         context = super(FileUpdateView, self).get_context_data(**kwargs)
@@ -393,8 +388,7 @@
 rocket_file_download_view = RocketFileDownloadView.as_view()
 
 
-<<<<<<< HEAD
-class FolderDownloadView(RequireReadMixin, FilterGroupMixin, DetailView):
+class FolderDownloadView(RequireReadMixin, RedirectIfSoftDisabledMixin, FilterGroupMixin, DetailView):
     """
     Lets the user download a FileEntry file (file is determined by slug),
     while the user never gets to see the server file path.
@@ -408,21 +402,6 @@
 
     """
 
-=======
-class FolderDownloadView(RequireReadMixin, RedirectIfSoftDisabledMixin, FilterGroupMixin, DetailView):
-    '''
-        Lets the user download a FileEntry file (file is determined by slug),
-        while the user never gets to see the server file path.
-        Mime type is guessed based on the file.
-        
-        The /download/ and /save/ urls point to this view, /save/ has force_download == True
-        
-        This view also accepts a GET param list `files` with file ids, and will further filter
-        the download to only those files in the list. 
-        Example: /download/?files=123&files=377
-        
-    '''
->>>>>>> f94d071b
     model = FileEntry
 
     def dispatch(self, request, *args, **kwargs):
