--- conflicted
+++ resolved
@@ -2,11 +2,7 @@
 msgstr ""
 "Project-Id-Version: \n"
 "Report-Msgid-Bugs-To: \n"
-<<<<<<< HEAD
 "POT-Creation-Date: 2022-12-15 17:00+0100\n"
-=======
-"POT-Creation-Date: 2022-11-18 10:19+0100\n"
->>>>>>> 64ea8b21
 "PO-Revision-Date: \n"
 "Last-Translator: \n"
 "Language-Team: \n"
@@ -13116,31 +13112,11 @@
 msgid "You cannot delete this folder because you do not have permission to delete one or more items it contains!"
 msgstr "Du kannst diesen Ordner nicht löschen weil du nicht die nötigen Rechte hast eins oder mehrere der noch enthaltenen Objekte zu löschen!"
 
-<<<<<<< HEAD
 #~ msgid "send immediately"
 #~ msgstr "sofort schicken"
 
 #~ msgid "BBB-Meetings cannot be used by non-authenticated users, registration or login is required to join."
 #~ msgstr "BBB-Meetings können von den nicht authentifizierten Benutzern nicht benutzt werden. Registrierung oder Anmeldung sind erforderlich um dem Meeting beizutreten."
-=======
-msgid "Drag"
-msgstr ""
-
-#~ msgid "2FA Settings"
-#~ msgstr "2FA-Einstellungen"
-
-#~ msgid "Disable 2FA"
-#~ msgstr "2FA deaktivieren"
-
-#~ msgid "Enable 2FA"
-#~ msgstr "2FA aktivieren"
-
-#~ msgid "2FA Setup"
-#~ msgstr "2FA-Einrichtung"
-
-#~ msgid "2FA Setup Complete"
-#~ msgstr "2FA-Einrichtung abgeschlossen"
->>>>>>> 64ea8b21
 
 #~ msgid "Recording of meetings is only available for premium conferences!"
 #~ msgstr "Aufzeichnung von Meetings ist nur für Premium-Tagungen verfügbar!"
