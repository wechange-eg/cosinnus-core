import json
import logging
import secrets
import string
import urllib
<<<<<<< HEAD
from datetime import datetime
from typing import List, Mapping, Optional
=======
from typing import Mapping, Optional
>>>>>>> 499b8d49
from urllib.parse import quote

import requests
from bs4 import BeautifulSoup
from oauth2_provider.models import Application

from cosinnus.conf import settings
from cosinnus.models.group import CosinnusPortal
from cosinnus_cloud.models import CloudFile
from cosinnus_cloud.utils.text import utf8_encode

logger = logging.getLogger('cosinnus')

_session = requests.Session()


class OCSResponse:
    def __init__(self, json):
        self.json = json

    @property
    def status(self) -> str:
        return self.json['ocs']['meta']['status']

    @property
    def statuscode(self) -> int:
        return int(self.json['ocs']['meta']['statuscode'])

    @property
    def message(self) -> str:
        return self.json['ocs']['meta']['message']

    @property
    def data(self) -> Mapping[str, object]:
        return self.json['ocs']['data']

    @property
    def ok(self):
        """True iff the status is 'ok'"""
        return self.status == 'ok'

    def __bool__(self):
        return self.ok

    def __repr__(self):
        return f'<OCSResponse status={self.status} statuscode={self.statuscode} data={self.data}>'

    def __str__(self):
        return str(self.json)


class OCSException(RuntimeError):
    def __init__(self, statuscode, message):
        self.message = message
        self.statuscode = statuscode

    def __repr__(self):
        return f'OCSException({self.statuscode}, {self.message!r})'

    def __str__(self):
        return f'Statuscode {self.statuscode} ({self.message})'


HEADERS = {'OCS-APIRequest': 'true', 'Accept': 'application/json'}
WEBDAV_HEADERS = {'Content-Type': 'text/xml'}


def _response_or_raise(requests_response: requests.Response):
    if not requests_response.ok:
        logger.error(
            'Got HTTP result %s from nextcloud, text: %s',
            requests_response,
            requests_response.text,
        )
        requests_response.raise_for_status()
    try:
        response_json = requests_response.json()
    except Exception:
        raise OCSException(-1, requests_response.text)
    response = OCSResponse(response_json)
    if response.ok:
        return response
    else:
        raise OCSException(response.statuscode, response.message)


def _webdav_response_or_raise(requests_response: requests.Response):
    if not requests_response.ok:
        logger.error(
            'Got Webdav HTTP result %s from nextcloud, text: %s',
            requests_response,
            requests_response.text,
        )
        requests_response.raise_for_status()
    return requests_response.text


def create_user(userid: str, display_name: str, email: str) -> OCSResponse:
    # We don't want the user to receive an email asking the user to set a password, as the
    # login will be done via OAuth, so we just set a random password
    random_password = ''.join(secrets.choice(string.ascii_letters + string.digits) for _ in range(32))

    data = {
        'userid': userid,
        'displayName': display_name,
        'email': email,
        'password': random_password,
    }
    res = requests.post(
        f'{settings.COSINNUS_CLOUD_NEXTCLOUD_URL}/ocs/v1.php/cloud/users',
        auth=settings.COSINNUS_CLOUD_NEXTCLOUD_AUTH,
        headers=HEADERS,
        data=data,
    )
    return _response_or_raise(res)


def update_user_email(userid: str, email: str) -> OCSResponse:
    data = {
        'key': 'email',
        'value': email,
    }
    return _response_or_raise(
        requests.put(
            f'{settings.COSINNUS_CLOUD_NEXTCLOUD_URL}/ocs/v1.php/cloud/users/{quote(userid)}',
            auth=settings.COSINNUS_CLOUD_NEXTCLOUD_AUTH,
            headers=HEADERS,
            data=data,
        )
    )


def update_user_name(userid: str, display_name: str) -> OCSResponse:
    data = {
        'key': 'displayname',
        'value': display_name,
    }
    return _response_or_raise(
        requests.put(
            f'{settings.COSINNUS_CLOUD_NEXTCLOUD_URL}/ocs/v1.php/cloud/users/{quote(userid)}',
            auth=settings.COSINNUS_CLOUD_NEXTCLOUD_AUTH,
            headers=HEADERS,
            data=data,
        )
    )


def disable_user(userid: str) -> OCSResponse:
    return _response_or_raise(
        requests.put(
            f'{settings.COSINNUS_CLOUD_NEXTCLOUD_URL}/ocs/v1.php/cloud/users/{quote(userid)}/disable',
            auth=settings.COSINNUS_CLOUD_NEXTCLOUD_AUTH,
            headers=HEADERS,
        )
    )


def enable_user(userid: str) -> OCSResponse:
    return _response_or_raise(
        requests.put(
            f'{settings.COSINNUS_CLOUD_NEXTCLOUD_URL}/ocs/v1.php/cloud/users/{quote(userid)}/enable',
            auth=settings.COSINNUS_CLOUD_NEXTCLOUD_AUTH,
            headers=HEADERS,
        )
    )


def delete_user(userid: str) -> OCSResponse:
    return _response_or_raise(
        requests.delete(
            f'{settings.COSINNUS_CLOUD_NEXTCLOUD_URL}/ocs/v1.php/cloud/users/{quote(userid)}',
            auth=settings.COSINNUS_CLOUD_NEXTCLOUD_AUTH,
            headers=HEADERS,
        )
    )


def add_user_to_group(userid: str, groupid: str) -> OCSResponse:
    return _response_or_raise(
        requests.post(
            f'{settings.COSINNUS_CLOUD_NEXTCLOUD_URL}/ocs/v1.php/cloud/users/{quote(userid)}/groups',
            auth=settings.COSINNUS_CLOUD_NEXTCLOUD_AUTH,
            headers=HEADERS,
            data={'groupid': groupid},
        )
    )


def remove_user_from_group(userid: str, groupid: str) -> OCSResponse:
    return _response_or_raise(
        requests.delete(
            f'{settings.COSINNUS_CLOUD_NEXTCLOUD_URL}/ocs/v1.php/cloud/users/{quote(userid)}/groups',
            auth=settings.COSINNUS_CLOUD_NEXTCLOUD_AUTH,
            headers=HEADERS,
            data={'groupid': groupid},
        )
    )


def add_user_to_admin_group(userid: str) -> OCSResponse:
    return add_user_to_group(userid, 'admin')


def remove_user_from_admin_group(userid: str) -> OCSResponse:
    return remove_user_from_group(userid, 'admin')


def create_group(groupid: str) -> Optional[OCSResponse]:
    try:
        return _response_or_raise(
            requests.post(
                f'{settings.COSINNUS_CLOUD_NEXTCLOUD_URL}/ocs/v1.php/cloud/groups',
                auth=settings.COSINNUS_CLOUD_NEXTCLOUD_AUTH,
                headers=HEADERS,
                data={'groupid': groupid},
            )
        )
    except OCSException as e:
        if e.statuscode == 102:
            logger.info('group [%s] already exists, doing nothing', groupid)
            return None
        raise


def delete_group(groupid: str) -> Optional[OCSResponse]:
    try:
        return _response_or_raise(
            requests.delete(
                f'{settings.COSINNUS_CLOUD_NEXTCLOUD_URL}/ocs/v1.php/cloud/groups/{groupid}',
                auth=settings.COSINNUS_CLOUD_NEXTCLOUD_AUTH,
                headers=HEADERS,
            )
        )
    except OCSException:
        raise


def create_group_folder(name: str, group_id: str, group, raise_on_existing_name=True) -> Optional[OCSResponse]:
    """Creates a nextcloud groupfolder for the given group, sets its quota, and returns its
    nextcloud DB id."""
    # First, check whether the name is already taken (workaround for bug in groupfolders)
    response = _response_or_raise(
        requests.get(
            f'{settings.COSINNUS_CLOUD_NEXTCLOUD_URL}/apps/groupfolders/folders',
            headers=HEADERS,
            auth=settings.COSINNUS_CLOUD_NEXTCLOUD_AUTH,
        )
    )

    # if a group folder with that name exists already in the NC, do nothing, as this is already our target folder
    same_name_entries = (
        [] if not response.data else [folder for folder in response.data.values() if folder['mount_point'] == name]
    )
    if len(same_name_entries) > 0:
        # we do however, check if the folder id is set in the cosinnus group!
        if not group.nextcloud_groupfolder_id:
            logger.info('Group had its nextcloud groupfolder id missing - corrected it with matched folder!')
            group.nextcloud_groupfolder_id = int(same_name_entries[0].get('id'))
            group.save(update_fields=['nextcloud_groupfolder_id'])

        if raise_on_existing_name:
            raise ValueError('A groupfolder with that name already exists')
        else:
            logger.info('group folder [%s] already exists, doing nothing', name)
            # doing nothing except making sure the group has access to the folder
            add_group_access_for_folder(group_id, group.nextcloud_groupfolder_id)
            return

    # create groupfolder
    response = _response_or_raise(
        requests.post(
            f'{settings.COSINNUS_CLOUD_NEXTCLOUD_URL}/apps/groupfolders/folders',
            headers=HEADERS,
            auth=settings.COSINNUS_CLOUD_NEXTCLOUD_AUTH,
            data={'mountpoint': name},
        )
    )

    # save the groupfolder id (not the name,
    # that has been saved at group id generation time in `generate_group_nextcloud_groupfolder_name`)
    folder_id = response.data['id']
    if folder_id:
        group.nextcloud_groupfolder_id = int(folder_id)
        group.save(update_fields=['nextcloud_groupfolder_id'])
    else:
        logger.error(
            'Nextcloud folder creation did not return a folder id!',
            extra={
                'group': group,
                'folder_id': folder_id,
            },
        )

    # assign our group access to the groupfolder
    add_group_access_for_folder(group_id, folder_id)

    # set the quota for the group folder, in bytes, unless the quota is the
    # default (-3 for "unlimited")
    if (
        settings.COSINNUS_CLOUD_NEXTCLOUD_GROUPFOLDER_QUOTA
        and settings.COSINNUS_CLOUD_NEXTCLOUD_GROUPFOLDER_QUOTA != -3
    ):
        latest_response = _response_or_raise(
            requests.post(
                f'{settings.COSINNUS_CLOUD_NEXTCLOUD_URL}/apps/groupfolders/folders/{folder_id}/quota',
                headers=HEADERS,
                auth=settings.COSINNUS_CLOUD_NEXTCLOUD_AUTH,
                data={'quota': settings.COSINNUS_CLOUD_NEXTCLOUD_GROUPFOLDER_QUOTA},
            )
        )

    return latest_response


def rename_group_folder(folder_id: int, new_name: str):
    """Renames a group folder for a given id (int)"""
    response = _response_or_raise(
        requests.post(
            f'{settings.COSINNUS_CLOUD_NEXTCLOUD_URL}/apps/groupfolders/folders/{folder_id}/mountpoint',
            headers=HEADERS,
            auth=settings.COSINNUS_CLOUD_NEXTCLOUD_AUTH,
            data={'mountpoint': new_name},
        )
    )
    return response.data and response.data.get('success', False) is True


def set_group_display_name(group_id: str, new_name: str):
    """Set the display name for a group."""
    return _response_or_raise(
        requests.put(
            f'{settings.COSINNUS_CLOUD_NEXTCLOUD_URL}/ocs/v2.php/cloud/groups/{group_id}',
            headers=HEADERS,
            auth=settings.COSINNUS_CLOUD_NEXTCLOUD_AUTH,
            data={'key': 'displayname', 'value': new_name},
        )
    )


def get_groupfolder_name(folder_id: int):
    """Retrieves a group folder name for a given id (int)"""
    response = _response_or_raise(
        requests.get(
            f'{settings.COSINNUS_CLOUD_NEXTCLOUD_URL}/apps/groupfolders/folders/{folder_id}',
            headers=HEADERS,
            auth=settings.COSINNUS_CLOUD_NEXTCLOUD_AUTH,
        )
    )
    return response.data and response.data.get('mount_point', None) or None


def add_group_access_for_folder(group_id: str, folder_id: int) -> bool:
    """Adds a nextcloud group's access to a group folder.
    Returns True if successful"""
    # assign our group access to the groupfolder
    response = _response_or_raise(
        requests.post(
            f'{settings.COSINNUS_CLOUD_NEXTCLOUD_URL}/apps/groupfolders/folders/{folder_id}/groups',
            headers=HEADERS,
            auth=settings.COSINNUS_CLOUD_NEXTCLOUD_AUTH,
            data={'group': group_id},
        )
    )
    return response.data and response.data.get('success', False) is True


def remove_group_access_for_folder(group_id: str, folder_id: int) -> bool:
    """Removes a nextcloud group's access to a group folder.
    Returns True if successful"""
    # take away our group's access to the groupfolder
    response = _response_or_raise(
        requests.delete(
            f'{settings.COSINNUS_CLOUD_NEXTCLOUD_URL}/apps/groupfolders/folders/{folder_id}/groups/{group_id}',
            headers=HEADERS,
            auth=settings.COSINNUS_CLOUD_NEXTCLOUD_AUTH,
        )
    )
    return response.data and response.data.get('success', False) is True


def delete_groupfolder(folder_id: int) -> bool:
    """Deletes a nextcloud group folder.
    Returns True if successful"""
    response = _response_or_raise(
        requests.delete(
            f'{settings.COSINNUS_CLOUD_NEXTCLOUD_URL}/apps/groupfolders/folders/{folder_id}',
            headers=HEADERS,
            auth=settings.COSINNUS_CLOUD_NEXTCLOUD_AUTH,
        )
    )
    return response.data and response.data.get('success', False) is True


def files_search(
    folder_name=None,
    timeout=settings.COSINNUS_CLOUD_NEXTCLOUD_REQUEST_TIMEOUT,
    order_by_last_modified=False,
):
    """Webdav request that lists all files in order by last modified date for all files from the root of
    the admin user, or from a specified folder.
    @param order_by_last_modified:  should the webdav API sort results by last modified?
        if True, results will be sorted by the actual last modified date, which includes
            files' actual timestampt. so recently uploaded old files will not show as new!
        if False, defaults to id ordering, which makes a nice "newest files" list, but
            ignores changes and edits to documents"""
    url = f'{settings.COSINNUS_CLOUD_NEXTCLOUD_URL}/remote.php/dav/'

    folder_term = ''
    if folder_name:
        folder_term = f'{folder_name}/'

    order_term = ''
    if order_by_last_modified:
        order_term = """\
<d:orderby>
    <d:order>
        <d:prop>
            <d:getlastmodified/>
        </d:prop>
        <d:ascending/>
    </d:order>
</d:orderby>"""

    body = f"""\
<?xml version="1.0" encoding="UTF-8"?>
<d:searchrequest xmlns:d="DAV:" xmlns:oc="http://owncloud.org/ns" xmlns:nc="http://nextcloud.org/ns">
    <d:basicsearch>
        <d:select>
            <d:prop>
                <d:displayname/>
                <oc:fileid/>
            </d:prop>
        </d:select>
        <d:from>
            <d:scope>
                <d:href>/files/{settings.COSINNUS_CLOUD_NEXTCLOUD_ADMIN_USERNAME}/{folder_term}</d:href>
                <d:depth>infinity</d:depth>
            </d:scope>
        </d:from>
        <d:where>
            <d:gte>
                <d:prop>
                    <oc:size/>
                </d:prop>
                <d:literal>0</d:literal>
            </d:gte>
        </d:where>
        {order_term}
    </d:basicsearch>
</d:searchrequest>"""
    return _webdav_response_or_raise(
        requests.request(
            method='SEARCH',
            url=url,
            auth=settings.COSINNUS_CLOUD_NEXTCLOUD_AUTH,
            headers=WEBDAV_HEADERS,
            timeout=timeout,
            data=utf8_encode(body),
        )
    )

def get_group_folder_last_modified(groupfolder_name, timeout=settings.COSINNUS_CLOUD_NEXTCLOUD_REQUEST_TIMEOUT):
    """Returns the last-modified timestamp of a group folder."""
    last_modified = None
    url = f'{settings.COSINNUS_CLOUD_NEXTCLOUD_URL}/remote.php/dav/files/{settings.COSINNUS_CLOUD_NEXTCLOUD_ADMIN_USERNAME}/{quote(groupfolder_name)}/'  # noqa
    body = """\
<?xml version="1.0" encoding="UTF-8"?>
<d:propfind xmlns:d="DAV:" xmlns:oc="http://owncloud.org/ns" xmlns:nc="http://nextcloud.org/ns">
  <d:prop>
    <d:getlastmodified/>
  </d:prop>              
</d:propfind>"""
    # We need just the last modified of the group folder itself
    headers = WEBDAV_HEADERS.copy()
    headers['Depth'] = '0'
    response_text = _webdav_response_or_raise(
        requests.request(
            method='PROPFIND',
            url=url,
            auth=settings.COSINNUS_CLOUD_NEXTCLOUD_AUTH,
            headers=headers,
            timeout=timeout,
            data=utf8_encode(body),
        )
    )
    soup = BeautifulSoup(response_text, 'xml')
    last_modified_xml = soup.find('d:getlastmodified')
    if last_modified_xml:
        last_modified_string = last_modified_xml.get_text()
        last_modified = datetime.strptime(last_modified_string, '%a, %d %b %Y %H:%M:%S %Z')
    return last_modified


def list_group_folder_files(groupfolder_name, user=None):
    """Returns a list of `CloudFile`s for a given nextcloud GroupFolder id"""
    try:
        response_text = files_search(groupfolder_name)
    except Exception:
        return []
    file_list = parse_cloud_files_search_response(response_text, user=user)
    return file_list


def list_all_users():
    """Returns a list of all user ids currently existing in nextcloud"""
    response = _response_or_raise(
        requests.get(
            f'{settings.COSINNUS_CLOUD_NEXTCLOUD_URL}/ocs/v1.php/cloud/users',
            headers=HEADERS,
            auth=settings.COSINNUS_CLOUD_NEXTCLOUD_AUTH,
        )
    )
    if response.data and 'users' in response.data:
        return response.data['users']
    return []


def parse_cloud_files_search_response(response_text, path_filter=None, user=None):
    """Parses a Webdav endpoint response text into a list of `CloudFile`s
    @param response_text: The requests's response.text
    @param path_filter: If given, a function with path as argument that has to
        be truthy for each given file to be included in the results
    @param user: If given, attaches the user as "owner" of each of the files
    """

    soup = BeautifulSoup(response_text, 'xml')
    content = soup.find('d:multistatus')
    if not content:
        return []

    cloud_file_list = []
    all_responses = content.find_all('d:response')
    # since nextcloud seemingly ignores the last-modified sorting, reverse the list,
    # at least then it is sorted by IDs (last created)
    all_responses = reversed(all_responses)
    for search_result in all_responses:
        filepath = search_result.find('d:href').get_text()
        if filepath:
            if filepath.endswith('/'):
                continue  # result is a folder
            splits = filepath.split('/')
            id_pointer = search_result.find('oc:fileid')
            file_id = id_pointer and id_pointer.get_text() or None
            filename = urllib.parse.unquote(splits[-1])
            folder_name = urllib.parse.unquote(splits[-2])
            actual_path = filepath.split(f'/dav/files/{settings.COSINNUS_CLOUD_NEXTCLOUD_ADMIN_USERNAME}')[1]
            if path_filter is not None and not path_filter(actual_path):
                continue  # result did not match the path filter
            root_folder_name = urllib.parse.unquote(actual_path.split('/')[1])  # starts with '/', so take 2nd item

            cloud_file_list.append(
                CloudFile(
                    title=filename,
                    url=get_permalink_for_file_id(file_id) if file_id else None,
                    download_url=f'{settings.COSINNUS_CLOUD_NEXTCLOUD_URL}{filepath}',
                    type=None,
                    folder=folder_name,
                    root_folder=root_folder_name,
                    path=actual_path,
                    user=user,
                )
            )
    return cloud_file_list


def _get_requesttoken_for_session(session, get_url):
    """Gets a Nextcloud CSRF requesttoken for a requests Session"""
    get_response = session.get(
        f'{settings.COSINNUS_CLOUD_NEXTCLOUD_URL}{get_url}',
        headers=HEADERS,
        auth=settings.COSINNUS_CLOUD_NEXTCLOUD_AUTH,
    )
    if not get_response.status_code == 200:
        raise Exception('Nextcloud admin  login request did not return status code 200! %s' % get_response.text)
    soup = BeautifulSoup(get_response.text, 'xml')
    try:
        requesttoken = soup.find('head').attrs.get('data-requesttoken')
    except Exception:
        raise Exception("'data-requesttoken' was not found in <head> tag of Nextcloud admin page!")
    return requesttoken


def create_social_login_apps():
    """Creates a Nextcloud sociallogin client app, and then creates a corresponding django oauth toolkit
    provider app using the same client id and secret. Both apps will be given the proper URL paths.
    This is safe to call multiple times, although subsequent calls will generate and use a different
    client id and secret.
    @return: True if all apps were created/updated successfully, raises otherwise"""

    portal_domain = CosinnusPortal.get_current().get_domain()
    client_id = secrets.token_urlsafe(16)
    client_secret = secrets.token_urlsafe(16)
    nextcloud_app_name = 'wechange'
    wechange_app_name = 'nextcloud'

    with requests.Session() as session:
        requesttoken = _get_requesttoken_for_session(session, '/settings/admin/sociallogin')
        # social login app form data
        # Note: used to be provider_arg = "custom_oauth2_providers[0][%s]" in a previous version
        provider_arg_modern = 'custom_providers[custom_oauth2][0][%s]'
        # we send both formats of arguments, as it is safe, to support both versions of sociallogin
        provider_arg_legacy = 'custom_oauth2_providers[0][%s]'
        data = {}
        for provider_arg in [provider_arg_modern, provider_arg_legacy]:
            # at least one providers/options array entry must be given!
            data.update(
                {
                    'update_profile_on_login': 1,  # legacy options format
                    'options[update_profile_on_login]': 1,  # v24 format, one of this array is needed!
                    'providers[twitter][appid]': '',  # v24 format, one of this array is needed!
                    provider_arg % 'name': nextcloud_app_name,
                    provider_arg % 'title': nextcloud_app_name,
                    provider_arg % 'apiBaseUrl': f'{portal_domain}/o',
                    provider_arg % 'authorizeUrl': f'{portal_domain}/o/authorize/',
                    provider_arg % 'tokenUrl': f'{portal_domain}/o/token/',
                    provider_arg % 'profileUrl': f'{portal_domain}/group/forum/cloud/oauth2/',
                    provider_arg % 'logoutUrl': f'{portal_domain}/logout/',
                    provider_arg % 'clientId': client_id,
                    provider_arg % 'clientSecret': client_secret,
                    provider_arg % 'scope': 'read',
                    provider_arg % 'profileFields': '',
                    provider_arg % 'groupsClaim': '',
                    provider_arg % 'style': '',
                    provider_arg % 'defaultGroup': '',
                    provider_arg % 'tg_bot': None,
                    provider_arg % 'tg_token': None,
                    provider_arg % 'tg_group': None,
                }
            )
        session_headers = dict(HEADERS)
        session_headers['requesttoken'] = requesttoken

        # create social login app
        post_response = session.post(
            f'{settings.COSINNUS_CLOUD_NEXTCLOUD_URL}/apps/sociallogin/settings/save-admin',
            headers=session_headers,
            auth=settings.COSINNUS_CLOUD_NEXTCLOUD_AUTH,
            data=data,
        )
        if not post_response.status_code == 200:
            raise Exception(
                'Nextcloud admin sociallogin save request did not return status code 200! %s' % post_response.text
            )

    # create django oauth toolkit provider app
    portal_id = CosinnusPortal.get_current().id
    app, __ = Application.objects.get_or_create(name=f'{wechange_app_name}{portal_id}')
    app.client_id = client_id
    app.client_secret = client_secret
    app.redirect_uris = f'{settings.COSINNUS_CLOUD_NEXTCLOUD_URL}/apps/sociallogin/custom_oauth2/{nextcloud_app_name}'
    app.client_type = Application.CLIENT_PUBLIC
    app.authorization_grant_type = Application.GRANT_AUTHORIZATION_CODE
    app.skip_authorization = True
    app.save()

    return True


def _make_ocs_call(relative_url, post_data={}, headers=HEADERS, session=None, print_to_console=False):
    """Fires a (blocking) OCS POST to a given URL with given POST data.
    @param relative_url: relative API endpoint URL, without domain, with leading slash
    @return: True if successful, False if not."""
    try:
        client = session or _session
        if print_to_console:
            print(f'Applying setting > {relative_url} -> {post_data}... ', end='')
        response = client.post(
            f'{settings.COSINNUS_CLOUD_NEXTCLOUD_URL}{relative_url}',
            auth=settings.COSINNUS_CLOUD_NEXTCLOUD_AUTH,
            headers=headers,
            json=post_data,
        )
        if print_to_console:
            print(response.status_code)
        return response.status_code == 200
    except OCSException as e:
        message = (
            f'Nextcloud OCS POST call to "{relative_url}" with data {post_data} was not successful. '
            f'Status code: {e.statuscode}'
        )
        if print_to_console:
            print(message)
        else:
            logger.warn(message)
        return False


def apply_nextcloud_settings(print_to_console=False):
    """
    Applies configured settings from conf `COSINNUS_CLOUD_NEXTCLOUD_SETTINGS` via OCS
    DEPRECATED: now handled by Ansible.
    """

    # default user quota
    _make_ocs_call(
        '/ocs/v2.php/apps/provisioning_api/api/v1/config/apps/files/default_quota',
        {'value': settings.COSINNUS_CLOUD_NEXTCLOUD_SETTINGS['DEFAULT_USER_QUOTA']},
        print_to_console=print_to_console,
    )
    # disable public upload
    _make_ocs_call(
        '/ocs/v2.php/apps/provisioning_api/api/v1/config/apps/core/shareapi_allow_public_upload',
        {'value': settings.COSINNUS_CLOUD_NEXTCLOUD_SETTINGS['ALLOW_PUBLIC_UPLOADS']},
        print_to_console=print_to_console,
    )
    # disable autocomplete for users
    _make_ocs_call(
        '/ocs/v2.php/apps/provisioning_api/api/v1/config/apps/core/shareapi_allow_share_dialog_user_enumeration',
        {'value': settings.COSINNUS_CLOUD_NEXTCLOUD_SETTINGS['ALLOW_AUTOCOMPLETE_USERS']},
        print_to_console=print_to_console,
    )
    # send email to new users
    _make_ocs_call(
        '/settings/users/preferences/newUser.sendEmail',
        {'value': settings.COSINNUS_CLOUD_NEXTCLOUD_SETTINGS['SEND_EMAIL_TO_NEW_USERS']},
        print_to_console=print_to_console,
    )

    # --- Apps Session ---
    with requests.Session() as session:
        requesttoken = _get_requesttoken_for_session(session, '/settings/apps')
        session_headers = dict(HEADERS)
        session_headers['requesttoken'] = requesttoken

        # enable apps
        _make_ocs_call(
            '/settings/apps/enable',
            {
                'appIds': settings.COSINNUS_CLOUD_NEXTCLOUD_SETTINGS['ENABLE_APP_IDS'],
                'groups': [],
            },
            headers=session_headers,
            session=session,
            print_to_console=print_to_console,
        )
        # disable apps
        _make_ocs_call(
            '/settings/apps/disable',
            {'appIds': settings.COSINNUS_CLOUD_NEXTCLOUD_SETTINGS['DISABLE_APP_IDS']},
            headers=session_headers,
            session=session,
            print_to_console=print_to_console,
        )

    # onlyoffice settings (TODO)
    # https://nextcloud.staging.wechange.de/apps/onlyoffice/ajax/settings/address
    # put request!!
    """
    documentserver: https://onlyoffice.<domain>/
    documentserverInternal: http://oo-ds/
    storageUrl: https://nextcloud.<domain>/
    secret:
    demo: false
    """


def perform_fulltext_search(userid: str, query: str, page=1, page_size=20, *, session=None):
    """
    Perform a fulltext file search as the given user and return the result.
    Requires the fulltextsearch_admin-api addon to be installed on the Nextcloud server.
    To make the search query behave like Haystack does ("foo bar" searches for "foo" AND "bar", instead of "foo"
    OR "bar"), query words are prepended with a plus.
    """

    anded_query = ' '.join(f'+{word}' for word in query.split(' '))

    search_request = {
        'author': userid,
        'providers': 'files',
        'search': anded_query,
        'page': page,
        'size': page_size,
        # "options": {
        #     "files_within_dir": "",
        #     "files_local": "",
        #     "files_external": "",
        #     "files_group_folder": "",
        #     "files_extension": "",
        # }
    }

    client = session or _session

    response = client.get(
        f'{settings.COSINNUS_CLOUD_NEXTCLOUD_URL}/apps/fulltextsearch_admin-api/v1/remote',
        auth=settings.COSINNUS_CLOUD_NEXTCLOUD_AUTH,
        headers=HEADERS,
        params={'request': json.dumps(search_request)},
    )

    response.raise_for_status()

    return response.json()['result'][0]


def get_permalink_for_file_id(id: int):
    return f'{settings.COSINNUS_CLOUD_NEXTCLOUD_URL}/f/{id}'<|MERGE_RESOLUTION|>--- conflicted
+++ resolved
@@ -3,12 +3,8 @@
 import secrets
 import string
 import urllib
-<<<<<<< HEAD
 from datetime import datetime
 from typing import List, Mapping, Optional
-=======
-from typing import Mapping, Optional
->>>>>>> 499b8d49
 from urllib.parse import quote
 
 import requests
